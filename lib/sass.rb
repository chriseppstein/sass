--- conflicted
+++ resolved
@@ -974,7 +974,6 @@
 # ...or by passing an options hash to {Sass::Engine#initialize}.
 # Available options are:
 #
-<<<<<<< HEAD
 # `:style`
 # : Sets the style of the CSS output.
 #   See the section on Output Style, above.
@@ -992,6 +991,10 @@
 #   or `width = !main_width`.
 #   By default, either syntax is valid.
 #
+# `cache`
+# : Whether parsed Sass files should be cached,
+#   allowing greater speed. Defaults to true.
+#
 # `:never_update`
 # : Whether the CSS files should never be updated,
 #   even if the template file changes.
@@ -1042,6 +1045,12 @@
 #   or `MERB_ROOT + "/public/stylesheets"`.
 #   Only has meaning within Ruby on Rails or Merb.
 #
+# `:cache_location`
+# : The path where the cached `sassc` files should be written to.
+#   Defaults to `RAILS_ROOT + "/tmp/sass-cache"`,
+#   or `MERB_ROOT + "/tmp/sass-cache"`,
+#   or just `"./.sass-cache"`.
+#
 # `:filename`
 # : The filename of the file being rendered.
 #   This is used solely for reporting errors,
@@ -1058,88 +1067,6 @@
 #   where a selector is defined to be emitted into the compiled CSS
 #   as a comment. Useful for debugging especially when using imports
 #   and mixins.
-=======
-# [<tt>:style</tt>]             Sets the style of the CSS output.
-#                               See the section on Output Style, above.
-#
-# [<tt>:attribute_syntax</tt>]  Forces the document to use one syntax for attributes.
-#                               If the correct syntax isn't used, an error is thrown.
-#                               <tt>:normal</tt> forces the use of a colon
-#                               before the attribute name.
-#                               For example: <tt>:color #0f3</tt>
-#                               or <tt>:width = !main_width</tt>.
-#                               <tt>:alternate</tt> forces the use of a colon or equals sign
-#                               after the attribute name.
-#                               For example: <tt>color: #0f3</tt>
-#                               or <tt>width = !main_width</tt>.
-#                               By default, either syntax is valid.
-#
-# [<tt>:cache</tt>]             Whether parsed Sass files should be cached,
-#                               allowing greater speed. Defaults to true.
-#
-# [<tt>:never_update</tt>]      Whether the CSS files should never be updated,
-#                               even if the template file changes.
-#                               Setting this to true may give small performance gains.
-#                               It always defaults to false.
-#                               Only has meaning within Ruby on Rails or Merb.
-#
-# [<tt>:always_update</tt>]     Whether the CSS files should be updated every
-#                               time a controller is accessed,
-#                               as opposed to only when the template has been modified.
-#                               Defaults to false.
-#                               Only has meaning within Ruby on Rails or Merb.
-#
-# [<tt>:always_check</tt>]      Whether a Sass template should be checked for updates every
-#                               time a controller is accessed,
-#                               as opposed to only when the Rails server starts.
-#                               If a Sass template has been updated,
-#                               it will be recompiled and will overwrite the corresponding CSS file.
-#                               Defaults to false in production mode, true otherwise.
-#                               Only has meaning within Ruby on Rails or Merb.
-#
-# [<tt>:full_exception</tt>]    Whether an error in the Sass code
-#                               should cause Sass to provide a detailed description.
-#                               If set to true, the specific error will be displayed
-#                               along with a line number and source snippet.
-#                               Otherwise, a simple uninformative error message will be displayed.
-#                               Defaults to false in production mode, true otherwise.
-#                               Only has meaning within Ruby on Rails or Merb.
-#
-# [<tt>:template_location</tt>] A path to the root sass template directory for you application.
-#                               If a hash, :css_location is ignored and this option designates
-#                               both a mapping between input and output directories.
-#                               May also be given a list of 2-element lists, instead of a hash.
-#                               Defaults to <tt>RAILS_ROOT + "/public/stylesheets/sass"</tt>
-#                               or <tt>MERB_ROOT + "/public/stylesheets/sass"</tt>.
-#                               Only has meaning within Ruby on Rails or Merb.
-#                               This will be derived from the :css_location path list if not provided 
-#                               by appending a folder of "sass" to each corresponding css location.
-#
-# [<tt>:css_location</tt>]      The path where CSS output should be written to.
-#                               This option is ignored when :template_location is a Hash.
-#                               Defaults to <tt>RAILS_ROOT + "/public/stylesheets"</tt>
-#                               or <tt>MERB_ROOT + "/public/stylesheets"</tt>.
-#                               Only has meaning within Ruby on Rails or Merb.
-#
-# [<tt>:cache_location</tt>]    The path where the cached <tt>sassc</tt> files should be written to.
-#                               Defaults to <tt>RAILS_ROOT + "/tmp/sass-cache"</tt>,
-#                               or <tt>MERB_ROOT + "/tmp/sass-cache"</tt>,
-#                               or just <tt>"./.sass-cache"</tt>.
-#
-# [<tt>:filename</tt>]          The filename of the file being rendered.
-#                               This is used solely for reporting errors,
-#                               and is automatically set when using Rails or Merb.
-#
-# [<tt>:load_paths</tt>]        An array of filesystem paths which should be searched
-#                               for Sass templates imported with the "@import" directive.
-#                               This defaults to the working directory and, in Rails or Merb,
-#                               whatever <tt>:template_location</tt> is.
-#
-# [<tt>:line_numbers</tt>]      When set to true, causes the line number and file
-#                               where a selector is defined to be emitted into the compiled CSS
-#                               as a comment. Useful for debugging especially when using imports
-#                               and mixins.
->>>>>>> 04d30c59
 module Sass
   extend Haml::Version
 
