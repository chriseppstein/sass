--- conflicted
+++ resolved
@@ -84,11 +84,6 @@
       @to_close_stack = []
       @output_tabs = 0
       @template_tabs = 0
-<<<<<<< HEAD
-      @index = 0
-=======
-      @flat_spaces = -1
->>>>>>> 429314d2
       @flat = false
       @newlines = 0
       @precompiled = ''
