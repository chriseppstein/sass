--- conflicted
+++ resolved
@@ -115,19 +115,9 @@
           if @indentation.nil?
             @indentation = whitespace
 
-<<<<<<< HEAD
             if @indentation.include?(?\s) && @indentation.include?(?\t)
               raise SyntaxError.new("Indentation can't use both tabs and spaces.", line.index)
             end
-=======
-    def precompile
-      @haml_comment = @dont_indent_next_line = @dont_tab_up_next_text = false
-      @indentation = nil
-      old_line = Line.new
-      @template.split(/\r\n|\r|\n/).each_with_index do |text, index|
-        @next_line = line = Line.new(text.strip, text.lstrip.chomp, index)
-        line.spaces, line.tabs = count_soft_tabs(text)
->>>>>>> 429314d2
 
             @flat_spaces = @indentation * @template_tabs if flat?
             break 1
@@ -146,6 +136,8 @@
     end
 
     def precompile
+      @haml_comment = @dont_indent_next_line = @dont_tab_up_next_text = false
+      @indentation = nil
       @line = next_line
       resolve_newlines
       newline
@@ -737,7 +729,7 @@
 
     def handle_multiline(line)
       if is_multiline?(line.text)
-        line.text.slice! -1
+        line.text.slice!(-1)
         while new_line = raw_next_line.first
           newline and next if new_line.strip.empty?
           break unless is_multiline?(new_line.strip)
@@ -776,7 +768,7 @@
     end
 
     def balance(*args)
-      res = Haml::Shared.balance *args
+      res = Haml::Shared.balance(*args)
       return res if res
       raise SyntaxError.new("Unbalanced brackets.")
     end
