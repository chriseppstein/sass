--- conflicted
+++ resolved
@@ -27,11 +27,7 @@
 require 'sass/scss'
 require 'sass/error'
 require 'sass/importers'
-<<<<<<< HEAD
 require 'sass/shared'
-=======
-require 'haml/shared'
->>>>>>> 6b555526
 
 module Sass
 
@@ -157,25 +153,17 @@
       # assume it's using the default filesystem importer.
       options[:importer] ||= options[:filesystem_importer].new(".") if options[:filename]
 
-<<<<<<< HEAD
       # Tracks the original filename of the top-level Sass file
       options[:original_filename] = options[:original_filename] || options[:filename]
 
-=======
->>>>>>> 6b555526
       options[:cache_store] ||= Sass::FileCacheStore.new(options[:cache_location])
       # Support both, because the docs said one and the other actually worked
       # for quite a long time.
       options[:line_comments] ||= options[:line_numbers]
 
       options[:load_paths] = options[:load_paths].map do |p|
-<<<<<<< HEAD
         next p unless p.is_a?(String) || (defined?(Pathname) && p.is_a?(Pathname))
         options[:filesystem_importer].new(p.to_s)
-=======
-        next p unless p.is_a?(String)
-        options[:filesystem_importer].new(p)
->>>>>>> 6b555526
       end
 
       # Backwards compatibility
