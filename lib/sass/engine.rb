--- conflicted
+++ resolved
@@ -243,21 +243,15 @@
     def parse_line(parent, line, root)
       case line.text[0]
       when ATTRIBUTE_CHAR
-<<<<<<< HEAD
-        parse_attribute(line.text, ATTRIBUTE)
-      when Script::VARIABLE_CHAR
-        parse_variable(line)
-=======
-        if line[1] != ATTRIBUTE_CHAR
-          parse_attribute(line, ATTRIBUTE)
+        if line.text[1] != ATTRIBUTE_CHAR
+          parse_attribute(line.text, ATTRIBUTE)
         else
           # Support CSS3-style pseudo-elements,
           # which begin with ::
-          Tree::RuleNode.new(line, @options[:style])
-        end
-      when Constant::CONSTANT_CHAR
-        parse_constant(line)
->>>>>>> a7614864
+          Tree::RuleNode.new(line.text, @options)
+        end
+      when Script::VARIABLE_CHAR
+        parse_variable(line)
       when COMMENT_CHAR
         parse_comment(line.text)
       when DIRECTIVE_CHAR
