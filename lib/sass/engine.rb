--- conflicted
+++ resolved
@@ -419,13 +419,8 @@
       if line[1] == CSS_COMMENT_CHAR || line[1] == SASS_COMMENT_CHAR
         silent = line[1] == SASS_COMMENT_CHAR
         Tree::CommentNode.new(
-<<<<<<< HEAD
-          format_comment_text(line[2..-1].strip, silent),
+          format_comment_text(line[2..-1], silent),
           silent)
-=======
-          format_comment_text(line[2..-1]),
-          line[1] == SASS_COMMENT_CHAR)
->>>>>>> 53d3c183
       else
         Tree::RuleNode.new(parse_interp(line))
       end
@@ -530,29 +525,21 @@
 
     def format_comment_text(text, silent)
       content = text.split("\n")
-<<<<<<< HEAD
-      return silent ? "//" : "/* */" if content.empty?
-=======
 
       if content.first && content.first.strip.empty?
         removed_first = true
         content.shift
       end
 
-      return "/* */" if content.empty?
->>>>>>> 53d3c183
+      return silent ? "//" : "/* */" if content.empty?
       content.map! {|l| (l.empty? ? "" : " ") + l}
       content.first.gsub!(/^ /, '') unless removed_first
       content.last.gsub!(%r{ ?\*/ *$}, '')
-<<<<<<< HEAD
       if silent
-        "// " + content.join("\n//")
+        "//" + content.join("\n//")
       else
-        "/* " + content.join("\n *") + " */"
-      end
-=======
-      "/*" + content.join("\n *") + " */"
->>>>>>> 53d3c183
+        "/*" + content.join("\n *") + " */"
+      end
     end
 
     def parse_interp(text)
