--- conflicted
+++ resolved
@@ -4,14 +4,8 @@
     #
     # @see Sass::Tree
     class DebugNode < Node
-<<<<<<< HEAD
       # @param expr [Script::Node] The expression to print
-      # @param options [Hash<Symbol, Object>] An options hash;
-      #   see [the Sass options documentation](../../Sass.html#sass_options)
-      def initialize(expr, options)
-=======
       def initialize(expr)
->>>>>>> 04d30c59
         @expr = expr
         super()
       end
