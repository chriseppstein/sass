module Sass
  module Tree
    class Node
      attr_accessor :children
      attr_accessor :line
      attr_writer :filename
      attr_reader :options

      def initialize
        @children = []
      end

      def options=(options)
        children.each {|c| c.options = options}
        @options = options
      end

      def filename
        @filename || @options[:filename]
      end

      def <<(child)
        if msg = invalid_child?(child)
          raise Sass::SyntaxError.new(msg, child.line)
        end
        @children << child
      end

      # We need this because Node duck types as an Array in engine.rb
      def last
        children.last
      end

      def ==(other)
        self.class == other.class && other.children == children
      end

<<<<<<< HEAD
      def render
        perform(Environment.new).to_s
      end
=======
      def invisible?; false; end
>>>>>>> 83ac8c4a

      def to_s
        result = String.new
        children.each do |child|
          if child.is_a? AttrNode
            raise Sass::SyntaxError.new('Attributes aren\'t allowed at the root of a document.', child.line)
          else
            next if child.invisible?
            child_str = child.to_s(1)
<<<<<<< HEAD
            next unless child_str && child_str.length > 0
            result << child_str + (style == :compressed ? '' : "\n")
=======
            result << child_str + (@style == :compressed ? '' : "\n")
>>>>>>> 83ac8c4a
          end
        end
        style == :compressed ? result+"\n" : result[0...-1]
      rescue Sass::SyntaxError => e; e.add_metadata(filename, line)
      end

      def perform(environment)
        environment.options = @options if self.class == Tree::Node
        _perform(environment)
      rescue Sass::SyntaxError => e; e.add_metadata(filename, line)
      end

      def style
        @options[:style]
      end

      protected

      def _perform(environment)
        node = dup
        node.perform!(environment)
        node
      end

      def perform!(environment)
        self.children = perform_children(Environment.new(environment))
      end

      def perform_children(environment)
        children.map {|c| c.perform(environment)}.flatten
      end

      def interpolate(text, environment)
        res = ''
        rest = Haml::Shared.handle_interpolation text do |scan|
          escapes = scan[2].size
          res << scan.matched[0...-2 - escapes]
          if escapes % 2 == 1
            res << "\\" * (escapes - 1) << '#{'
          else
            res << "\\" * [0, escapes - 1].max
            res << Script::Parser.new(scan, line, scan.pos - scan.matched_size, filename).
              parse_interpolated.perform(environment).to_s
          end
        end
        res + rest
      end

      def balance(*args)
        res = Haml::Shared.balance(*args)
        return res if res
        raise Sass::SyntaxError.new("Unbalanced brackets.", line)
      end

      private

      # This method should be overridden by subclasses to return an error message
      # if the given child node is invalid,
      # and false or nil otherwise.
      def invalid_child?(child)
        false
      end
    end
  end
end<|MERGE_RESOLUTION|>--- conflicted
+++ resolved
@@ -35,13 +35,11 @@
         self.class == other.class && other.children == children
       end
 
-<<<<<<< HEAD
       def render
         perform(Environment.new).to_s
       end
-=======
+
       def invisible?; false; end
->>>>>>> 83ac8c4a
 
       def to_s
         result = String.new
@@ -51,12 +49,7 @@
           else
             next if child.invisible?
             child_str = child.to_s(1)
-<<<<<<< HEAD
-            next unless child_str && child_str.length > 0
             result << child_str + (style == :compressed ? '' : "\n")
-=======
-            result << child_str + (@style == :compressed ? '' : "\n")
->>>>>>> 83ac8c4a
           end
         end
         style == :compressed ? result+"\n" : result[0...-1]
