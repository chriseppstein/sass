--- conflicted
+++ resolved
@@ -4,15 +4,11 @@
     #
     # @see Sass::Tree
     class MixinDefNode < Node
-<<<<<<< HEAD
       # @param name [String] The mixin name
       # @param args [Array<(String, Script::Node)>] The arguments for the mixin.
       #   Each element is a tuple containing the name of the argument
       #   and the parse tree for the default value of the argument
-      def initialize(name, args, options)
-=======
       def initialize(name, args)
->>>>>>> 04d30c59
         @name = name
         @args = args
         super()
