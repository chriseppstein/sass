--- conflicted
+++ resolved
@@ -88,21 +88,12 @@
       super
     end
 
-<<<<<<< HEAD
     # Returns an error message if the given child node is invalid,
     # and false otherwise.
     #
     # {AttrNode} only allows other {AttrNode}s and {CommentNode}s as children.
     # @param child [Tree::Node] A potential child node
     # @return [String] An error message if the child is invalid, or nil otherwise
-=======
-    private
-
-    def declaration
-      @attr_syntax == :new ? "#{name}: #{value}" : ":#{name} #{value}"
-    end
-
->>>>>>> 8a846754
     def invalid_child?(child)
       if !child.is_a?(AttrNode) && !child.is_a?(CommentNode)
         "Illegal nesting: Only attributes may be nested beneath attributes."
@@ -112,7 +103,7 @@
     private
 
     def declaration
-      ":#{name} #{value}"
+      @attr_syntax == :new ? "#{name}: #{value}" : ":#{name} #{value}"
     end
   end
 end