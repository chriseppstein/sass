--- conflicted
+++ resolved
@@ -49,85 +49,6 @@
     end
   end
 
-<<<<<<< HEAD
-  # This class is based on the Ruby 1.9 ordered hashes.
-  # It keeps the semantics and most of the efficiency of normal hashes
-  # while also keeping track of the order in which elements were set.
-  class OrderedHash
-    Node = Struct.new(:key, :value, :next, :prev)
-    include Enumerable
-
-    def initialize
-      @hash = {}
-    end
-
-    # Replaces the contents of this hash with the context of `other`.
-    #
-    # @param [OrderedHash] other
-    # @return `self`
-    def initialize_copy(other)
-      @hash = other.instance_variable_get('@hash').clone
-      self
-    end
-
-    # Returns the value corresponding to `key`, or `nil` if not found.
-    #
-    # @param key
-    # @return The value or `nil`
-    def [](key)
-      @hash[key] && @hash[key].value
-    end
-
-    # Sets the value corresponding to `key` to `value`
-    #
-    # @param key
-    # @param value
-    # @return `value`
-    def []=(key, value)
-      node = Node.new(key, value)
-
-      if old = @hash[key]
-        if old.prev
-          old.prev.next = old.next
-        else # old is @first and @last
-          @first = @last = nil
-        end
-      end
-
-      if @first.nil?
-        @first = @last = node
-      else
-        node.prev = @last
-        @last.next = node
-        @last = node
-      end
-
-      @hash[key] = node
-      value
-    end
-
-    # Yields each key-value pair in the hash
-    # in the order in which they were inserted.
-    #
-    # @yield [key, value] The key-value pairs
-    # @return `self`
-    def each
-      return unless @first
-      yield [@first.key, @first.value]
-      node = @first
-      yield [node.key, node.value] while node = node.next
-      self
-    end
-
-    # Returns an array of the values in the hash
-    # in the order in which they were inserted.
-    #
-    # @return [Object] The values
-    def values
-      self.map {|k, v| v}
-    end
-  end
-
   # This class converts CSS documents into Sass templates.
   # It works by parsing the CSS document into a {Sass::Tree} structure,
   # and then applying various transformations to the structure
@@ -136,12 +57,6 @@
   # Example usage:
   #
   #     Sass::CSS.new("p { color: blue }").render #=> "p\n  :color blue"
-=======
-  # :startdoc:
-
-  # This class contains the functionality used in the +css2sass+ utility,
-  # namely converting CSS documents to Sass templates.
->>>>>>> 1dc8325d
   class CSS
     # @param [String] template The CSS code
     # @param [Hash<Symbol, Object>] options An options hash.
