--- conflicted
+++ resolved
@@ -291,9 +291,6 @@
 
     private
 
-<<<<<<< HEAD
-    def update_stylesheet(filename, css, sourcemap)
-=======
     def load_listen!
       if defined?(gem)
         begin
@@ -331,8 +328,7 @@
       end
     end
 
-    def update_stylesheet(filename, css)
->>>>>>> d7277c49
+    def update_stylesheet(filename, css, sourcemap)
       dir = File.dirname(css)
       unless File.exists?(dir)
         run_creating_directory dir
