--- conflicted
+++ resolved
@@ -231,14 +231,9 @@
     #     Color.new([1, 2, 3]).with(:alpha => 0.4)
     #       #=> rgba(1, 2, 3, 0.4)
     #
-<<<<<<< HEAD
-    # @param attrs [Hash<Symbol, Numeric>]
+    # @param attrs [{Symbol => Numeric}]
     #   A map of channel names (`:red`, `:green`, `:blue`,
     #   `:hue`, `:saturation`, `:lightness`, or `:alpha`) to values
-=======
-    # @param attrs [{Symbol => Numeric}]
-    #   A map of channel names (`:red`, `:green`, `:blue`, or `:alpha`) to values
->>>>>>> 344558e9
     # @return [Color] The new Color object
     # @raise [ArgumentError] if both RGB and HSL keys are specified
     def with(attrs)
