--- conflicted
+++ resolved
@@ -69,21 +69,16 @@
             a.perform(environment)
           end
         end
+
+        args = construct_ruby_args(name, args)
+
         ruby_name = name.tr('-', '_')
+
         unless Sass::Util.has?(:public_instance_method, Functions, ruby_name) && ruby_name !~ /^__/
           opts(Script::String.new("#{name}(#{args.map {|a| a.perform(environment)}.join(', ')})"))
         else
           opts(Functions::EvaluationContext.new(environment.options).send(ruby_name, *args))
         end
-<<<<<<< HEAD
-
-        args = construct_ruby_args(name, args)
-
-        result = Functions::EvaluationContext.new(environment.options).send(ruby_name, *args)
-        result.options = environment.options
-        return result
-=======
->>>>>>> 0a5f9407
       rescue ArgumentError => e
         raise e unless e.backtrace.any? {|t| t =~ /:in `(block in )?(#{name}|perform)'$/}
         raise Sass::SyntaxError.new("#{e.message} for `#{name}'")
