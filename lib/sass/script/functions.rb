--- conflicted
+++ resolved
@@ -70,7 +70,6 @@
     # @param blue
     #   A number between 0 and 255 inclusive
     def rgb(red, green, blue)
-<<<<<<< HEAD
       rgba(red, green, blue, Number.new(1))
     end
 
@@ -86,12 +85,11 @@
     # @param alpha
     #   A number between 0 and 1
     def rgba(red, green, blue, alpha)
-=======
       assert_type red, :Number
       assert_type green, :Number
       assert_type blue, :Number
-
->>>>>>> 338eb425
+      assert_type alpha, :Number
+
       [red.value, green.value, blue.value].each do |v|
         next if (0..255).include?(v)
         raise ArgumentError.new("Color value #{v} must be between 0 and 255 inclusive")
@@ -116,7 +114,6 @@
     # @return [Color] The resulting color
     # @raise [ArgumentError] if `saturation` or `lightness` are out of bounds
     def hsl(hue, saturation, lightness)
-<<<<<<< HEAD
       hsla(hue, saturation, lightness, Number.new(1))
     end
 
@@ -135,15 +132,15 @@
     # @return [Color] The resulting color
     # @raise [ArgumentError] if `saturation`, `lightness`, or `alpha` are out of bounds
     def hsla(hue, saturation, lightness, alpha)
-      unless (0..1).include?(alpha.value)
-        raise ArgumentError.new("Alpha channel #{alpha.value} must be between 0 and 1")
-      end
-=======
       assert_type hue, :Number
       assert_type saturation, :Number
       assert_type lightness, :Number
-
->>>>>>> 338eb425
+      assert_type alpha, :Number
+
+      unless (0..1).include?(alpha.value)
+        raise ArgumentError.new("Alpha channel #{alpha.value} must be between 0 and 1")
+      end
+
       original_s = saturation
       original_l = lightness
       # This algorithm is from http://www.w3.org/TR/css3-color#hsl-color
@@ -201,7 +198,7 @@
     # @return [Number]
     # @raise [ArgumentError] If `color` isn't a color
     def alpha(color)
-      raise ArgumentError.new("#{color} is not a color") unless color.is_a?(Sass::Script::Color)
+      assert_type color, :Color
       Sass::Script::Number.new(color.alpha)
     end
     alias_method :opacity, :alpha
