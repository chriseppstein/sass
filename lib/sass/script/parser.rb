require 'sass/script/lexer'

module Sass
  module Script
    # The parser for SassScript.
    # It parses a string of code into a tree of {Script::Tree::Node}s.
    class Parser
      # The line number of the parser's current position.
      #
      # @return [Fixnum]
      def line
        @lexer.line
      end

      # The column number of the parser's current position.
      #
      # @return [Fixnum]
      def offset
        @lexer.offset
      end

      # @param str [String, StringScanner] The source text to parse
      # @param line [Fixnum] The line on which the SassScript appears.
      #   Used for error reporting and sourcemap building
      # @param offset [Fixnum] The character (not byte) offset in the line on which the SassScript appears.
      #   Used for error reporting and sourcemap building
      # @param options [{Symbol => Object}] An options hash;
      #   see {file:SASS_REFERENCE.md#sass_options the Sass options documentation}
      def initialize(str, line, offset, options = {})
        @options = options
        @lexer = lexer_class.new(str, line, offset, options)
      end

      # Parses a SassScript expression within an interpolated segment (`#{}`).
      # This means that it stops when it comes across an unmatched `}`,
      # which signals the end of an interpolated segment,
      # it returns rather than throwing an error.
      #
      # @return [Script::Tree::Node] The root node of the parse tree
      # @raise [Sass::SyntaxError] if the expression isn't valid SassScript
      def parse_interpolated
        expr = assert_expr :expr
        assert_tok :end_interpolation
        expr.options = @options
        expr
      rescue Sass::SyntaxError => e
        e.modify_backtrace :line => @lexer.line, :filename => @options[:filename]
        raise e
      end

      # Parses a SassScript expression.
      #
      # @return [Script::Tree::Node] The root node of the parse tree
      # @raise [Sass::SyntaxError] if the expression isn't valid SassScript
      def parse
        expr = assert_expr :expr
        assert_done
        expr.options = @options
        expr
      rescue Sass::SyntaxError => e
        e.modify_backtrace :line => @lexer.line, :filename => @options[:filename]
        raise e
      end

      # Parses a SassScript expression,
      # ending it when it encounters one of the given identifier tokens.
      #
      # @param [#include?(String)] A set of strings that delimit the expression.
      # @return [Script::Tree::Node] The root node of the parse tree
      # @raise [Sass::SyntaxError] if the expression isn't valid SassScript
      def parse_until(tokens)
        @stop_at = tokens
        expr = assert_expr :expr
        assert_done
        expr.options = @options
        expr
      rescue Sass::SyntaxError => e
        e.modify_backtrace :line => @lexer.line, :filename => @options[:filename]
        raise e
      end

      # Parses the argument list for a mixin include.
      #
      # @return [(Array<Script::Tree::Node>, {String => Script::Tree::Node}, Script::Tree::Node)]
      #   The root nodes of the positional arguments, keyword arguments, and
      #   splat argument. Keyword arguments are in a hash from names to values.
      # @raise [Sass::SyntaxError] if the argument list isn't valid SassScript
      def parse_mixin_include_arglist
        args, keywords = [], {}
        if try_tok(:lparen)
          args, keywords, splat = mixin_arglist || [[], {}]
          assert_tok(:rparen)
        end
        assert_done

        args.each {|a| a.options = @options}
        keywords.each {|k, v| v.options = @options}
        splat.options = @options if splat
        return args, keywords, splat
      rescue Sass::SyntaxError => e
        e.modify_backtrace :line => @lexer.line, :filename => @options[:filename]
        raise e
      end

      # Parses the argument list for a mixin definition.
      #
      # @return [(Array<Script::Tree::Node>, Script::Tree::Node)]
      #   The root nodes of the arguments, and the splat argument.
      # @raise [Sass::SyntaxError] if the argument list isn't valid SassScript
      def parse_mixin_definition_arglist
        args, splat = defn_arglist!(false)
        assert_done

        args.each do |k, v|
          k.options = @options
          v.options = @options if v
        end
        splat.options = @options if splat
        return args, splat
      rescue Sass::SyntaxError => e
        e.modify_backtrace :line => @lexer.line, :filename => @options[:filename]
        raise e
      end

      # Parses the argument list for a function definition.
      #
      # @return [(Array<Script::Tree::Node>, Script::Tree::Node)]
      #   The root nodes of the arguments, and the splat argument.
      # @raise [Sass::SyntaxError] if the argument list isn't valid SassScript
      def parse_function_definition_arglist
        args, splat = defn_arglist!(true)
        assert_done

        args.each do |k, v|
          k.options = @options
          v.options = @options if v
        end
        splat.options = @options if splat
        return args, splat
      rescue Sass::SyntaxError => e
        e.modify_backtrace :line => @lexer.line, :filename => @options[:filename]
        raise e
      end

      # Parse a single string value, possibly containing interpolation.
      # Doesn't assert that the scanner is finished after parsing.
      #
      # @return [Script::Tree::Node] The root node of the parse tree.
      # @raise [Sass::SyntaxError] if the string isn't valid SassScript
      def parse_string
        unless (peek = @lexer.peek) &&
            (peek.type == :string ||
            (peek.type == :funcall && peek.value.downcase == 'url'))
          lexer.expected!("string")
        end

        expr = assert_expr :funcall
        expr.options = @options
        @lexer.unpeek!
        expr
      rescue Sass::SyntaxError => e
        e.modify_backtrace :line => @lexer.line, :filename => @options[:filename]
        raise e
      end

      # Parses a SassScript expression.
      #
      # @overload parse(str, line, offset, filename = nil)
      # @return [Script::Tree::Node] The root node of the parse tree
      # @see Parser#initialize
      # @see Parser#parse
      def self.parse(*args)
        new(*args).parse
      end

      PRECEDENCE = [
        :comma, :single_eq, :space, :or, :and,
        [:eq, :neq],
        [:gt, :gte, :lt, :lte],
        [:plus, :minus],
        [:times, :div, :mod],
      ]

      ASSOCIATIVE = [:plus, :times]

      class << self
        # Returns an integer representing the precedence
        # of the given operator.
        # A lower integer indicates a looser binding.
        #
        # @private
        def precedence_of(op)
          PRECEDENCE.each_with_index do |e, i|
            return i if Array(e).include?(op)
          end
          raise "[BUG] Unknown operator #{op}"
        end

        # Returns whether or not the given operation is associative.
        #
        # @private
        def associative?(op)
          ASSOCIATIVE.include?(op)
        end

        private

        # Defines a simple left-associative production.
        # name is the name of the production,
        # sub is the name of the production beneath it,
        # and ops is a list of operators for this precedence level
        def production(name, sub, *ops)
          class_eval <<RUBY, __FILE__, __LINE__ + 1
            def #{name}
              interp = try_ops_after_interp(#{ops.inspect}, #{name.inspect}) and return interp
              return unless e = #{sub}
              while tok = try_tok(#{ops.map {|o| o.inspect}.join(', ')})
                if interp = try_op_before_interp(tok, e)
                  return interp unless other_interp = try_ops_after_interp(#{ops.inspect}, #{name.inspect}, interp)
                  return other_interp
                end

                start_pos = source_position
                e = node(Tree::Operation.new(e, assert_expr(#{sub.inspect}), tok.type), start_pos)
              end
              e
            end
RUBY
        end

        def unary(op, sub)
          class_eval <<RUBY, __FILE__, __LINE__ + 1
            def unary_#{op}
              return #{sub} unless tok = try_tok(:#{op})
              interp = try_op_before_interp(tok) and return interp
              start_pos = source_position
              node(Tree::UnaryOperation.new(assert_expr(:unary_#{op}), :#{op}), start_pos)
            end
RUBY
        end
      end

      private

      def source_position
        Sass::Source::Position.new(line, offset)
      end

      def range(start_pos, end_pos=source_position)
        Sass::Source::Range.new(start_pos, end_pos, @options[:filename], @options[:importer])
      end

      # @private
      def lexer_class; Lexer; end

      def map
        start_pos = source_position
        return unless e = interpolation
        return list e, start_pos unless @lexer.peek && @lexer.peek.type == :colon

        key, value = map_pair(e)
        map = node(Map.new({key => value}), start_pos)
        while tok = try_tok(:comma)
          key, value = assert_expr(:map_pair)
          map.value[key] = value
        end
        map
      end

      def map_pair(key=nil)
        start_pos = source_position
        return unless key ||= interpolation
        assert_tok :colon
        return key, assert_expr(:interpolation)
      end

      def expr
        start_pos = source_position
        return unless e = interpolation
<<<<<<< HEAD
        list = node(Sass::Script::Tree::ListLiteral.new([e], :comma), start_pos)
=======
        list e, start_pos
      end

      def list(first, start_pos)
        list = node(List.new([first], :comma), start_pos)
>>>>>>> 11805914
        while tok = try_tok(:comma)
          if interp = try_op_before_interp(tok, list)
            return interp unless other_interp = try_ops_after_interp([:comma], :expr, interp)
            return other_interp
          end
          list.elements << assert_expr(:interpolation)
        end
        list.elements.size == 1 ? list.elements.first : list
      end

      production :equals, :interpolation, :single_eq

      def try_op_before_interp(op, prev = nil)
        return unless @lexer.peek && @lexer.peek.type == :begin_interpolation
        wb = @lexer.whitespace?(op)
        str = literal_node(Script::Value::String.new(Lexer::OPERATORS_REVERSE[op.type]), op.source_range)
        interp = node(
          Script::Tree::Interpolation.new(prev, str, nil, wb, !:wa, :originally_text),
          (prev || str).source_range.start_pos)
        interpolation(interp)
      end

      def try_ops_after_interp(ops, name, prev = nil)
        return unless @lexer.after_interpolation?
        return unless op = try_tok(*ops)
        interp = try_op_before_interp(op, prev) and return interp

        wa = @lexer.whitespace?
        str = literal_node(Script::Value::String.new(Lexer::OPERATORS_REVERSE[op.type]), op.source_range)
        str.line = @lexer.line
        interp = node(
          Script::Tree::Interpolation.new(prev, str, assert_expr(name), !:wb, wa, :originally_text),
          (prev || str).source_range.start_pos)
        return interp
      end

      def interpolation(first = space)
        e = first
        while interp = try_tok(:begin_interpolation)
          wb = @lexer.whitespace?(interp)
          line = @lexer.line
          mid = parse_interpolated
          wa = @lexer.whitespace?
          e = node(
            Script::Tree::Interpolation.new(e, mid, space, wb, wa),
            (e || mid).source_range.start_pos)
        end
        e
      end

      def space
        start_pos = source_position
        return unless e = or_expr
        arr = [e]
        while e = or_expr
          arr << e
        end
        arr.size == 1 ? arr.first : node(Sass::Script::Tree::ListLiteral.new(arr, :space), start_pos)
      end

      production :or_expr, :and_expr, :or
      production :and_expr, :eq_or_neq, :and
      production :eq_or_neq, :relational, :eq, :neq
      production :relational, :plus_or_minus, :gt, :gte, :lt, :lte
      production :plus_or_minus, :times_div_or_mod, :plus, :minus
      production :times_div_or_mod, :unary_plus, :times, :div, :mod

      unary :plus, :unary_minus
      unary :minus, :unary_div
      unary :div, :unary_not # For strings, so /foo/bar works
      unary :not, :ident

      def ident
        return funcall unless @lexer.peek && @lexer.peek.type == :ident
        return if @stop_at && @stop_at.include?(@lexer.peek.value)

        name = @lexer.next
        if color = Sass::Script::Value::Color::COLOR_NAMES[name.value.downcase]
          return literal_node(Sass::Script::Value::Color.new(color), name.source_range)
        end
        literal_node(Script::Value::String.new(name.value, :identifier), name.source_range)
      end

      def funcall
        return raw unless tok = try_tok(:funcall)
        args, keywords, splat = fn_arglist || [[], {}]
        assert_tok(:rparen)
        node(Script::Tree::Funcall.new(tok.value, args, keywords, splat),
          tok.source_range.start_pos, source_position)
      end

      def defn_arglist!(must_have_parens)
        if must_have_parens
          assert_tok(:lparen)
        else
          return [], nil unless try_tok(:lparen)
        end
        return [], nil if try_tok(:rparen)

        res = []
        splat = nil
        must_have_default = false
        loop do
          c = assert_tok(:const)
          var = node(Script::Tree::Variable.new(c.value), c.source_range)
          if try_tok(:colon)
            val = assert_expr(:space)
            must_have_default = true
          elsif must_have_default
            raise SyntaxError.new("Required argument #{var.inspect} must come before any optional arguments.")
          elsif try_tok(:splat)
            splat = var
            break
          end
          res << [var, val]
          break unless try_tok(:comma)
        end
        assert_tok(:rparen)
        return res, splat
      end

      def fn_arglist
        arglist(:equals, "function argument")
      end

      def mixin_arglist
        arglist(:interpolation, "mixin argument")
      end

      def arglist(subexpr, description)
        return unless e = send(subexpr)

        args = []
        keywords = {}
        loop do
          if @lexer.peek && @lexer.peek.type == :colon
            name = e
            @lexer.expected!("comma") unless name.is_a?(Tree::Variable)
            assert_tok(:colon)
            value = assert_expr(subexpr, description)

            if keywords[name.underscored_name]
              raise SyntaxError.new("Keyword argument \"#{name.to_sass}\" passed more than once")
            end

            keywords[name.underscored_name] = value
          else
            if !keywords.empty?
              raise SyntaxError.new("Positional arguments must come before keyword arguments.")
            end

            return args, keywords, e if try_tok(:splat)
            args << e
          end

          return args, keywords unless try_tok(:comma)
          e = assert_expr(subexpr, description)
        end
      end

      def raw
        start_pos = source_position
        return special_fun unless tok = try_tok(:raw)
        literal_node(Script::Value::String.new(tok.value), tok.source_range)
      end

      def special_fun
        start_pos = source_position
        return paren unless tok = try_tok(:special_fun)
        first = literal_node(Script::Value::String.new(tok.value.first),
          start_pos, start_pos.after(tok.value.first))
        Sass::Util.enum_slice(tok.value[1..-1], 2).inject(first) do |l, (i, r)|
          end_pos = i.source_range.end_pos
          end_pos = end_pos.after(r) if r
          node(
            Script::Tree::Interpolation.new(
              l, i,
              r && literal_node(Script::Value::String.new(r),
                i.source_range.end_pos, end_pos),
              false, false),
            start_pos, end_pos)
        end
      end

      def paren
        return variable unless try_tok(:lparen)
        was_in_parens = @in_parens
        @in_parens = true
        start_pos = source_position
<<<<<<< HEAD
        e = expr
        end_pos = source_position
=======
        e = map
>>>>>>> 11805914
        assert_tok(:rparen)
        return e || node(Sass::Script::Tree::ListLiteral.new([], :space), start_pos, end_pos)
      ensure
        @in_parens = was_in_parens
      end

      def variable
        start_pos = source_position
        return string unless c = try_tok(:const)
        node(Tree::Variable.new(*c.value), start_pos)
      end

      def string
        return number unless first = try_tok(:string)
        str = literal_node(first.value, first.source_range)
        return str unless try_tok(:begin_interpolation)
        mid = parse_interpolated
        last = assert_expr(:string)
        node(Tree::StringInterpolation.new(str, mid, last), first.source_range.start_pos)
      end

      def number
        return literal unless tok = try_tok(:number)
        num = tok.value
        num.original = num.to_s unless @in_parens
        literal_node(num, tok.source_range.start_pos)
      end

      def literal
        (t = try_tok(:color, :bool, :null)) && (return literal_node(t.value, t.source_range))
      end

      # It would be possible to have unified #assert and #try methods,
      # but detecting the method/token difference turns out to be quite expensive.

      EXPR_NAMES = {
        :string => "string",
        :default => "expression (e.g. 1px, bold)",
        :mixin_arglist => "mixin argument",
        :fn_arglist => "function argument",
      }

      def assert_expr(name, expected = nil)
        (e = send(name)) && (return e)
        @lexer.expected!(expected || EXPR_NAMES[name] || EXPR_NAMES[:default])
      end

      def assert_tok(*names)
        (t = try_tok(*names)) && (return t)
        @lexer.expected!(names.map {|tok| Lexer::TOKEN_NAMES[tok] || tok}.join(" or "))
      end

      def try_tok(*names)
        peeked = @lexer.peek
        peeked && names.include?(peeked.type) && @lexer.next
      end

      def assert_done
        return if @lexer.done?
        @lexer.expected!(EXPR_NAMES[:default])
      end

      # @overload node(value, source_range)
      #   @param value [Sass::Script::Value::Base]
      #   @param source_range [Sass::Source::Range]
      # @overload node(value, start_pos, end_pos = source_position)
      #   @param value [Sass::Script::Value::Base]
      #   @param start_pos [Sass::Source::Position]
      #   @param end_pos [Sass::Source::Position]
      def literal_node(value, source_range_or_start_pos, end_pos = source_position)
        node(Sass::Script::Tree::Literal.new(value), source_range_or_start_pos, end_pos)
      end

      # @overload node(node, source_range)
      #   @param node [Sass::Script::Tree::Node]
      #   @param source_range [Sass::Source::Range]
      # @overload node(node, start_pos, end_pos = source_position)
      #   @param node [Sass::Script::Tree::Node]
      #   @param start_pos [Sass::Source::Position]
      #   @param end_pos [Sass::Source::Position]
      def node(node, source_range_or_start_pos, end_pos = source_position)
        source_range =
          if source_range_or_start_pos.is_a?(Sass::Source::Range)
            source_range_or_start_pos
          else
            range(source_range_or_start_pos, end_pos)
          end

        node.line = source_range.start_pos.line
        node.source_range = source_range
        node.filename = @options[:filename]
        node
      end
    end
  end
end<|MERGE_RESOLUTION|>--- conflicted
+++ resolved
@@ -277,15 +277,11 @@
       def expr
         start_pos = source_position
         return unless e = interpolation
-<<<<<<< HEAD
-        list = node(Sass::Script::Tree::ListLiteral.new([e], :comma), start_pos)
-=======
         list e, start_pos
       end
 
       def list(first, start_pos)
-        list = node(List.new([first], :comma), start_pos)
->>>>>>> 11805914
+        list = node(Sass::Script::Tree::ListLiteral.new([first], :comma), start_pos)
         while tok = try_tok(:comma)
           if interp = try_op_before_interp(tok, list)
             return interp unless other_interp = try_ops_after_interp([:comma], :expr, interp)
@@ -475,12 +471,8 @@
         was_in_parens = @in_parens
         @in_parens = true
         start_pos = source_position
-<<<<<<< HEAD
-        e = expr
+        e = map
         end_pos = source_position
-=======
-        e = map
->>>>>>> 11805914
         assert_tok(:rparen)
         return e || node(Sass::Script::Tree::ListLiteral.new([], :space), start_pos, end_pos)
       ensure
