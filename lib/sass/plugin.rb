require 'fileutils'

require 'sass'
require 'sass/plugin/compiler'

module Sass
  # This module provides a single interface to the compilation of Sass/SCSS files
  # for an application. It provides global options and checks whether CSS files
  # need to be updated.
  #
  # This module is used as the primary interface with Sass
  # when it's used as a plugin for various frameworks.
  # All Rack-enabled frameworks are supported out of the box.
  # The plugin is {file:SASS_REFERENCE.md#rails_merb_plugin automatically activated for Rails and Merb}.
  # Other frameworks must enable it explicitly; see {Sass::Plugin::Rack}.
  #
  # This module has a large set of callbacks available
  # to allow users to run code (such as logging) when certain things happen.
  # All callback methods are of the form `on_#{name}`,
  # and they all take a block that's called when the given action occurs.
  #
  # Note that this class proxies almost all methods to its {Sass::Plugin::Compiler} instance.
  # See \{#compiler}.
  #
  # @example Using a callback
  #   Sass::Plugin.on_updating_stylesheet do |template, css|
  #     puts "Compiling #{template} to #{css}"
  #   end
  #   Sass::Plugin.update_stylesheets
  #     #=> Compiling app/sass/screen.scss to public/stylesheets/screen.css
  #     #=> Compiling app/sass/print.scss to public/stylesheets/print.css
  #     #=> Compiling app/sass/ie.scss to public/stylesheets/ie.css
  # @see Sass::Plugin::Compiler
  module Plugin
<<<<<<< HEAD
    include Sass::Util
=======
    extend self
>>>>>>> 65a113e9

    @checked_for_updates = false

    # Whether or not Sass has **ever** checked if the stylesheets need to be updated
    # (in this Ruby instance).
    #
    # @return [Boolean]
    attr_reader :checked_for_updates

    # Same as \{#update\_stylesheets}, but respects \{#checked\_for\_updates}
    # and the {file:SASS_REFERENCE.md#always_update-option `:always_update`}
    # and {file:SASS_REFERENCE.md#always_check-option `:always_check`} options.
    #
    # @see #update_stylesheets
    def check_for_updates
      return unless !Sass::Plugin.checked_for_updates ||
          Sass::Plugin.options[:always_update] || Sass::Plugin.options[:always_check]
      update_stylesheets
    end

    # Returns the singleton compiler instance.
    # This compiler has been pre-configured according
    # to the plugin configuration.
    #
    # @return [Sass::Plugin::Compiler]
    def compiler
      @compiler ||= Compiler.new
    end

    # Updates out-of-date stylesheets.
    #
    # Checks each Sass/SCSS file in {file:SASS_REFERENCE.md#template_location-option `:template_location`}
    # to see if it's been modified more recently than the corresponding CSS file
    # in {file:SASS_REFERENCE.md#css_location-option `:css_location`}.
    # If it has, it updates the CSS file.
    #
    # @param individual_files [Array<(String, String)>]
    #   A list of files to check for updates
    #   **in addition to those specified by the
    #   {file:SASS_REFERENCE.md#template_location-option `:template_location` option}.**
    #   The first string in each pair is the location of the Sass/SCSS file,
    #   the second is the location of the CSS file that it should be compiled to.
    def update_stylesheets(individual_files = [])
      return if options[:never_update]
      compiler.update_stylesheets(individual_files)
    end

    # Updates all stylesheets, even those that aren't out-of-date.
    # Ignores the cache.
    #
    # @param individual_files [Array<(String, String)>]
    #   A list of files to check for updates
    #   **in addition to those specified by the
    #   {file:SASS_REFERENCE.md#template_location-option `:template_location` option}.**
    #   The first string in each pair is the location of the Sass/SCSS file,
    #   the second is the location of the CSS file that it should be compiled to.
    # @see #update_stylesheets
    def force_update_stylesheets(individual_files = [])
      old_options = options
      self.options = options.dup
      options[:never_update] = false
      options[:always_update] = true
      options[:cache] = false
      update_stylesheets(individual_files)
    ensure
      self.options = old_options
    end

    # All other method invocations are proxied to the \{#compiler}.
    #
<<<<<<< HEAD
    # Note that `watch` uses the [FSSM](http://github.com/ttilley/fssm) library
    # to monitor the filesystem for changes.
    # FSSM isn't loaded until `watch` is run.
    # The version of FSSM distributed with Sass is loaded by default,
    # but if another version has already been loaded that will be used instead.
    #
    # @param individual_files [Array<(String, String)>]
    #   A list of files to watch for updates
    #   **in addition to those specified by the
    #   {file:SASS_REFERENCE.md#template_location-option `:template_location` option}.**
    #   The first string in each pair is the location of the Sass/SCSS file,
    #   the second is the location of the CSS file that it should be compiled to.
    def watch(individual_files = [])
      update_stylesheets(individual_files)

      begin
        require 'fssm'
      rescue LoadError => e
        e.message << "\n" <<
          if File.exists?(scope(".git"))
            'Run "git submodule update --init" to get the recommended version.'
          else
            'Run "gem install fssm" to get it.'
          end
        raise e
      end

      unless individual_files.empty? && FSSM::Backends::Default.name == "FSSM::Backends::FSEvents"
        # As of FSSM 0.1.4, it doesn't support FSevents on individual files,
        # but it also isn't smart enough to switch to polling itself.
        require 'fssm/backends/polling'
        Sass::Util.silence_warnings do
          FSSM::Backends.const_set(:Default, FSSM::Backends::Polling)
        end
      end

      # TODO: Keep better track of what depends on what
      # so we don't have to run a global update every time anything changes.
      FSSM.monitor do |mon|
        template_location_array.each do |template_location, css_location|
          mon.path template_location do |path|
            path.glob '**/*.s[ac]ss'

            path.update do |base, relative|
              run_template_modified File.join(base, relative)
              update_stylesheets(individual_files)
            end

            path.create do |base, relative|
              run_template_created File.join(base, relative)
              update_stylesheets(individual_files)
            end

            path.delete do |base, relative|
              run_template_deleted File.join(base, relative)
              css = File.join(css_location, relative.gsub(/\.s[ac]ss$/, '.css'))
              try_delete_css css
              update_stylesheets(individual_files)
            end
          end
        end

        individual_files.each do |template, css|
          mon.file template do |path|
            path.update do
              run_template_modified template
              update_stylesheets(individual_files)
            end

            path.create do
              run_template_created template
              update_stylesheets(individual_files)
            end

            path.delete do
              run_template_deleted template
              try_delete_css css
              update_stylesheets(individual_files)
            end
          end
        end
      end
    end

    private

    def update_stylesheet(filename, css)
      dir = File.dirname(css)
      unless File.exists?(dir)
        run_creating_directory dir
        FileUtils.mkdir_p dir
      end

      begin
        result = Sass::Files.tree_for(filename, engine_options(:css_filename => css, :filename => filename)).render
      rescue Exception => e
        run_compilation_error e, filename, css
        result = Sass::SyntaxError.exception_to_css(e, options)
=======
    # @see #compiler
    # @see Sass::Plugin::Compiler
    def method_missing(method, *args, &block)
      if compiler.respond_to?(method)
        compiler.send(method, *args, &block)
>>>>>>> 65a113e9
      else
        super
      end
<<<<<<< HEAD

      # Finally, write the file
      flag = 'w'
      flag = 'wb' if Sass::Util.windows? && options[:unix_newlines]
      File.open(css, flag) {|file| file.print(result)}
=======
>>>>>>> 65a113e9
    end

  end
end

if defined?(ActionController)
  require 'sass/plugin/rails'
elsif defined?(Merb::Plugins)
  require 'sass/plugin/merb'
else
  require 'sass/plugin/generic'
end<|MERGE_RESOLUTION|>--- conflicted
+++ resolved
@@ -32,11 +32,8 @@
   #     #=> Compiling app/sass/ie.scss to public/stylesheets/ie.css
   # @see Sass::Plugin::Compiler
   module Plugin
-<<<<<<< HEAD
     include Sass::Util
-=======
     extend self
->>>>>>> 65a113e9
 
     @checked_for_updates = false
 
@@ -107,123 +104,14 @@
 
     # All other method invocations are proxied to the \{#compiler}.
     #
-<<<<<<< HEAD
-    # Note that `watch` uses the [FSSM](http://github.com/ttilley/fssm) library
-    # to monitor the filesystem for changes.
-    # FSSM isn't loaded until `watch` is run.
-    # The version of FSSM distributed with Sass is loaded by default,
-    # but if another version has already been loaded that will be used instead.
-    #
-    # @param individual_files [Array<(String, String)>]
-    #   A list of files to watch for updates
-    #   **in addition to those specified by the
-    #   {file:SASS_REFERENCE.md#template_location-option `:template_location` option}.**
-    #   The first string in each pair is the location of the Sass/SCSS file,
-    #   the second is the location of the CSS file that it should be compiled to.
-    def watch(individual_files = [])
-      update_stylesheets(individual_files)
-
-      begin
-        require 'fssm'
-      rescue LoadError => e
-        e.message << "\n" <<
-          if File.exists?(scope(".git"))
-            'Run "git submodule update --init" to get the recommended version.'
-          else
-            'Run "gem install fssm" to get it.'
-          end
-        raise e
-      end
-
-      unless individual_files.empty? && FSSM::Backends::Default.name == "FSSM::Backends::FSEvents"
-        # As of FSSM 0.1.4, it doesn't support FSevents on individual files,
-        # but it also isn't smart enough to switch to polling itself.
-        require 'fssm/backends/polling'
-        Sass::Util.silence_warnings do
-          FSSM::Backends.const_set(:Default, FSSM::Backends::Polling)
-        end
-      end
-
-      # TODO: Keep better track of what depends on what
-      # so we don't have to run a global update every time anything changes.
-      FSSM.monitor do |mon|
-        template_location_array.each do |template_location, css_location|
-          mon.path template_location do |path|
-            path.glob '**/*.s[ac]ss'
-
-            path.update do |base, relative|
-              run_template_modified File.join(base, relative)
-              update_stylesheets(individual_files)
-            end
-
-            path.create do |base, relative|
-              run_template_created File.join(base, relative)
-              update_stylesheets(individual_files)
-            end
-
-            path.delete do |base, relative|
-              run_template_deleted File.join(base, relative)
-              css = File.join(css_location, relative.gsub(/\.s[ac]ss$/, '.css'))
-              try_delete_css css
-              update_stylesheets(individual_files)
-            end
-          end
-        end
-
-        individual_files.each do |template, css|
-          mon.file template do |path|
-            path.update do
-              run_template_modified template
-              update_stylesheets(individual_files)
-            end
-
-            path.create do
-              run_template_created template
-              update_stylesheets(individual_files)
-            end
-
-            path.delete do
-              run_template_deleted template
-              try_delete_css css
-              update_stylesheets(individual_files)
-            end
-          end
-        end
-      end
-    end
-
-    private
-
-    def update_stylesheet(filename, css)
-      dir = File.dirname(css)
-      unless File.exists?(dir)
-        run_creating_directory dir
-        FileUtils.mkdir_p dir
-      end
-
-      begin
-        result = Sass::Files.tree_for(filename, engine_options(:css_filename => css, :filename => filename)).render
-      rescue Exception => e
-        run_compilation_error e, filename, css
-        result = Sass::SyntaxError.exception_to_css(e, options)
-=======
     # @see #compiler
     # @see Sass::Plugin::Compiler
     def method_missing(method, *args, &block)
       if compiler.respond_to?(method)
         compiler.send(method, *args, &block)
->>>>>>> 65a113e9
       else
         super
       end
-<<<<<<< HEAD
-
-      # Finally, write the file
-      flag = 'w'
-      flag = 'wb' if Sass::Util.windows? && options[:unix_newlines]
-      File.open(css, flag) {|file| file.print(result)}
-=======
->>>>>>> 65a113e9
     end
 
   end
