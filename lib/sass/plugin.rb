require 'sass/engine'
require 'pathname'

module Sass
  # This module contains methods to aid in using Sass
  # as a stylesheet-rendering plugin for various systems.
  # Currently Rails/ActionController and Merb are supported out of the box.
  module Plugin
    class << self
      @@options = {
        :css_location       => './public/stylesheets',
        :always_update      => false,
        :always_check       => true,
        :full_exception     => true
      }
      @@checked_for_updates = false

      # Whether or not Sass has *ever* checked if the stylesheets need updates
      # (in this Ruby instance).
      def checked_for_updates
        @@checked_for_updates
      end

      # Gets various options for Sass. See README.rdoc for details.
      #--
      # TODO: *DOCUMENT OPTIONS*
      #++
      def options
        @@options
      end

      # Sets various options for Sass.
      def options=(value)
        @@options.merge!(value)
      end

<<<<<<< HEAD
      # Checks each css stylesheet to see if it needs updating,
      # and updates it using the corresponding sass template if it does.
=======
      # Get the options ready to be passed to the Sass::Engine
      def engine_options(additional_options = {})
        opts = options.dup.merge(additional_options)
        opts[:load_paths] = load_paths(opts)
        opts
      end

      # Checks each stylesheet in <tt>options[:css_location]</tt>
      # to see if it needs updating,
      # and updates it using the corresponding template
      # from <tt>options[:templates]</tt>
      # if it does.
>>>>>>> f586f9fa
      def update_stylesheets
        return if options[:never_update]

        @@checked_for_updates = true
<<<<<<< HEAD
        template_locations.zip(css_locations).each do |template_location, css_location|

          Dir.glob(File.join(template_location, "**", "*.sass")).each do |file|
            # Get the relative path to the file with no extension
            name = file.sub(template_location + "/", "")[0...-5]

            if !forbid_update?(name) && (options[:always_update] || stylesheet_needs_update?(name, template_location, css_location))
              update_stylesheet(name, template_location, css_location)
=======
        Dir.glob(File.join(options[:template_location], "**", "*.sass")).entries.each do |file|

          # Get the relative path to the file with no extension
          name = file.sub(options[:template_location] + "/", "")[0...-5]

          if !forbid_update?(name) && (options[:always_update] || stylesheet_needs_update?(name))
            css = css_filename(name)
            File.delete(css) if File.exists?(css)

            filename = template_filename(name)
            engine = Engine.new(File.read(filename), engine_options(:filename => filename))
            result = begin
                       engine.render
                     rescue Exception => e
                       exception_string(e)
                     end

            # Create any directories that might be necessary
            dirs = [options[:css_location]]
            name.split("/")[0...-1].each { |dir| dirs << "#{dirs[-1]}/#{dir}" }
            dirs.each { |dir| Dir.mkdir(dir) unless File.exist?(dir) }

            # Finally, write the file
            File.open(css, 'w') do |file|
              file.print(result)
>>>>>>> f586f9fa
            end
          end
        end
      end

      private

<<<<<<< HEAD
      def update_stylesheet(name, template_location, css_location)
        css = css_filename(name, css_location)
        File.delete(css) if File.exists?(css)

        filename = template_filename(name, template_location)
        l_options = @@options.dup
        l_options[:css_filename] = css
        l_options[:filename] = filename
        l_options[:load_paths] = load_paths
        engine = Engine.new(File.read(filename), l_options)
        result = begin
                   engine.render
                 rescue Exception => e
                   exception_string(e)
                 end

        # Create any directories that might be necessary
        mkpath(css_location, name)

        # Finally, write the file
        File.open(css, 'w') do |file|
          file.print(result)
        end
      end
      
      # Create any successive directories required to be able to write a file to: File.join(base,name)
      def mkpath(base, name)
        dirs = [base]
        name.split(File::SEPARATOR)[0...-1].each { |dir| dirs << File.join(dirs[-1],dir) }
        dirs.each { |dir| Dir.mkdir(dir) unless File.exist?(dir) }
      end

      def load_paths
        (options[:load_paths] || []) + template_locations
      end
      
      def template_locations
        location = (options[:template_location] || File.join(options[:css_location],'sass'))
        if location.is_a?(String)
          [location]
        else
          location.to_a.map { |l| l.first }
        end
      end
      
      def css_locations
        if options[:template_location] && !options[:template_location].is_a?(String)
          options[:template_location].to_a.map { |l| l.last }
        else
          [options[:css_location]]
        end
=======
      def load_paths(opts = options)
        (opts[:load_paths] || []) + [options[:template_location]]
>>>>>>> f586f9fa
      end

      def exception_string(e)
        if options[:full_exception]
          e_string = "#{e.class}: #{e.message}"

          if e.is_a? Sass::SyntaxError
            e_string << "\non line #{e.sass_line}"

            if e.sass_filename
              e_string << " of #{e.sass_filename}"

              if File.exists?(e.sass_filename)
                e_string << "\n\n"

                min = [e.sass_line - 5, 0].max
                begin
                  File.read(e.sass_filename).rstrip.split("\n")[
                    min .. e.sass_line + 5
                  ].each_with_index do |line, i|
                    e_string << "#{min + i + 1}: #{line}\n"
                  end
                rescue
                  e_string << "Couldn't read sass file: #{e.sass_filename}"
                end
              end
            end
          end
          <<END
/*
#{e_string}

Backtrace:\n#{e.backtrace.join("\n")}
*/
body:before {
  white-space: pre;
  font-family: monospace;
  content: "#{e_string.gsub('"', '\"').gsub("\n", '\\A ')}"; }
END
          # Fix an emacs syntax-highlighting hiccup: '
        else
          "/* Internal stylesheet error */"
        end
      end

      def template_filename(name, path)
        "#{path}/#{name}.sass"
      end

      def css_filename(name, path)
        "#{path}/#{name}.css"
      end

      def forbid_update?(name)
        name.sub(/^.*\//, '')[0] == ?_
      end

      def stylesheet_needs_update?(name, template_path, css_path)
        css_file = css_filename(name, css_path)
        template_file = template_filename(name, template_path)
        if !File.exists?(css_file)
          return true
        else
          css_mtime = File.mtime(css_file)
          File.mtime(template_file) > css_mtime ||
            dependencies(template_file).any?(&dependency_updated?(css_mtime))
        end
      end

      def dependency_updated?(css_mtime)
        lambda do |dep|
          File.mtime(dep) > css_mtime ||
            dependencies(dep).any?(&dependency_updated?(css_mtime))
        end
      end

      def dependencies(filename)
        File.readlines(filename).grep(/^@import /).map do |line|
          line[8..-1].split(',').map do |inc|
            Sass::Engine.find_file_to_import(inc.strip, load_paths)
          end
        end.flatten.grep(/\.sass$/)
      end
    end
  end
end

require 'sass/plugin/rails' if defined?(ActionController)
require 'sass/plugin/merb'  if defined?(Merb::Plugins)<|MERGE_RESOLUTION|>--- conflicted
+++ resolved
@@ -34,10 +34,6 @@
         @@options.merge!(value)
       end
 
-<<<<<<< HEAD
-      # Checks each css stylesheet to see if it needs updating,
-      # and updates it using the corresponding sass template if it does.
-=======
       # Get the options ready to be passed to the Sass::Engine
       def engine_options(additional_options = {})
         opts = options.dup.merge(additional_options)
@@ -50,12 +46,10 @@
       # and updates it using the corresponding template
       # from <tt>options[:templates]</tt>
       # if it does.
->>>>>>> f586f9fa
       def update_stylesheets
         return if options[:never_update]
 
         @@checked_for_updates = true
-<<<<<<< HEAD
         template_locations.zip(css_locations).each do |template_location, css_location|
 
           Dir.glob(File.join(template_location, "**", "*.sass")).each do |file|
@@ -64,33 +58,6 @@
 
             if !forbid_update?(name) && (options[:always_update] || stylesheet_needs_update?(name, template_location, css_location))
               update_stylesheet(name, template_location, css_location)
-=======
-        Dir.glob(File.join(options[:template_location], "**", "*.sass")).entries.each do |file|
-
-          # Get the relative path to the file with no extension
-          name = file.sub(options[:template_location] + "/", "")[0...-5]
-
-          if !forbid_update?(name) && (options[:always_update] || stylesheet_needs_update?(name))
-            css = css_filename(name)
-            File.delete(css) if File.exists?(css)
-
-            filename = template_filename(name)
-            engine = Engine.new(File.read(filename), engine_options(:filename => filename))
-            result = begin
-                       engine.render
-                     rescue Exception => e
-                       exception_string(e)
-                     end
-
-            # Create any directories that might be necessary
-            dirs = [options[:css_location]]
-            name.split("/")[0...-1].each { |dir| dirs << "#{dirs[-1]}/#{dir}" }
-            dirs.each { |dir| Dir.mkdir(dir) unless File.exist?(dir) }
-
-            # Finally, write the file
-            File.open(css, 'w') do |file|
-              file.print(result)
->>>>>>> f586f9fa
             end
           end
         end
@@ -98,17 +65,12 @@
 
       private
 
-<<<<<<< HEAD
       def update_stylesheet(name, template_location, css_location)
         css = css_filename(name, css_location)
         File.delete(css) if File.exists?(css)
 
         filename = template_filename(name, template_location)
-        l_options = @@options.dup
-        l_options[:css_filename] = css
-        l_options[:filename] = filename
-        l_options[:load_paths] = load_paths
-        engine = Engine.new(File.read(filename), l_options)
+        engine = Engine.new(File.read(filename), engine_options(:css_filename => css, :filename => filename))
         result = begin
                    engine.render
                  rescue Exception => e
@@ -131,8 +93,8 @@
         dirs.each { |dir| Dir.mkdir(dir) unless File.exist?(dir) }
       end
 
-      def load_paths
-        (options[:load_paths] || []) + template_locations
+      def load_paths(opts = options)
+        (opts[:load_paths] || []) + template_locations
       end
       
       def template_locations
@@ -150,10 +112,6 @@
         else
           [options[:css_location]]
         end
-=======
-      def load_paths(opts = options)
-        (opts[:load_paths] || []) + [options[:template_location]]
->>>>>>> f586f9fa
       end
 
       def exception_string(e)
