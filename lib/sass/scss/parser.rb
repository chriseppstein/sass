require 'strscan'
require 'set'

module Sass
  module SCSS
    # The parser for SCSS.
    # It parses a string of code into a tree of {Sass::Tree::Node}s.
    class Parser
      # @param str [String, StringScanner] The source document to parse.
      #   Note that `Parser` *won't* raise a nice error message if this isn't properly parsed;
      #   for that, you should use the higher-level {Sass::Engine} or {Sass::CSS}.
      # @param line [Fixnum] The line on which the source string appeared,
      #   if it's part of another document
      def initialize(str, line = 1)
        @template = str
        @line = line
        @strs = []
      end

      # Parses an SCSS document.
      #
      # @return [Sass::Tree::RootNode] The root node of the document tree
      # @raise [Sass::SyntaxError] if there's a syntax error in the document
      def parse
        init_scanner!
        root = stylesheet
        expected("selector or at-rule") unless @scanner.eos?
        root
      end

      # Parses an identifier with interpolation.
      # Note that this won't assert that the identifier takes up the entire input string;
      # it's meant to be used with `StringScanner`s as part of other parsers.
      #
      # @return [Array<String, Sass::Script::Node>, nil]
      #   The interpolated identifier, or nil if none could be parsed
      def parse_interp_ident
        init_scanner!
        interp_ident
      end

      private

      include Sass::SCSS::RX

      def init_scanner!
        @scanner =
          if @template.is_a?(StringScanner)
            @template
          else
            StringScanner.new(@template.gsub("\r", ""))
          end
      end

      def stylesheet
        node = node(Sass::Tree::RootNode.new(@scanner.string))
        block_contents(node, :stylesheet) {s(node)}
      end

      def s(node)
        while tok(S) || tok(CDC) || tok(CDO) || (c = tok(SINGLE_LINE_COMMENT)) || (c = tok(COMMENT))
          next unless c
          process_comment c, node
          c = nil
        end
        true
      end

      def ss
        nil while tok(S) || tok(SINGLE_LINE_COMMENT) || tok(COMMENT)
        true
      end

      def ss_comments(node)
        while tok(S) || (c = tok(SINGLE_LINE_COMMENT)) || (c = tok(COMMENT))
          next unless c
          process_comment c, node
          c = nil
        end

        true
      end

      def whitespace
        return unless tok(S) || tok(SINGLE_LINE_COMMENT) || tok(COMMENT)
        ss
      end

      def process_comment(text, node)
        single_line = text =~ /^\/\//
        pre_str = single_line ? "" : @scanner.
          string[0...@scanner.pos].
          reverse[/.*?\*\/(.*?)($|\Z)/, 1].
          reverse.gsub(/[^\s]/, ' ')
        text = text.sub(/^\s*\/\//, '/*').gsub(/^\s*\/\//, ' *') + ' */' if single_line
        comment = Sass::Tree::CommentNode.new(pre_str + text, single_line)
        comment.line = @line - text.count("\n")
        node << comment
      end

<<<<<<< HEAD
      DIRECTIVES = Set[:mixin, :include, :debug, :warn, :for, :while, :if, :else,
=======
      DIRECTIVES = Set[:mixin, :include, :debug, :warn, :for, :each, :while, :if,
>>>>>>> d7c0e1bf
        :extend, :import, :media, :charset]

      def directive
        return unless tok(/@/)
        name = tok!(IDENT)
        ss

        if dir = special_directive(name)
          return dir
        end

        # Most at-rules take expressions (e.g. @import),
        # but some (e.g. @page) take selector-like arguments
        val = str {break unless expr}
        val ||= CssParser.new(@scanner, @line).parse_selector_string
        node = node(Sass::Tree::DirectiveNode.new("@#{name} #{val}".strip))

        if tok(/\{/)
          node.has_children = true
          block_contents(node, :directive)
          tok!(/\}/)
        end

        node
      end

      def special_directive(name)
        sym = name.gsub('-', '_').to_sym
        DIRECTIVES.include?(sym) && send("#{sym}_directive")
      end

      def mixin_directive
        name = tok! IDENT
        args = sass_script(:parse_mixin_definition_arglist)
        ss
        block(node(Sass::Tree::MixinDefNode.new(name, args)), :directive)
      end

      def include_directive
        name = tok! IDENT
        args, keywords = sass_script(:parse_mixin_include_arglist)
        ss
        node(Sass::Tree::MixinNode.new(name, args, keywords))
      end

      def debug_directive
        node(Sass::Tree::DebugNode.new(sass_script(:parse)))
      end

      def warn_directive
        node(Sass::Tree::WarnNode.new(sass_script(:parse)))
      end

      def for_directive
        tok!(/\$/)
        var = tok! IDENT
        ss

        tok!(/from/)
        from = sass_script(:parse_until, Set["to", "through"])
        ss

        @expected = '"to" or "through"'
        exclusive = (tok(/to/) || tok!(/through/)) == 'to'
        to = sass_script(:parse)
        ss

        block(node(Sass::Tree::ForNode.new(var, from, to, exclusive)), :directive)
      end

      def each_directive
        tok!(/\$/)
        var = tok! IDENT
        ss

        tok!(/in/)
        list = sass_script(:parse)
        ss

        block(node(Sass::Tree::EachNode.new(var, list)), :directive)
      end

      def while_directive
        expr = sass_script(:parse)
        ss
        block(node(Sass::Tree::WhileNode.new(expr)), :directive)
      end

      def if_directive
        expr = sass_script(:parse)
        ss
        node = block(node(Sass::Tree::IfNode.new(expr)), :directive)
        pos = @scanner.pos
        line = @line
        ss

        else_block(node) ||
          begin
            # Backtrack in case there are any comments we want to parse
            @scanner.pos = pos
            @line = line
            node
          end
      end

      def else_block(node)
        return unless tok(/@else/)
        ss
        else_node = block(
          Sass::Tree::IfNode.new((sass_script(:parse) if tok(/if/))),
          :directive)
        node.add_else(else_node)
        pos = @scanner.pos
        line = @line
        ss

        else_block(node) ||
          begin
            # Backtrack in case there are any comments we want to parse
            @scanner.pos = pos
            @line = line
            node
          end
      end

      def else_directive
        raise Sass::SyntaxError.new(
          "Invalid CSS: @else must come after @if", :line => @line)
      end

      def extend_directive
        node(Sass::Tree::ExtendNode.new(expr!(:selector)))
      end

      def import_directive
        values = []

        loop do
          values << expr!(:import_arg)
          break if use_css_import? || !tok(/,\s*/)
        end

        return values
      end

      def import_arg
        return unless arg = tok(STRING) || (uri = tok!(URI))
        path = @scanner[1] || @scanner[2] || @scanner[3]
        ss

        media = str {media_query_list}.strip

        if uri || path =~ /^http:\/\// || !media.strip.empty? || use_css_import?
          return node(Sass::Tree::DirectiveNode.new("@import #{arg} #{media}".strip))
        end

        node(Sass::Tree::ImportNode.new(path.strip))
      end

      def use_css_import?; false; end

      def media_directive
        val = str {media_query_list}.strip
        block(node(Sass::Tree::MediaNode.new(val)), :directive)
      end

      # http://www.w3.org/TR/css3-mediaqueries/#syntax
      def media_query_list
        return unless media_query

        ss
        while tok(/,/)
          ss; expr!(:media_query); ss
        end

        true
      end

      def media_query
        if tok(/only|not/i)
          ss
          @expected = "media type (e.g. print, screen)"
          tok!(IDENT)
          ss
        elsif !tok(IDENT) && !media_expr
          return
        end

        ss
        while tok(/and/i)
          ss; expr!(:media_expr); ss
        end

        true
      end

      def media_expr
        return unless tok(/\(/)
        ss
        @expected = "media feature (e.g. min-device-width, color)"
        tok!(IDENT)
        ss

        if tok(/:/)
          ss; expr!(:expr)
        end
        tok!(/\)/)
        ss

        true
      end

      def charset_directive
        tok! STRING
        name = @scanner[1] || @scanner[2]
        ss
        node(Sass::Tree::CharsetNode.new(name))
      end

      def variable
        return unless tok(/\$/)
        name = tok!(IDENT)
        ss; tok!(/:/); ss

        expr = sass_script(:parse)
        guarded = tok(DEFAULT)
        node(Sass::Tree::VariableNode.new(name, expr, guarded))
      end

      def operator
        # Many of these operators (all except / and ,)
        # are disallowed by the CSS spec,
        # but they're included here for compatibility
        # with some proprietary MS properties
        str {ss if tok(/[\/,:.=]/)}
      end

      def unary_operator
        tok(/[+-]/)
      end

      def ruleset
        return unless rules = selector_sequence
        block(node(Sass::Tree::RuleNode.new(rules.flatten.compact)), :ruleset)
      end

      def block(node, context)
        node.has_children = true
        tok!(/\{/)
        block_contents(node, context)
        tok!(/\}/)
        node
      end

      # A block may contain declarations and/or rulesets
      def block_contents(node, context)
        block_given? ? yield : ss_comments(node)
        node << (child = block_child(context))
        while tok(/;/) || has_children?(child)
          block_given? ? yield : ss_comments(node)
          node << (child = block_child(context))
        end
        node
      end

      def block_child(context)
        return variable || directive || ruleset if context == :stylesheet
        variable || directive || declaration_or_ruleset
      end

      def has_children?(child_or_array)
        return false unless child_or_array
        return child_or_array.last.has_children if child_or_array.is_a?(Array)
        return child_or_array.has_children
      end

      # This is a nasty hack, and the only place in the parser
      # that requires backtracking.
      # The reason is that we can't figure out if certain strings
      # are declarations or rulesets with fixed finite lookahead.
      # For example, "foo:bar baz baz baz..." could be either a property
      # or a selector.
      #
      # To handle this, we simply check if it works as a property
      # (which is the most common case)
      # and, if it doesn't, try it as a ruleset.
      #
      # We could eke some more efficiency out of this
      # by handling some easy cases (first token isn't an identifier,
      # no colon after the identifier, whitespace after the colon),
      # but I'm not sure the gains would be worth the added complexity.
      def declaration_or_ruleset
        pos = @scanner.pos
        line = @line
        old_use_property_exception, @use_property_exception =
          @use_property_exception, false
        begin
          decl = declaration
          unless decl && decl.has_children
            # We want an exception if it's not there,
            # but we don't want to consume if it is
            tok!(/[;}]/) unless tok?(/[;}]/)
          end
          return decl
        rescue Sass::SyntaxError => decl_err
        end

        @line = line
        @scanner.pos = pos

        begin
          return ruleset
        rescue Sass::SyntaxError => ruleset_err
          raise @use_property_exception ? decl_err : ruleset_err
        end
      ensure
        @use_property_exception = old_use_property_exception
      end

      def selector_sequence
        if sel = tok(STATIC_SELECTOR)
          return [sel]
        end

        rules = []
        return unless v = selector
        rules.concat v

        while tok(/,/)
          rules << ',' << str {ss}
          rules.concat expr!(:selector)
        end
        rules
      end

      def selector
        return unless sel = _selector
        sel.to_a
      end

      def selector_comma_sequence
        return unless sel = _selector
        selectors = [sel]
        while tok(/,/)
          ws = str{ss}
          selectors << expr!(:_selector)
          selectors[-1] = Selector::Sequence.new(["\n"] + selectors.last.members) if ws.include?("\n")
        end
        Selector::CommaSequence.new(selectors)
      end

      def _selector
        # The combinator here allows the "> E" hack
        return unless val = combinator || simple_selector_sequence
        nl = str{ss}.include?("\n")
        res = []
        res << val
        res << "\n" if nl

        while val = combinator || simple_selector_sequence
          res << val
          res << "\n" if str{ss}.include?("\n")
        end
        Selector::Sequence.new(res.compact)
      end

      def combinator
        tok(PLUS) || tok(GREATER) || tok(TILDE)
      end

      def simple_selector_sequence
        # This allows for stuff like http://www.w3.org/TR/css3-animations/#keyframes-
        return expr unless e = element_name || id_selector || class_selector ||
          attrib || negation || pseudo || parent_selector || interpolation_selector
        res = [e]

        # The tok(/\*/) allows the "E*" hack
        while v = element_name || id_selector || class_selector ||
            attrib || negation || pseudo || interpolation_selector ||
            (tok(/\*/) && Selector::Universal.new(nil))
          res << v
        end

        if tok?(/&/)
          begin
            expected('"{"')
          rescue Sass::SyntaxError => e
            e.message << "\n\n" << <<MESSAGE
In Sass 3, the parent selector & can only be used where element names are valid,
since it could potentially be replaced by an element name.
MESSAGE
            raise e
          end
        end

        Selector::SimpleSequence.new(res)
      end

      def parent_selector
        return unless tok(/&/)
        Selector::Parent.new
      end

      def class_selector
        return unless tok(/\./)
        @expected = "class name"
        Selector::Class.new(merge(expr!(:interp_ident)))
      end

      def id_selector
        return unless tok(/#(?!\{)/)
        @expected = "id name"
        Selector::Id.new(merge(expr!(:interp_name)))
      end

      def element_name
        return unless name = interp_ident || tok(/\*/) || (tok?(/\|/) && "")
        if tok(/\|/)
          @expected = "element name or *"
          ns = name
          name = interp_ident || tok!(/\*/)
        end

        if name == '*'
          Selector::Universal.new(merge(ns))
        else
          Selector::Element.new(merge(name), merge(ns))
        end
      end

      def interpolation_selector
        return unless script = interpolation
        Selector::Interpolation.new(script)
      end

      def attrib
        return unless tok(/\[/)
        ss
        ns, name = attrib_name!
        ss

        if op = tok(/=/) ||
            tok(INCLUDES) ||
            tok(DASHMATCH) ||
            tok(PREFIXMATCH) ||
            tok(SUFFIXMATCH) ||
            tok(SUBSTRINGMATCH)
          @expected = "identifier or string"
          ss
          if val = tok(IDENT)
            val = [val]
          else
            val = expr!(:interp_string)
          end
          ss
        end
        tok(/\]/)

        Selector::Attribute.new(merge(name), merge(ns), op, merge(val))
      end

      def attrib_name!
        if name_or_ns = interp_ident
          # E, E|E
          if tok(/\|(?!=)/)
            ns = name_or_ns
            name = interp_ident
          else
            name = name_or_ns
          end
        else
          # *|E or |E
          ns = [tok(/\*/) || ""]
          tok!(/\|/)
          name = expr!(:interp_ident)
        end
        return ns, name
      end

      def pseudo
        return unless s = tok(/::?/)
        @expected = "pseudoclass or pseudoelement"
        name = expr!(:interp_ident)
        if tok(/\(/)
          ss
          arg = expr!(:pseudo_expr)
          tok!(/\)/)
        end
        Selector::Pseudo.new(s == ':' ? :class : :element, merge(name), merge(arg))
      end

      def pseudo_expr
        return unless e = tok(PLUS) || tok(/-/) || tok(NUMBER) ||
          interp_string || tok(IDENT) || interpolation
        res = [e, str{ss}]
        while e = tok(PLUS) || tok(/-/) || tok(NUMBER) ||
            interp_string || tok(IDENT) || interpolation
          res << e << str{ss}
        end
        res
      end

      def negation
        return unless name = tok(NOT) || tok(MOZ_ANY)
        ss
        @expected = "selector"
        sel = selector_comma_sequence
        tok!(/\)/)
        Selector::SelectorPseudoClass.new(name[1...-1], sel)
      end

      def declaration
        # This allows the "*prop: val", ":prop: val", and ".prop: val" hacks
        if s = tok(/[:\*\.]|\#(?!\{)/)
          @use_property_exception = s !~ /[\.\#]/
          name = [s, str{ss}, *expr!(:interp_ident)]
        else
          return unless name = interp_ident
          name = [name] if name.is_a?(String)
        end
        if comment = tok(COMMENT)
          name << comment
        end
        ss

        tok!(/:/)
        space, value = value!
        ss
        require_block = tok?(/\{/)

        node = node(Sass::Tree::PropNode.new(name.flatten.compact, value, :new))

        return node unless require_block
        nested_properties! node, space
      end

      def value!
        space = !str {ss}.empty?
        @use_property_exception ||= space || !tok?(IDENT)

        return true, Sass::Script::String.new("") if tok?(/\{/)
        # This is a bit of a dirty trick:
        # if the value is completely static,
        # we don't parse it at all, and instead return a plain old string
        # containing the value.
        # This results in a dramatic speed increase.
        if val = tok(STATIC_VALUE)
          return space, Sass::Script::String.new(val.strip)
        end
        return space, sass_script(:parse)
      end

      def plain_value
        return unless tok(/:/)
        space = !str {ss}.empty?
        @use_property_exception ||= space || !tok?(IDENT)

        expression = expr
        expression << tok(IMPORTANT) if expression
        # expression, space, value
        return expression, space, expression || [""]
      end

      def nested_properties!(node, space)
        raise Sass::SyntaxError.new(<<MESSAGE, :line => @line) unless space
Invalid CSS: a space is required between a property and its definition
when it has other properties nested beneath it.
MESSAGE

        @use_property_exception = true
        @expected = 'expression (e.g. 1px, bold) or "{"'
        block(node, :property)
      end

      def expr
        return unless t = term
        res = [t, str{ss}]

        while (o = operator) && (t = term)
          res << o << t << str{ss}
        end

        res
      end

      def term
        unless e = tok(NUMBER) ||
            tok(URI) ||
            function ||
            tok(STRING) ||
            tok(UNICODERANGE) ||
            tok(IDENT) ||
            tok(HEXCOLOR)

          return unless op = unary_operator
          @expected = "number or function"
          return [op, tok(NUMBER) || expr!(:function)]
        end
        e
      end

      def function
        return unless name = tok(FUNCTION)
        if name == "expression(" || name == "calc("
          str, _ = Sass::Shared.balance(@scanner, ?(, ?), 1)
          [name, str]
        else
          [name, str{ss}, expr, tok!(/\)/)]
        end
      end

      def interpolation
        return unless tok(INTERP_START)
        sass_script(:parse_interpolated)
      end

      def interp_string
        _interp_string(:double) || _interp_string(:single)
      end

      def _interp_string(type)
        return unless start = tok(Sass::Script::Lexer::STRING_REGULAR_EXPRESSIONS[[type, false]])
        res = [start]

        mid_re = Sass::Script::Lexer::STRING_REGULAR_EXPRESSIONS[[type, true]]
        # @scanner[2].empty? means we've started an interpolated section
        while @scanner[2] == '#{'
          @scanner.pos -= 2 # Don't consume the #{
          res.last.slice!(-2..-1)
          res << expr!(:interpolation) << tok(mid_re)
        end
        res
      end

      def interp_ident(start = IDENT)
        return unless val = tok(start) || interpolation
        res = [val]
        while val = tok(NAME) || interpolation
          res << val
        end
        res
      end

      def interp_name
        interp_ident NAME
      end

      def str
        @strs.push ""
        yield
        @strs.last
      ensure
        @strs.pop
      end

      def str?
        @strs.push ""
        yield && @strs.last
      ensure
        @strs.pop
      end

      def node(node)
        node.line = @line
        node
      end

      @sass_script_parser = Class.new(Sass::Script::Parser)
      @sass_script_parser.send(:include, ScriptParser)
      # @private
      def self.sass_script_parser; @sass_script_parser; end

      def sass_script(*args)
        parser = self.class.sass_script_parser.new(@scanner, @line,
          @scanner.pos - (@scanner.string[0...@scanner.pos].rindex("\n") || 0))
        result = parser.send(*args)
        @line = parser.line
        result
      end

      def merge(arr)
        arr && Sass::Util.merge_adjacent_strings([arr].flatten)
      end

      EXPR_NAMES = {
        :media_query => "media query (e.g. print, screen, print and screen)",
        :media_expr => "media expression (e.g. (min-device-width: 800px)))",
        :pseudo_expr => "expression (e.g. fr, 2n+1)",
        :interp_ident => "identifier",
        :interp_name => "identifier",
        :expr => "expression (e.g. 1px, bold)",
        :selector_comma_sequence => "selector",
        :simple_selector_sequence => "selector",
        :import_arg => "file to import (string or url())",
      }

      TOK_NAMES = Sass::Util.to_hash(
        Sass::SCSS::RX.constants.map {|c| [Sass::SCSS::RX.const_get(c), c.downcase]}).
        merge(IDENT => "identifier", /[;}]/ => '";"')

      def tok?(rx)
        @scanner.match?(rx)
      end

      def expr!(name)
        (e = send(name)) && (return e)
        expected(EXPR_NAMES[name] || name.to_s)
      end

      def tok!(rx)
        (t = tok(rx)) && (return t)
        name = TOK_NAMES[rx]

        unless name
          # Display basic regexps as plain old strings
          string = rx.source.gsub(/\\(.)/, '\1')
          name = rx.source == Regexp.escape(string) ? string.inspect : rx.inspect
        end

        expected(name)
      end

      def expected(name)
        self.class.expected(@scanner, @expected || name, @line)
      end

      # @private
      def self.expected(scanner, expected, line)
        pos = scanner.pos

        after = scanner.string[0...pos]
        # Get rid of whitespace between pos and the last token,
        # but only if there's a newline in there
        after.gsub!(/\s*\n\s*$/, '')
        # Also get rid of stuff before the last newline
        after.gsub!(/.*\n/, '')
        after = "..." + after[-15..-1] if after.size > 18

        was = scanner.rest.dup
        # Get rid of whitespace between pos and the next token,
        # but only if there's a newline in there
        was.gsub!(/^\s*\n\s*/, '')
        # Also get rid of stuff after the next newline
        was.gsub!(/\n.*/, '')
        was = was[0...15] + "..." if was.size > 18

        raise Sass::SyntaxError.new(
          "Invalid CSS after \"#{after}\": expected #{expected}, was \"#{was}\"",
          :line => line)
      end

      # Avoid allocating lots of new strings for `#tok`.
      # This is important because `#tok` is called all the time.
      NEWLINE = "\n"

      def tok(rx)
        res = @scanner.scan(rx)
        if res
          @line += res.count(NEWLINE)
          @expected = nil
          if !@strs.empty? && rx != COMMENT && rx != SINGLE_LINE_COMMENT
            @strs.each {|s| s << res}
          end
          res
        end
      end
    end
  end
end<|MERGE_RESOLUTION|>--- conflicted
+++ resolved
@@ -98,12 +98,8 @@
         node << comment
       end
 
-<<<<<<< HEAD
-      DIRECTIVES = Set[:mixin, :include, :debug, :warn, :for, :while, :if, :else,
-=======
       DIRECTIVES = Set[:mixin, :include, :debug, :warn, :for, :each, :while, :if,
->>>>>>> d7c0e1bf
-        :extend, :import, :media, :charset]
+        :else, :extend, :import, :media, :charset]
 
       def directive
         return unless tok(/@/)
