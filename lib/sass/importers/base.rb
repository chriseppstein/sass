--- conflicted
+++ resolved
@@ -135,14 +135,9 @@
       #   may return a relative URL. This may be `nil` if the sourcemap's
       #   eventual location is unknown.
       # @return [String?] The publicly-visible URL for this file, or `nil`
-<<<<<<< HEAD
-      #   indicating that no publicly-visible URL exists.
-      def public_url(uri, sourcemap_directory)
-=======
       #   indicating that no publicly-visible URL exists. This should be
       #   appropriately URL-escaped.
-      def public_url(uri, sourcemap_directory = nil)
->>>>>>> d2c7978c
+      def public_url(uri, sourcemap_directory)
         return if @public_url_warning_issued
         @public_url_warning_issued = true
         Sass::Util.sass_warn <<WARNING
