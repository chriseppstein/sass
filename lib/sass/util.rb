require 'erb'
require 'set'
require 'enumerator'
require 'stringio'
require 'rbconfig'
<<<<<<< HEAD
require 'uri'
=======
require 'thread'
>>>>>>> 399ce9bb

require 'sass/root'
require 'sass/util/subset_map'

module Sass
  # A module containing various useful functions.
  module Util
    extend self

    # An array of ints representing the Ruby version number.
    # @api public
    RUBY_VERSION = ::RUBY_VERSION.split(".").map {|s| s.to_i}

    # The Ruby engine we're running under. Defaults to `"ruby"`
    # if the top-level constant is undefined.
    # @api public
    RUBY_ENGINE = defined?(::RUBY_ENGINE) ? ::RUBY_ENGINE : "ruby"

    # Returns the path of a file relative to the Sass root directory.
    #
    # @param file [String] The filename relative to the Sass root
    # @return [String] The filename relative to the the working directory
    def scope(file)
      File.join(Sass::ROOT_DIR, file)
    end

    # Converts a hash or a list of pairs into an order-preserving hash.
    #
    # On Ruby 1.8.7, this uses the orderedhash gem to simulate an
    # order-preserving hash. On Ruby 1.9 and up, it just uses the native Hash
    # class, since that preserves the order itself.
    #
    # @overload ordered_hash(hash)
    #   @param hash [Hash] a normal hash to convert to an ordered hash
    #   @return [Hash]
    # @overload ordered_hash(*pairs)
    #   @example
    #     ordered_hash([:foo, "bar"], [:baz, "bang"])
    #       #=> {:foo => "bar", :baz => "bang"}
    #     ordered_hash #=> {}
    #   @param pairs [Array<(Object, Object)>] the list of key/value pairs for
    #     the hash.
    #   @return [Hash]
    def ordered_hash(*pairs_or_hash)
      require 'sass/util/ordered_hash' if ruby1_8?

      if pairs_or_hash.length == 1 && pairs_or_hash.first.is_a?(Hash)
        hash = pairs_or_hash.first
        return hash unless ruby1_8?
        return OrderedHash.new.merge hash
      end

      return Hash[pairs_or_hash] unless ruby1_8?
      OrderedHash[*flatten(pairs_or_hash, 1)]
    end

    # Converts an array of `[key, value]` pairs to a hash.
    #
    # @example
    #   to_hash([[:foo, "bar"], [:baz, "bang"]])
    #     #=> {:foo => "bar", :baz => "bang"}
    # @param arr [Array<(Object, Object)>] An array of pairs
    # @return [Hash] A hash
    def to_hash(arr)
      ordered_hash(*arr.compact)
    end

    # Maps the keys in a hash according to a block.
    #
    # @example
    #   map_keys({:foo => "bar", :baz => "bang"}) {|k| k.to_s}
    #     #=> {"foo" => "bar", "baz" => "bang"}
    # @param hash [Hash] The hash to map
    # @yield [key] A block in which the keys are transformed
    # @yieldparam key [Object] The key that should be mapped
    # @yieldreturn [Object] The new value for the key
    # @return [Hash] The mapped hash
    # @see #map_vals
    # @see #map_hash
    def map_keys(hash)
      to_hash(hash.map {|k, v| [yield(k), v]})
    end

    # Maps the values in a hash according to a block.
    #
    # @example
    #   map_values({:foo => "bar", :baz => "bang"}) {|v| v.to_sym}
    #     #=> {:foo => :bar, :baz => :bang}
    # @param hash [Hash] The hash to map
    # @yield [value] A block in which the values are transformed
    # @yieldparam value [Object] The value that should be mapped
    # @yieldreturn [Object] The new value for the value
    # @return [Hash] The mapped hash
    # @see #map_keys
    # @see #map_hash
    def map_vals(hash)
      to_hash(hash.map {|k, v| [k, yield(v)]})
    end

    # Maps the key-value pairs of a hash according to a block.
    #
    # @example
    #   map_hash({:foo => "bar", :baz => "bang"}) {|k, v| [k.to_s, v.to_sym]}
    #     #=> {"foo" => :bar, "baz" => :bang}
    # @param hash [Hash] The hash to map
    # @yield [key, value] A block in which the key-value pairs are transformed
    # @yieldparam [key] The hash key
    # @yieldparam [value] The hash value
    # @yieldreturn [(Object, Object)] The new value for the `[key, value]` pair
    # @return [Hash] The mapped hash
    # @see #map_keys
    # @see #map_vals
    def map_hash(hash)
      # Using &block here completely hoses performance on 1.8.
      to_hash(hash.map {|k, v| yield k, v})
    end

    # Computes the powerset of the given array.
    # This is the set of all subsets of the array.
    #
    # @example
    #   powerset([1, 2, 3]) #=>
    #     Set[Set[], Set[1], Set[2], Set[3], Set[1, 2], Set[2, 3], Set[1, 3], Set[1, 2, 3]]
    # @param arr [Enumerable]
    # @return [Set<Set>] The subsets of `arr`
    def powerset(arr)
      arr.inject([Set.new].to_set) do |powerset, el|
        new_powerset = Set.new
        powerset.each do |subset|
          new_powerset << subset
          new_powerset << subset + [el]
        end
        new_powerset
      end
    end

    # Restricts a number to falling within a given range.
    # Returns the number if it falls within the range,
    # or the closest value in the range if it doesn't.
    #
    # @param value [Numeric]
    # @param range [Range<Numeric>]
    # @return [Numeric]
    def restrict(value, range)
      [[value, range.first].max, range.last].min
    end

    # Concatenates all strings that are adjacent in an array,
    # while leaving other elements as they are.
    #
    # @example
    #   merge_adjacent_strings([1, "foo", "bar", 2, "baz"])
    #     #=> [1, "foobar", 2, "baz"]
    # @param arr [Array]
    # @return [Array] The enumerable with strings merged
    def merge_adjacent_strings(arr)
      # Optimize for the common case of one element
      return arr if arr.size < 2
      arr.inject([]) do |a, e|
        if e.is_a?(String)
          if a.last.is_a?(String)
            a.last << e
          else
            a << e.dup
          end
        else
          a << e
        end
        a
      end
    end

    # Intersperses a value in an enumerable, as would be done with `Array#join`
    # but without concatenating the array together afterwards.
    #
    # @param enum [Enumerable]
    # @param val
    # @return [Array]
    def intersperse(enum, val)
      enum.inject([]) {|a, e| a << e << val}[0...-1]
    end

    # Substitutes a sub-array of one array with another sub-array.
    #
    # @param ary [Array] The array in which to make the substitution
    # @param from [Array] The sequence of elements to replace with `to`
    # @param to [Array] The sequence of elements to replace `from` with
    def substitute(ary, from, to)
      res = ary.dup
      i = 0
      while i < res.size
        if res[i...i + from.size] == from
          res[i...i + from.size] = to
        end
        i += 1
      end
      res
    end

    # Destructively strips whitespace from the beginning and end
    # of the first and last elements, respectively,
    # in the array (if those elements are strings).
    #
    # @param arr [Array]
    # @return [Array] `arr`
    def strip_string_array(arr)
      arr.first.lstrip! if arr.first.is_a?(String)
      arr.last.rstrip! if arr.last.is_a?(String)
      arr
    end

    # Return an array of all possible paths through the given arrays.
    #
    # @param arrs [Array<Array>]
    # @return [Array<Arrays>]
    #
    # @example
    #   paths([[1, 2], [3, 4], [5]]) #=>
    #     # [[1, 3, 5],
    #     #  [2, 3, 5],
    #     #  [1, 4, 5],
    #     #  [2, 4, 5]]
    def paths(arrs)
      arrs.inject([[]]) do |paths, arr|
        flatten(arr.map {|e| paths.map {|path| path + [e]}}, 1)
      end
    end

    # Computes a single longest common subsequence for `x` and `y`.
    # If there are more than one longest common subsequences,
    # the one returned is that which starts first in `x`.
    #
    # @param x [Array]
    # @param y [Array]
    # @yield [a, b] An optional block to use in place of a check for equality
    #   between elements of `x` and `y`.
    # @yieldreturn [Object, nil] If the two values register as equal,
    #   this will return the value to use in the LCS array.
    # @return [Array] The LCS
    def lcs(x, y, &block)
      x = [nil, *x]
      y = [nil, *y]
      block ||= proc {|a, b| a == b && a}
      lcs_backtrace(lcs_table(x, y, &block), x, y, x.size - 1, y.size - 1, &block)
    end

    # Converts a Hash to an Array. This is usually identical to `Hash#to_a`,
    # with the following exceptions:
    #
    # * In Ruby 1.8, `Hash#to_a` is not deterministically ordered, but this is.
    # * In Ruby 1.9 when running tests, this is ordered in the same way it would
    #   be under Ruby 1.8 (sorted key order rather than insertion order).
    #
    # @param hash [Hash]
    # @return [Array]
    def hash_to_a(hash)
      return hash.to_a unless ruby1_8? || defined?(Test::Unit)
      hash.sort_by {|k, v| k}
    end

    # Performs the equivalent of `enum.group_by.to_a`, but with a guaranteed
    # order. Unlike {Util#hash_to_a}, the resulting order isn't sorted key order;
    # instead, it's the same order as `#group_by` has under Ruby 1.9 (key
    # appearance order).
    #
    # @param enum [Enumerable]
    # @return [Array<[Object, Array]>] An array of pairs.
    def group_by_to_a(enum, &block)
      return enum.group_by(&block).to_a unless ruby1_8?
      order = {}
      arr = []
      groups = enum.group_by do |e|
        res = block[e]
        unless order.include?(res)
          order[res] = order.size
        end
        res
      end
      groups.each do |key, vals|
        arr[order[key]] = [key, vals]
      end
      arr
    end

    # Returns a sub-array of `minuend` containing only elements that are also in
    # `subtrahend`. Ensures that the return value has the same order as
    # `minuend`, even on Rubinius where that's not guaranteed by `Array#-`.
    #
    # @param minuend [Array]
    # @param subtrahend [Array]
    # @return [Array]
    def array_minus(minuend, subtrahend)
      return minuend - subtrahend unless rbx?
      set = Set.new(minuend) - subtrahend
      minuend.select {|e| set.include?(e)}
    end

    # Returns a string description of the character that caused an
    # `Encoding::UndefinedConversionError`.
    #
    # @param e [Encoding::UndefinedConversionError]
    # @return [String]
    def undefined_conversion_error_char(e)
      # Rubinius (as of 2.0.0.rc1) pre-quotes the error character.
      return e.error_char if rbx?
      # JRuby (as of 1.7.2) doesn't have an error_char field on
      # Encoding::UndefinedConversionError.
      return e.error_char.dump unless jruby?
      e.message[/^"[^"]+"/] # "
    end

    # Asserts that `value` falls within `range` (inclusive), leaving
    # room for slight floating-point errors.
    #
    # @param name [String] The name of the value. Used in the error message.
    # @param range [Range] The allowed range of values.
    # @param value [Numeric, Sass::Script::Value::Number] The value to check.
    # @param unit [String] The unit of the value. Used in error reporting.
    # @return [Numeric] `value` adjusted to fall within range, if it
    #   was outside by a floating-point margin.
    def check_range(name, range, value, unit = '')
      grace = (-0.00001..0.00001)
      str = value.to_s
      value = value.value if value.is_a?(Sass::Script::Value::Number)
      return value if range.include?(value)
      return range.first if grace.include?(value - range.first)
      return range.last if grace.include?(value - range.last)
      raise ArgumentError.new(
        "#{name} #{str} must be between #{range.first}#{unit} and #{range.last}#{unit}")
    end

    # Returns whether or not `seq1` is a subsequence of `seq2`. That is, whether
    # or not `seq2` contains every element in `seq1` in the same order (and
    # possibly more elements besides).
    #
    # @param seq1 [Array]
    # @param seq2 [Array]
    # @return [Boolean]
    def subsequence?(seq1, seq2)
      i = j = 0
      loop do
        return true if i == seq1.size
        return false if j == seq2.size
        i += 1 if seq1[i] == seq2[j]
        j += 1
      end
    end

    # Returns information about the caller of the previous method.
    #
    # @param entry [String] An entry in the `#caller` list, or a similarly formatted string
    # @return [[String, Fixnum, (String, nil)]]
    #   An array containing the filename, line, and method name of the caller.
    #   The method name may be nil
    def caller_info(entry = nil)
      # JRuby evaluates `caller` incorrectly when it's in an actual default argument.
      entry ||= caller[1]
      info = entry.scan(/^(.*?):(-?.*?)(?::.*`(.+)')?$/).first
      info[1] = info[1].to_i
      # This is added by Rubinius to designate a block, but we don't care about it.
      info[2].sub!(/ \{\}\Z/, '') if info[2]
      info
    end

    # Returns whether one version string represents a more recent version than another.
    #
    # @param v1 [String] A version string.
    # @param v2 [String] Another version string.
    # @return [Boolean]
    def version_gt(v1, v2)
      # Construct an array to make sure the shorter version is padded with nil
      Array.new([v1.length, v2.length].max).zip(v1.split("."), v2.split(".")) do |_, p1, p2|
        p1 ||= "0"
        p2 ||= "0"
        release1 = p1 =~ /^[0-9]+$/
        release2 = p2 =~ /^[0-9]+$/
        if release1 && release2
          # Integer comparison if both are full releases
          p1, p2 = p1.to_i, p2.to_i
          next if p1 == p2
          return p1 > p2
        elsif !release1 && !release2
          # String comparison if both are prereleases
          next if p1 == p2
          return p1 > p2
        else
          # If only one is a release, that one is newer
          return release1
        end
      end
    end

    # Returns whether one version string represents the same or a more
    # recent version than another.
    #
    # @param v1 [String] A version string.
    # @param v2 [String] Another version string.
    # @return [Boolean]
    def version_geq(v1, v2)
      version_gt(v1, v2) || !version_gt(v2, v1)
    end

    # Throws a NotImplementedError for an abstract method.
    #
    # @param obj [Object] `self`
    # @raise [NotImplementedError]
    def abstract(obj)
      raise NotImplementedError.new("#{obj.class} must implement ##{caller_info[2]}")
    end

    # Silence all output to STDERR within a block.
    #
    # @yield A block in which no output will be printed to STDERR
    def silence_warnings
      the_real_stderr, $stderr = $stderr, StringIO.new
      yield
    ensure
      $stderr = the_real_stderr
    end

    # Silences all Sass warnings within a block.
    #
    # @yield A block in which no Sass warnings will be printed
    def silence_sass_warnings
      old_level, Sass.logger.log_level = Sass.logger.log_level, :error
      yield
    ensure
      Sass.logger.log_level = old_level
    end

    # The same as `Kernel#warn`, but is silenced by \{#silence\_sass\_warnings}.
    #
    # @param msg [String]
    def sass_warn(msg)
      msg = msg + "\n" unless ruby1?
      Sass.logger.warn(msg)
    end

    ## Cross Rails Version Compatibility

    # Returns the root of the Rails application,
    # if this is running in a Rails context.
    # Returns `nil` if no such root is defined.
    #
    # @return [String, nil]
    def rails_root
      if defined?(::Rails.root)
        return ::Rails.root.to_s if ::Rails.root
        raise "ERROR: Rails.root is nil!"
      end
      return RAILS_ROOT.to_s if defined?(RAILS_ROOT)
      nil
    end

    # Returns the environment of the Rails application,
    # if this is running in a Rails context.
    # Returns `nil` if no such environment is defined.
    #
    # @return [String, nil]
    def rails_env
      return ::Rails.env.to_s if defined?(::Rails.env)
      return RAILS_ENV.to_s if defined?(RAILS_ENV)
      nil
    end

    # Returns whether this environment is using ActionPack
    # version 3.0.0 or greater.
    #
    # @return [Boolean]
    def ap_geq_3?
      ap_geq?("3.0.0.beta1")
    end

    # Returns whether this environment is using ActionPack
    # of a version greater than or equal to that specified.
    #
    # @param version [String] The string version number to check against.
    #   Should be greater than or equal to Rails 3,
    #   because otherwise ActionPack::VERSION isn't autoloaded
    # @return [Boolean]
    def ap_geq?(version)
      # The ActionPack module is always loaded automatically in Rails >= 3
      return false unless defined?(ActionPack) && defined?(ActionPack::VERSION) &&
        defined?(ActionPack::VERSION::STRING)

      version_geq(ActionPack::VERSION::STRING, version)
    end

    # Returns an ActionView::Template* class.
    # In pre-3.0 versions of Rails, most of these classes
    # were of the form `ActionView::TemplateFoo`,
    # while afterwards they were of the form `ActionView;:Template::Foo`.
    #
    # @param name [#to_s] The name of the class to get.
    #   For example, `:Error` will return `ActionView::TemplateError`
    #   or `ActionView::Template::Error`.
    def av_template_class(name)
      return ActionView.const_get("Template#{name}") if ActionView.const_defined?("Template#{name}")
      ActionView::Template.const_get(name.to_s)
    end

    ## Cross-OS Compatibility

    # Whether or not this is running on Windows.
    #
    # @return [Boolean]
    def windows?
      RbConfig::CONFIG['host_os'] =~ /mswin|windows|mingw/i
    end

    # Whether or not this is running on IronRuby.
    #
    # @return [Boolean]
    def ironruby?
      RUBY_ENGINE == "ironruby"
    end

    # Whether or not this is running on Rubinius.
    #
    # @return [Boolean]
    def rbx?
      RUBY_ENGINE == "rbx"
    end

    # Whether or not this is running on JRuby.
    #
    # @return [Boolean]
    def jruby?
      RUBY_PLATFORM =~ /java/
    end

    # @see #jruby_version-class_method
    def jruby_version
      Sass::Util.jruby_version
    end

    # Returns an array of ints representing the JRuby version number.
    #
    # @return [Array<Fixnum>]
    def self.jruby_version
      @jruby_version ||= ::JRUBY_VERSION.split(".").map {|s| s.to_i}
    end

    # Like `Dir.glob`, but works with backslash-separated paths on Windows.
    #
    # @param path [String]
    def glob(path, &block)
      path = path.gsub('\\', '/') if windows?
      Dir.glob(path, &block)
    end

    # Prepare a value for a destructuring assignment (e.g. `a, b =
    # val`). This works around a performance bug when using
    # ActiveSupport, and only needs to be called when `val` is likely
    # to be `nil` reasonably often.
    #
    # See [this bug report](http://redmine.ruby-lang.org/issues/4917).
    #
    # @param val [Object]
    # @return [Object]
    def destructure(val)
      val || []
    end

    ## Cross-Ruby-Version Compatibility

    # Whether or not this is running under a Ruby version under 2.0.
    #
    # @return [Boolean]
    def ruby1?
      Sass::Util::RUBY_VERSION[0] <= 1
    end

    # Whether or not this is running under Ruby 1.8 or lower.
    #
    # Note that IronRuby counts as Ruby 1.8,
    # because it doesn't support the Ruby 1.9 encoding API.
    #
    # @return [Boolean]
    def ruby1_8?
      # IronRuby says its version is 1.9, but doesn't support any of the encoding APIs.
      # We have to fall back to 1.8 behavior.
      ironruby? || (Sass::Util::RUBY_VERSION[0] == 1 && Sass::Util::RUBY_VERSION[1] < 9)
    end

    # Whether or not this is running under Ruby 1.8.6 or lower.
    # Note that lower versions are not officially supported.
    #
    # @return [Boolean]
    def ruby1_8_6?
      ruby1_8? && Sass::Util::RUBY_VERSION[2] < 7
    end

    # Wehter or not this is running under JRuby 1.6 or lower.
    def jruby1_6?
      jruby? && jruby_version[0] == 1 && jruby_version[1] < 7
    end

    # Whether or not this is running under MacRuby.
    #
    # @return [Boolean]
    def macruby?
      RUBY_ENGINE == 'macruby'
    end

    # Checks that the encoding of a string is valid in Ruby 1.9
    # and cleans up potential encoding gotchas like the UTF-8 BOM.
    # If it's not, yields an error string describing the invalid character
    # and the line on which it occurrs.
    #
    # @param str [String] The string of which to check the encoding
    # @yield [msg] A block in which an encoding error can be raised.
    #   Only yields if there is an encoding error
    # @yieldparam msg [String] The error message to be raised
    # @return [String] `str`, potentially with encoding gotchas like BOMs removed
    def check_encoding(str)
      if ruby1_8?
        return str.gsub(/\A\xEF\xBB\xBF/, '') # Get rid of the UTF-8 BOM
      elsif str.valid_encoding?
        # Get rid of the Unicode BOM if possible
        if str.encoding.name =~ /^UTF-(8|16|32)(BE|LE)?$/
          return str.gsub(Regexp.new("\\A\uFEFF".encode(str.encoding.name)), '')
        else
          return str
        end
      end

      encoding = str.encoding
      newlines = Regexp.new("\r\n|\r|\n".encode(encoding).force_encoding("binary"))
      str.force_encoding("binary").split(newlines).each_with_index do |line, i|
        begin
          line.encode(encoding)
        rescue Encoding::UndefinedConversionError => e
          yield <<MSG.rstrip, i + 1
Invalid #{encoding.name} character #{undefined_conversion_error_char(e)}
MSG
        end
      end
      str
    end

    # Like {\#check\_encoding}, but also checks for a `@charset` declaration
    # at the beginning of the file and uses that encoding if it exists.
    #
    # The Sass encoding rules are simple.
    # If a `@charset` declaration exists,
    # we assume that that's the original encoding of the document.
    # Otherwise, we use whatever encoding Ruby has.
    # Then we convert that to UTF-8 to process internally.
    # The UTF-8 end result is what's returned by this method.
    #
    # @param str [String] The string of which to check the encoding
    # @yield [msg] A block in which an encoding error can be raised.
    #   Only yields if there is an encoding error
    # @yieldparam msg [String] The error message to be raised
    # @return [(String, Encoding)] The original string encoded as UTF-8,
    #   and the source encoding of the string (or `nil` under Ruby 1.8)
    # @raise [Encoding::UndefinedConversionError] if the source encoding
    #   cannot be converted to UTF-8
    # @raise [ArgumentError] if the document uses an unknown encoding with `@charset`
    def check_sass_encoding(str, &block)
      return check_encoding(str, &block), nil if ruby1_8?
      # We allow any printable ASCII characters but double quotes in the charset decl
      bin = str.dup.force_encoding("BINARY")
      encoding = Sass::Util::ENCODINGS_TO_CHECK.find do |enc|
        re = Sass::Util::CHARSET_REGEXPS[enc]
        re && bin =~ re
      end
      charset, bom = $1, $2
      if charset
        charset = charset.force_encoding(encoding).encode("UTF-8")
        if (endianness = encoding[/[BL]E$/])
          begin
            Encoding.find(charset + endianness)
            charset << endianness
          rescue ArgumentError # Encoding charset + endianness doesn't exist
          end
        end
        str.force_encoding(charset)
      elsif bom
        str.force_encoding(encoding)
      end

      str = check_encoding(str, &block)
      return str.encode("UTF-8"), str.encoding
    end

    unless ruby1_8?
      # @private
      def _enc(string, encoding)
        string.encode(encoding).force_encoding("BINARY")
      end

      # We could automatically add in any non-ASCII-compatible encodings here,
      # but there's not really a good way to do that
      # without manually checking that each encoding
      # encodes all ASCII characters properly,
      # which takes long enough to affect the startup time of the CLI.
      ENCODINGS_TO_CHECK = %w[UTF-8 UTF-16BE UTF-16LE UTF-32BE UTF-32LE]

      CHARSET_REGEXPS = Hash.new do |h, e|
        h[e] =
          begin
            # /\A(?:\uFEFF)?@charset "(.*?)"|\A(\uFEFF)/
            Regexp.new(/\A(?:#{_enc("\uFEFF", e)})?#{
              _enc('@charset "', e)}(.*?)#{_enc('"', e)}|\A(#{
              _enc("\uFEFF", e)})/)
          rescue Encoding::ConverterNotFoundError => _
            nil # JRuby on Java 5 doesn't support UTF-32
          rescue
            # /\A@charset "(.*?)"/
            Regexp.new(/\A#{_enc('@charset "', e)}(.*?)#{_enc('"', e)}/)
          end
      end
    end

    # Checks to see if a class has a given method.
    # For example:
    #
    #     Sass::Util.has?(:public_instance_method, String, :gsub) #=> true
    #
    # Method collections like `Class#instance_methods`
    # return strings in Ruby 1.8 and symbols in Ruby 1.9 and on,
    # so this handles checking for them in a compatible way.
    #
    # @param attr [#to_s] The (singular) name of the method-collection method
    #   (e.g. `:instance_methods`, `:private_methods`)
    # @param klass [Module] The class to check the methods of which to check
    # @param method [String, Symbol] The name of the method do check for
    # @return [Boolean] Whether or not the given collection has the given method
    def has?(attr, klass, method)
      klass.send("#{attr}s").include?(ruby1_8? ? method.to_s : method.to_sym)
    end

    # A version of `Enumerable#enum_with_index` that works in Ruby 1.8 and 1.9.
    #
    # @param enum [Enumerable] The enumerable to get the enumerator for
    # @return [Enumerator] The with-index enumerator
    def enum_with_index(enum)
      ruby1_8? ? enum.enum_with_index : enum.each_with_index
    end

    # A version of `Enumerable#enum_cons` that works in Ruby 1.8 and 1.9.
    #
    # @param enum [Enumerable] The enumerable to get the enumerator for
    # @param n [Fixnum] The size of each cons
    # @return [Enumerator] The consed enumerator
    def enum_cons(enum, n)
      ruby1_8? ? enum.enum_cons(n) : enum.each_cons(n)
    end

    # A version of `Enumerable#enum_slice` that works in Ruby 1.8 and 1.9.
    #
    # @param enum [Enumerable] The enumerable to get the enumerator for
    # @param n [Fixnum] The size of each slice
    # @return [Enumerator] The consed enumerator
    def enum_slice(enum, n)
      ruby1_8? ? enum.enum_slice(n) : enum.each_slice(n)
    end

    # Destructively removes all elements from an array that match a block, and
    # returns the removed elements.
    #
    # @param array [Array] The array from which to remove elements.
    # @yield [el] Called for each element.
    # @yieldparam el [*] The element to test.
    # @yieldreturn [Boolean] Whether or not to extract the element.
    # @return [Array] The extracted elements.
    def extract!(array)
      out = []
      array.reject! do |e|
        next false unless yield e
        out << e
        true
      end
      out
    end

    # Returns the ASCII code of the given character.
    #
    # @param c [String] All characters but the first are ignored.
    # @return [Fixnum] The ASCII code of `c`.
    def ord(c)
      ruby1_8? ? c[0] : c.ord
    end

    # Flattens the first `n` nested arrays in a cross-version manner.
    #
    # @param arr [Array] The array to flatten
    # @param n [Fixnum] The number of levels to flatten
    # @return [Array] The flattened array
    def flatten(arr, n)
      return arr.flatten(n) unless ruby1_8_6?
      return arr if n == 0
      arr.inject([]) {|res, e| e.is_a?(Array) ? res.concat(flatten(e, n - 1)) : res << e}
    end

    # Returns the hash code for a set in a cross-version manner.
    # Aggravatingly, this is order-dependent in Ruby 1.8.6.
    #
    # @param set [Set]
    # @return [Fixnum] The order-independent hashcode of `set`
    def set_hash(set)
      return set.hash unless ruby1_8_6?
      set.map {|e| e.hash}.uniq.sort.hash
    end

    # Tests the hash-equality of two sets in a cross-version manner.
    # Aggravatingly, this is order-dependent in Ruby 1.8.6.
    #
    # @param set1 [Set]
    # @param set2 [Set]
    # @return [Boolean] Whether or not the sets are hashcode equal
    def set_eql?(set1, set2)
      return set1.eql?(set2) unless ruby1_8_6?
      set1.to_a.uniq.sort_by {|e| e.hash}.eql?(set2.to_a.uniq.sort_by {|e| e.hash})
    end

    # Like `Object#inspect`, but preserves non-ASCII characters rather than
    # escaping them under Ruby 1.9.2.  This is necessary so that the
    # precompiled Haml template can be `#encode`d into `@options[:encoding]`
    # before being evaluated.
    #
    # @param obj {Object}
    # @return {String}
    def inspect_obj(obj)
      return obj.inspect unless version_geq(::RUBY_VERSION, "1.9.2")
      return ':' + inspect_obj(obj.to_s) if obj.is_a?(Symbol)
      return obj.inspect unless obj.is_a?(String)
      '"' + obj.gsub(/[\x00-\x7F]+/) {|s| s.inspect[1...-1]} + '"'
    end

    # Extracts the non-string vlaues from an array containing both strings and non-strings.
    # These values are replaced with escape sequences.
    # This can be undone using \{#inject\_values}.
    #
    # This is useful e.g. when we want to do string manipulation
    # on an interpolated string.
    #
    # The precise format of the resulting string is not guaranteed.
    # However, it is guaranteed that newlines and whitespace won't be affected.
    #
    # @param arr [Array] The array from which values are extracted.
    # @return [(String, Array)] The resulting string, and an array of extracted values.
    def extract_values(arr)
      values = []
      mapped = arr.map do |e|
        next e.gsub('{', '{{') if e.is_a?(String)
        values << e
        next "{#{values.count - 1}}"
      end
      return mapped.join, values
    end

    # Undoes \{#extract\_values} by transforming a string with escape sequences
    # into an array of strings and non-string values.
    #
    # @param str [String] The string with escape sequences.
    # @param values [Array] The array of values to inject.
    # @return [Array] The array of strings and values.
    def inject_values(str, values)
      return [str.gsub('{{', '{')] if values.empty?
      # Add an extra { so that we process the tail end of the string
      result = (str + '{{').scan(/(.*?)(?:(\{\{)|\{(\d+)\})/m).map do |(pre, esc, n)|
        [pre, esc ? '{' : '', n ? values[n.to_i] : '']
      end.flatten(1)
      result[-2] = '' # Get rid of the extra {
      merge_adjacent_strings(result).reject {|s| s == ''}
    end

    # Allows modifications to be performed on the string form
    # of an array containing both strings and non-strings.
    #
    # @param arr [Array] The array from which values are extracted.
    # @yield [str] A block in which string manipulation can be done to the array.
    # @yieldparam str [String] The string form of `arr`.
    # @yieldreturn [String] The modified string.
    # @return [Array] The modified, interpolated array.
    def with_extracted_values(arr)
      str, vals = extract_values(arr)
      str = yield str
      inject_values(str, vals)
    end

    # Builds a sourcemap file name given the generated CSS file name.
    #
    # @param css [String] The generated CSS file name.
    # @return [String] The source map file name.
    def sourcemap_name(css)
      css + ".map"
    end

    # Escapes certain characters so that the result can be used
    # as the JSON string value. Returns the original string if
    # no escaping is necessary.
    #
    # @param s [String] The string to be escaped
    # @return [String] The escaped string
    def json_escape_string(s)
      return s if s !~ /["\\\b\f\n\r\t]/

      result = ""
      s.split("").each do |c|
        case c
        when '"', "\\"
          result << "\\" << c
        when "\n" then result << "\\n"
        when "\t" then result << "\\t"
        when "\r" then result << "\\r"
        when "\f" then result << "\\f"
        when "\b" then result << "\\b"
        else
          result << c
        end
      end
      result
    end

    # Converts the argument into a valid JSON value.
    #
    # @param v [Fixnum, String, Array, Boolean, nil]
    # @return [String]
    def json_value_of(v)
      case v
      when Fixnum
        v.to_s
      when String
        "\"" + json_escape_string(v) + "\""
      when Array
        "[" + v.map {|x| json_value_of(x)}.join(",") + "]"
      when NilClass
        "null"
      when TrueClass
        "true"
      when FalseClass
        "false"
      else
        raise ArgumentError.new("Unknown type: #{v.class.name}")
      end
    end

    VLQ_BASE_SHIFT = 5
    VLQ_BASE = 1 << VLQ_BASE_SHIFT
    VLQ_BASE_MASK = VLQ_BASE - 1
    VLQ_CONTINUATION_BIT = VLQ_BASE

    BASE64_DIGITS = ('A'..'Z').to_a  + ('a'..'z').to_a + ('0'..'9').to_a  + ['+', '/']
    BASE64_DIGIT_MAP = begin
      map = {}
      Sass::Util.enum_with_index(BASE64_DIGITS).map do |digit, i|
        map[digit] = i
      end
      map
    end

    # Encodes `value` as VLQ (http://en.wikipedia.org/wiki/VLQ).
    #
    # @param value [Fixnum]
    # @return [String] The encoded value
    def encode_vlq(value)
      if value < 0
        value = ((-value) << 1) | 1
      else
        value <<= 1
      end

      result = ''
      begin
        digit = value & VLQ_BASE_MASK
        value >>= VLQ_BASE_SHIFT
        if value > 0
          digit |= VLQ_CONTINUATION_BIT
        end
        result << BASE64_DIGITS[digit]
      end while value > 0
      result
    end

    # This is a hack around the fact that you can't instantiate a URI parser on
    # 1.8, so we have to have this hacky stuff to work around it. When 1.8
    # support is dropped, we can remove this method.
    #
    # @private
    URI_ESCAPE = URI.const_defined?("DEFAULT_PARSER") ? URI::DEFAULT_PARSER : URI

    # URI-escape `string`.
    #
    # @param string [String]
    # @return [String]
    def escape_uri(string)
      URI_ESCAPE.escape string
    end

    ## Static Method Stuff

    # The context in which the ERB for \{#def\_static\_method} will be run.
    class StaticConditionalContext
      # @param set [#include?] The set of variables that are defined for this context.
      def initialize(set)
        @set = set
      end

      # Checks whether or not a variable is defined for this context.
      #
      # @param name [Symbol] The name of the variable
      # @return [Boolean]
      def method_missing(name, *args, &block)
        super unless args.empty? && block.nil?
        @set.include?(name)
      end
    end

    # @private
    ATOMIC_WRITE_MUTEX = Mutex.new

    # This creates a temp file and yields it for writing. When the
    # write is complete, the file is moved into the desired location.
    # The atomicity of this operation is provided by the filesystem's
    # rename operation.
    #
    # @param filename [String] The file to write to.
    # @yieldparam tmpfile [Tempfile] The temp file that can be written to.
    # @return The value returned by the block.
    def atomic_create_and_write_file(filename)
      require 'tempfile'
      tmpfile = Tempfile.new(File.basename(filename), File.dirname(filename))
      tmpfile.binmode if tmpfile.respond_to?(:binmode)
      result = yield tmpfile
      tmpfile.close
      ATOMIC_WRITE_MUTEX.synchronize do
        File.rename tmpfile.path, filename
      end
      result
    ensure
      # close and remove the tempfile if it still exists,
      # presumably due to an error during write
      tmpfile.close if tmpfile
      tmpfile.unlink if tmpfile
    end

    private

    # rubocop:disable LineLength


    # Calculates the memoization table for the Least Common Subsequence algorithm.
    # Algorithm from [Wikipedia](http://en.wikipedia.org/wiki/Longest_common_subsequence_problem#Computing_the_length_of_the_LCS)
    def lcs_table(x, y)
      # rubocop:enable LineLength
      c = Array.new(x.size) {[]}
      x.size.times {|i| c[i][0] = 0}
      y.size.times {|j| c[0][j] = 0}
      (1...x.size).each do |i|
        (1...y.size).each do |j|
          c[i][j] =
            if yield x[i], y[j]
              c[i - 1][j - 1] + 1
            else
              [c[i][j - 1], c[i - 1][j]].max
            end
        end
      end
      c
    end

    # rubocop:disable ParameterLists, LineLength


    # Computes a single longest common subsequence for arrays x and y.
    # Algorithm from [Wikipedia](http://en.wikipedia.org/wiki/Longest_common_subsequence_problem#Reading_out_an_LCS)
    def lcs_backtrace(c, x, y, i, j, &block)
      # rubocop:enable ParameterList, LineLengths
      return [] if i == 0 || j == 0
      if (v = yield(x[i], y[j]))
        return lcs_backtrace(c, x, y, i - 1, j - 1, &block) << v
      end

      return lcs_backtrace(c, x, y, i, j - 1, &block) if c[i][j - 1] > c[i - 1][j]
      lcs_backtrace(c, x, y, i - 1, j, &block)
    end
  end
end

require 'sass/util/multibyte_string_scanner'
require 'sass/util/normalized_map'<|MERGE_RESOLUTION|>--- conflicted
+++ resolved
@@ -3,11 +3,8 @@
 require 'enumerator'
 require 'stringio'
 require 'rbconfig'
-<<<<<<< HEAD
 require 'uri'
-=======
 require 'thread'
->>>>>>> 399ce9bb
 
 require 'sass/root'
 require 'sass/util/subset_map'
