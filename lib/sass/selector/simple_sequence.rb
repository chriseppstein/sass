module Sass
  module Selector
    # A unseparated sequence of selectors
    # that all apply to a single element.
    # For example, `.foo#bar[attr=baz]` is a simple sequence
    # of the selectors `.foo`, `#bar`, and `[attr=baz]`.
    class SimpleSequence < AbstractSequence
      # The array of individual selectors.
      #
      # @return [Array<Simple>]
      attr_accessor :members

      # The extending selectors that caused this selector sequence to be
      # generated. For example:
      #
      #     a.foo { ... }
      #     b.bar {@extend a}
      #     c.baz {@extend b}
      #
      # The generated selector `b.foo.bar` has `{b.bar}` as its `sources` set,
      # and the generated selector `c.foo.bar.baz` has `{b.bar, c.baz}` as its
      # `sources` set.
      #
      # This is populated during the {#do_extend} process.
      #
      # @return {Set<Sequence>}
      attr_accessor :sources

      # Returns the element or universal selector in this sequence,
      # if it exists.
      #
      # @return [Element, Universal, nil]
      def base
        @base ||= (members.first if members.first.is_a?(Element) || members.first.is_a?(Universal))
      end

      # Returns the non-base selectors in this sequence.
      #
      # @return [Set<Simple>]
      def rest
        @rest ||= Set.new(base ? members[1..-1] : members)
      end

      # @param selectors [Array<Simple>] See \{#members}
      # @param sources [Set<Sequence>]
      def initialize(selectors, sources = Set.new)
        @members = selectors
        @sources = sources
      end

      # Resolves the {Parent} selectors within this selector
      # by replacing them with the given parent selector,
      # handling commas appropriately.
      #
      # @param super_seq [Sequence] The parent selector sequence
      # @return [Array<SimpleSequence>] This selector, with parent references resolved.
      #   This is an array because the parent selector is itself a {Sequence}
      # @raise [Sass::SyntaxError] If a parent selector is invalid
      def resolve_parent_refs(super_seq)
        # Parent selector only appears as the first selector in the sequence
        return [self] unless @members.first.is_a?(Parent)

        return super_seq.members if @members.size == 1
        unless super_seq.members.last.is_a?(SimpleSequence)
          raise Sass::SyntaxError.new("Invalid parent selector: " + super_seq.to_a.join)
        end

        super_seq.members[0...-1] +
          [SimpleSequence.new(super_seq.members.last.members + @members[1..-1])]
      end

      # Non-destrucively extends this selector with the extensions specified in a hash
      # (which should come from {Sass::Tree::Visitors::Cssize}).
      #
<<<<<<< HEAD
      # @overload def do_extend(extends, sources)
=======
      # @overload def do_extend(extends, parent_directives)
>>>>>>> 51f5ffdc
      # @param extends [{Selector::Simple =>
      #                  Sass::Tree::Visitors::Cssize::Extend}]
      #   The extensions to perform on this selector
      # @param parent_directives [Array<Sass::Tree::DirectiveNode>]
      #   The directives containing this selector.
      # @return [Array<Sequence>] A list of selectors generated
      #   by extending this selector with `extends`.
      # @see CommaSequence#do_extend
<<<<<<< HEAD
      def do_extend(extends, seen = Set.new)
        Sass::Util.group_by_to_a(extends.get(members.to_set)) {|ex, _| ex.extender}.map do |seq, group|
          sels = group.map {|_, s| s}.flatten
=======
      def do_extend(extends, parent_directives, seen = Set.new)
        extends.get(members.to_set).map do |ex, sels|
>>>>>>> 51f5ffdc
          # If A {@extend B} and C {...},
          # ex.extender is A, sels is B, and self is C

          self_without_sel = self.members - sels
<<<<<<< HEAD
          next unless unified = seq.members.last.unify(self_without_sel)
          new_seq = Sequence.new(seq.members[0...-1] + [unified])
          new_seq.add_sources!(sources + [seq])
          [sels, new_seq]
        end.compact.map do |sels, seq|
          seen.include?(sels) ? [] : seq.do_extend(extends, seen + [sels])
=======
          next unless unified = ex.extender.members.last.unify(self_without_sel)
          next unless check_directives_match!(ex, parent_directives)
          [sels, ex.extender.members[0...-1] + [unified]]
        end.compact.map do |sels, seq|
          seq = Sequence.new(seq)
          next [] if seen.include?(sels)
          seq.do_extend(extends, parent_directives, seen + [sels])
>>>>>>> 51f5ffdc
        end.flatten.uniq
      end

      # Unifies this selector with another {SimpleSequence}'s {SimpleSequence#members members array},
      # returning another `SimpleSequence`
      # that matches both this selector and the input selector.
      #
      # @param sels [Array<Simple>] A {SimpleSequence}'s {SimpleSequence#members members array}
      # @return [SimpleSequence, nil] A {SimpleSequence} matching both `sels` and this selector,
      #   or `nil` if this is impossible (e.g. unifying `#foo` and `#bar`)
      # @raise [Sass::SyntaxError] If this selector cannot be unified.
      #   This will only ever occur when a dynamic selector,
      #   such as {Parent} or {Interpolation}, is used in unification.
      #   Since these selectors should be resolved
      #   by the time extension and unification happen,
      #   this exception will only ever be raised as a result of programmer error
      def unify(sels)
        return unless sseq = members.inject(sels) do |sseq, sel|
          return unless sseq
          sel.unify(sseq)
        end
        SimpleSequence.new(sseq)
      end

      # Returns whether or not this selector matches all elements
      # that the given selector matches (as well as possibly more).
      #
      # @example
      #   (.foo).superselector?(.foo.bar) #=> true
      #   (.foo).superselector?(.bar) #=> false
      # @param sseq [SimpleSequence]
      # @return [Boolean]
      def superselector?(sseq)
        (base.nil? || base.eql?(sseq.base)) && rest.subset?(sseq.rest)
      end

      # @see Simple#to_a
      def to_a
        @members.map {|sel| sel.to_a}.flatten
      end

      # Returns a string representation of the sequence.
      # This is basically the selector string.
      #
      # @return [String]
      def inspect
        members.map {|m| m.inspect}.join
      end

      # Return a copy of this simple sequence with `sources` merged into the
      # {#sources} set.
      #
      # @param sources [Set<Sequence>]
      # @return [SimpleSequence]
      def with_more_sources(sources)
        sseq = dup
        sseq.members = members.dup
        sseq.sources.merge sources
        sseq
      end

      private

      def check_directives_match!(extend, parent_directives)
        dirs1 = extend.directives.map {|d| d.value}
        dirs2 = parent_directives.map {|d| d.value}
        return true if Sass::Util.subsequence?(dirs1, dirs2)

        Sass::Util.sass_warn <<WARNING
DEPRECATION WARNING on line #{extend.node.line}#{" of #{extend.node.filename}" if extend.node.filename}:
  @extending an outer selector from within #{extend.directives.last.name} is deprecated.
  You may only @extend selectors within the same directive.
  This will be an error in Sass 3.3.
  It can only work once @extend is supported natively in the browser.
WARNING
        return false
      end

      def _hash
        [base, Sass::Util.set_hash(rest)].hash
      end

      def _eql?(other)
        other.base.eql?(self.base) && Sass::Util.set_eql?(other.rest, self.rest)
      end
    end
  end
end<|MERGE_RESOLUTION|>--- conflicted
+++ resolved
@@ -72,11 +72,7 @@
       # Non-destrucively extends this selector with the extensions specified in a hash
       # (which should come from {Sass::Tree::Visitors::Cssize}).
       #
-<<<<<<< HEAD
-      # @overload def do_extend(extends, sources)
-=======
       # @overload def do_extend(extends, parent_directives)
->>>>>>> 51f5ffdc
       # @param extends [{Selector::Simple =>
       #                  Sass::Tree::Visitors::Cssize::Extend}]
       #   The extensions to perform on this selector
@@ -85,34 +81,20 @@
       # @return [Array<Sequence>] A list of selectors generated
       #   by extending this selector with `extends`.
       # @see CommaSequence#do_extend
-<<<<<<< HEAD
-      def do_extend(extends, seen = Set.new)
+      def do_extend(extends, parent_directives, seen = Set.new)
         Sass::Util.group_by_to_a(extends.get(members.to_set)) {|ex, _| ex.extender}.map do |seq, group|
           sels = group.map {|_, s| s}.flatten
-=======
-      def do_extend(extends, parent_directives, seen = Set.new)
-        extends.get(members.to_set).map do |ex, sels|
->>>>>>> 51f5ffdc
           # If A {@extend B} and C {...},
-          # ex.extender is A, sels is B, and self is C
+          # seq is A, sels is B, and self is C
 
           self_without_sel = self.members - sels
-<<<<<<< HEAD
           next unless unified = seq.members.last.unify(self_without_sel)
+          next if group.map {|e, _| check_directives_match!(e, parent_directives)}.none?
           new_seq = Sequence.new(seq.members[0...-1] + [unified])
           new_seq.add_sources!(sources + [seq])
           [sels, new_seq]
         end.compact.map do |sels, seq|
-          seen.include?(sels) ? [] : seq.do_extend(extends, seen + [sels])
-=======
-          next unless unified = ex.extender.members.last.unify(self_without_sel)
-          next unless check_directives_match!(ex, parent_directives)
-          [sels, ex.extender.members[0...-1] + [unified]]
-        end.compact.map do |sels, seq|
-          seq = Sequence.new(seq)
-          next [] if seen.include?(sels)
-          seq.do_extend(extends, parent_directives, seen + [sels])
->>>>>>> 51f5ffdc
+          seen.include?(sels) ? [] : seq.do_extend(extends, parent_directives, seen + [sels])
         end.flatten.uniq
       end
 
@@ -177,8 +159,8 @@
       private
 
       def check_directives_match!(extend, parent_directives)
-        dirs1 = extend.directives.map {|d| d.value}
-        dirs2 = parent_directives.map {|d| d.value}
+        dirs1 = extend.directives.map {|d| d.resolved_value}
+        dirs2 = parent_directives.map {|d| d.resolved_value}
         return true if Sass::Util.subsequence?(dirs1, dirs2)
 
         Sass::Util.sass_warn <<WARNING
