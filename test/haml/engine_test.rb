--- conflicted
+++ resolved
@@ -67,18 +67,6 @@
     locals = options.delete(:locals) || {}
     engine(text, options).to_html(scope, locals, &block)
   end
-<<<<<<< HEAD
-
-  def test_flexible_tabulation
-    assert_equal("<p>\n  foo\n</p>\n<q>\n  bar\n  <a>\n    baz\n  </a>\n</q>\n",
-                 render("%p\n foo\n%q\n bar\n %a\n  baz"))
-    assert_equal("<p>\n  foo\n</p>\n<q>\n  bar\n  <a>\n    baz\n  </a>\n</q>\n",
-                 render("%p\n\tfoo\n%q\n\tbar\n\t%a\n\t\tbaz"))
-    assert_equal("<p>\n      \t \t bar\n   baz\n</p>\n",
-                 render("%p\n  :plain\n        \t \t bar\n     baz"))
-  end
-
-=======
   
   def engine(text, options = {})
     unless options[:filename]
@@ -90,7 +78,15 @@
     Haml::Engine.new(text, options)
   end
   
->>>>>>> 429314d2
+  def test_flexible_tabulation
+    assert_equal("<p>\n  foo\n</p>\n<q>\n  bar\n  <a>\n    baz\n  </a>\n</q>\n",
+                 render("%p\n foo\n%q\n bar\n %a\n  baz"))
+    assert_equal("<p>\n  foo\n</p>\n<q>\n  bar\n  <a>\n    baz\n  </a>\n</q>\n",
+                 render("%p\n\tfoo\n%q\n\tbar\n\t%a\n\t\tbaz"))
+    assert_equal("<p>\n      \t \t bar\n   baz\n</p>\n",
+                 render("%p\n  :plain\n        \t \t bar\n     baz"))
+  end
+
   def test_empty_render_should_remain_empty
     assert_equal('', render(''))
   end
