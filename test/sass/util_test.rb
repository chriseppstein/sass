--- conflicted
+++ resolved
@@ -120,13 +120,13 @@
       lcs([-5, 3, 2, 8], [-4, 1, 8]) {|a, b| (a - b).abs <= 1 && [a, b].max})
   end
 
-<<<<<<< HEAD
   def test_group_by_to_a
     assert_equal([[1, [1, 3, 5, 7]], [0, [2, 4, 6, 8]]],
       group_by_to_a(1..8) {|i| i % 2})
     assert_equal([[1, [1, 4, 7, 10]], [2, [2, 5, 8, 11]], [0, [3, 6, 9, 12]]],
       group_by_to_a(1..12) {|i| i % 3})
-=======
+  end
+
   def test_subsequence
     assert(subsequence?([1, 2, 3], [1, 2, 3]))
     assert(subsequence?([1, 2, 3], [1, :a, 2, :b, 3]))
@@ -135,7 +135,6 @@
     assert(!subsequence?([1, 2, 3], [1, 2]))
     assert(!subsequence?([1, 2, 3], [1, 3, 2]))
     assert(!subsequence?([1, 2, 3], [3, 2, 1]))
->>>>>>> 51f5ffdc
   end
 
   def test_silence_warnings
