#!/usr/bin/env ruby
require File.dirname(__FILE__) + '/../test_helper'

class ConversionTest < Test::Unit::TestCase
  def test_basic
    assert_renders <<SASS, <<SCSS
foo bar
  baz: bang
  bip: bop
SASS
foo bar {
  baz: bang;
  bip: bop;
}
SCSS
    assert_renders <<SASS, <<SCSS, :old => true
foo bar
  :baz bang
  :bip bop
SASS
foo bar {
  baz: bang;
  bip: bop;
}
SCSS
  end

  def test_empty_selector
    assert_renders "foo bar", "foo bar {}"
  end

  def test_empty_directive
    assert_scss_to_sass "@media screen", "@media screen {}"
    assert_scss_to_scss "@media screen {}"
  end

  def test_empty_control_directive
    assert_renders "@if false", "@if false {}"
  end

  def test_nesting
    assert_renders <<SASS, <<SCSS
foo bar
  baz bang
    baz: bang
    bip: bop
  blat: boo
SASS
foo bar {
  baz bang {
    baz: bang;
    bip: bop;
  }
  blat: boo;
}
SCSS
  end

  def test_nesting_with_parent_ref
    assert_renders <<SASS, <<SCSS
foo bar
  &:hover
    baz: bang
SASS
foo bar {
  &:hover {
    baz: bang;
  }
}
SCSS
  end

  def test_selector_interpolation
    assert_renders <<SASS, <<SCSS
foo \#{$bar + "baz"}.bip
  baz: bang
SASS
foo \#{$bar + "baz"}.bip {
  baz: bang;
}
SCSS
  end

  def test_multiline_selector_with_commas
    assert_renders <<SASS, <<SCSS
foo bar,
baz bang
  baz: bang
SASS
foo bar,
baz bang {
  baz: bang;
}
SCSS

    assert_renders <<SASS, <<SCSS
blat
  foo bar,
  baz bang
    baz: bang
SASS
blat {
  foo bar,
  baz bang {
    baz: bang;
  }
}
SCSS
  end

  def test_multiline_selector_without_commas
    assert_scss_to_sass <<SASS, <<SCSS
foo bar baz bang
  baz: bang
SASS
foo bar
baz bang {
  baz: bang;
}
SCSS

    assert_scss_to_scss <<SCSS
foo bar
baz bang {
  baz: bang;
}
SCSS
  end

  def test_escaped_selector
    assert_renders <<SASS, <<SCSS
foo bar
  \\:hover
    baz: bang
SASS
foo bar {
  :hover {
    baz: bang;
  }
}
SCSS
  end

  def test_property_name_interpolation
    assert_renders <<SASS, <<SCSS
foo bar
  baz\#{$bang}bip\#{$bop}: 12
SASS
foo bar {
  baz\#{$bang}bip\#{$bop}: 12;
}
SCSS
  end

  def test_property_name_interpolation
    assert_renders <<SASS, <<SCSS
foo bar
  baz\#{$bang}bip\#{$bop}: 12
SASS
foo bar {
  baz\#{$bang}bip\#{$bop}: 12;
}
SCSS
  end

  def test_property_value_interpolation
    assert_renders <<SASS, <<SCSS
foo bar
  baz: 12 \#{$bang} bip \#{"bop"} blat
SASS
foo bar {
  baz: 12 \#{$bang} bip \#{"bop"} blat;
}
SCSS
  end

  def test_dynamic_properties
    assert_renders <<SASS, <<SCSS
foo bar
  baz: 12 $bang "bip"
SASS
foo bar {
  baz: 12 $bang "bip";
}
SCSS
  end

  def test_dynamic_properties_with_old
    assert_renders <<SASS, <<SCSS, :old => true
foo bar
  :baz 12 $bang "bip"
SASS
foo bar {
  baz: 12 $bang "bip";
}
SCSS
  end

  def test_multiline_properties
    assert_scss_to_sass <<SASS, <<SCSS
foo bar
  baz: bip bam boon
SASS
foo bar {
  baz:
    bip
  bam
        boon;
}
SCSS

    assert_scss_to_scss <<OUT, <<IN
foo bar {
  baz: bip bam boon;
}
OUT
foo bar {
  baz:
    bip
  bam
        boon;
}
IN
  end

  def test_multiline_dynamic_properties
    assert_scss_to_sass <<SASS, <<SCSS
foo bar
  baz: $bip "bam" 12px
SASS
foo bar {
  baz:
    $bip
  "bam"
        12px;
}
SCSS

    assert_scss_to_scss <<OUT, <<IN
foo bar {
  baz: $bip "bam" 12px;
}
OUT
foo bar {
  baz:
    $bip
  "bam"
        12px;
}
IN
  end

  def test_silent_comments
    assert_renders <<SASS, <<SCSS
// foo

// bar

// baz

foo bar
  a: b
SASS
// foo

// bar

// baz

foo bar {
  a: b;
}
SCSS

    assert_renders <<SASS, <<SCSS
// foo
// bar
//   baz
// bang

foo bar
  a: b
SASS
// foo
// bar
//   baz
// bang

foo bar {
  a: b;
}
SCSS

    assert_sass_to_scss <<SCSS, <<SASS
// foo
// bar
//   baz
// bang

foo bar {
  a: b;
}
SCSS
// foo
// bar
//   baz
// bang

foo bar
  a: b
SASS
  end

  def test_nested_silent_comments
    assert_renders <<SASS, <<SCSS
foo
  bar: baz
  // bip bop
  // beep boop
  bang: bizz
  // bubble bubble
  // toil trouble
SASS
foo {
  bar: baz;
  // bip bop
  // beep boop
  bang: bizz;
  // bubble bubble
  // toil trouble
}
SCSS

    assert_sass_to_scss <<SCSS, <<SASS
foo {
  bar: baz;
  // bip bop
  // beep boop
  //   bap blimp
  bang: bizz;
  // bubble bubble
  // toil trouble
  //    gorp
}
SCSS
foo
  bar: baz
  // bip bop
     beep boop
       bap blimp
  bang: bizz
  // bubble bubble
    toil trouble
       gorp
SASS
  end

  def test_loud_comments
    assert_renders <<SASS, <<SCSS
/* foo

/* bar

/* baz

foo bar
  a: b
SASS
/* foo */

/* bar */

/* baz */

foo bar {
  a: b;
}
SCSS

    assert_scss_to_sass <<SASS, <<SCSS
/* foo
 * bar
 *   baz
 * bang

foo bar
  a: b
SASS
/* foo
   bar
     baz
   bang */

foo bar {
  a: b;
}
SCSS

    assert_scss_to_scss <<SCSS
/* foo
   bar
     baz
   bang */

foo bar {
  a: b;
}
SCSS

    assert_renders <<SASS, <<SCSS
/* foo
 * bar
 *   baz
 * bang

foo bar
  a: b
SASS
/* foo
 * bar
 *   baz
 * bang */

foo bar {
  a: b;
}
SCSS
  end

  def test_nested_loud_comments
    assert_renders <<SASS, <<SCSS
foo
  bar: baz
  /* bip bop
   * beep boop
  bang: bizz
  /* bubble bubble
   * toil trouble
SASS
foo {
  bar: baz;
  /* bip bop
   * beep boop */
  bang: bizz;
  /* bubble bubble
   * toil trouble */
}
SCSS

    assert_sass_to_scss <<SCSS, <<SASS
foo {
  bar: baz;
  /* bip bop
   * beep boop
   *   bap blimp */
  bang: bizz;
  /* bubble bubble
   * toil trouble
   *    gorp */
}
SCSS
foo
  bar: baz
  /* bip bop
     beep boop
       bap blimp
  bang: bizz
  /* bubble bubble
    toil trouble
       gorp
SASS
  end

  def test_loud_comments_with_weird_indentation
    assert_scss_to_sass <<SASS, <<SCSS
foo
  /*      foo
   * bar
   *     baz
  a: b
SASS
foo {
  /* foo
bar
    baz */
  a: b;
}
SCSS

    assert_sass_to_scss <<SCSS, <<SASS
foo {
  /*      foo
   * bar
   *     baz */
  a: b;
}
SCSS
foo
  /*      foo
     bar
         baz
  a: b
SASS
  end

  def test_immediately_preceding_comments
    assert_renders <<SASS, <<SCSS
/* Foo
 * Bar
 * Baz
.foo#bar
  a: b
SASS
/* Foo
 * Bar
 * Baz */
.foo#bar {
  a: b;
}
SCSS

    assert_renders <<SASS, <<SCSS
// Foo
// Bar
// Baz
=foo
  a: b
SASS
// Foo
// Bar
// Baz
@mixin foo {
  a: b;
}
SCSS
  end

  def test_debug
    assert_renders <<SASS, <<SCSS
foo
  @debug 12px
  bar: baz
SASS
foo {
  @debug 12px;
  bar: baz;
}
SCSS
  end

  def test_directive_without_children
    assert_renders <<SASS, <<SCSS
foo
  @foo #bar "baz"
  bar: baz
SASS
foo {
  @foo #bar "baz";
  bar: baz;
}
SCSS
  end

  def test_directive_with_prop_children
    assert_renders <<SASS, <<SCSS
foo
  @foo #bar "baz"
    a: b
    c: d

  bar: baz
SASS
foo {
  @foo #bar "baz" {
    a: b;
    c: d;
  }

  bar: baz;
}
SCSS
  end

  def test_directive_with_rule_children
    assert_renders <<SASS, <<SCSS
foo
  @foo #bar "baz"
    #blat
      a: b
    .bang
      c: d
      e: f

  bar: baz
SASS
foo {
  @foo #bar "baz" {
    #blat {
      a: b;
    }
    .bang {
      c: d;
      e: f;
    }
  }

  bar: baz;
}
SCSS
  end

  def test_directive_with_rule_and_prop_children
    assert_renders <<SASS, <<SCSS
foo
  @foo #bar "baz"
    g: h
    #blat
      a: b
    .bang
      c: d
      e: f
    i: j

  bar: baz
SASS
foo {
  @foo #bar "baz" {
    g: h;
    #blat {
      a: b;
    }
    .bang {
      c: d;
      e: f;
    }
    i: j;
  }

  bar: baz;
}
SCSS
  end

  def test_charset
    assert_renders <<SASS, <<SCSS
@charset "utf-8"
SASS
@charset "utf-8";
SCSS
  end

  def test_for
    assert_renders <<SASS, <<SCSS
foo
  @for $a from $b to $c
    a: b
  @for $c from 1 to 16
    d: e
    f: g
SASS
foo {
  @for $a from $b to $c {
    a: b;
  }
  @for $c from 1 to 16 {
    d: e;
    f: g;
  }
}
SCSS
  end

  def test_while
    assert_renders <<SASS, <<SCSS
foo
  @while flaz($a + $b)
    a: b
  @while 1
    d: e
    f: g
SASS
foo {
  @while flaz($a + $b) {
    a: b;
  }
  @while 1 {
    d: e;
    f: g;
  }
}
SCSS
  end

  def test_if
    assert_renders <<SASS, <<SCSS
foo
  @if $foo or $bar
    a: b
  @if $baz
    d: e
  @else if $bang
    f: g
  @else
    h: i
SASS
foo {
  @if $foo or $bar {
    a: b;
  }
  @if $baz {
    d: e;
  }
  @else if $bang {
    f: g;
  }
  @else {
    h: i;
  }
}
SCSS
  end

  def test_each
    assert_renders <<SASS, <<SCSS
a
  @each $number in 1px 2px 3px 4px
    b: $number

c
  @each $str in foo, bar, baz, bang
    d: $str
SASS
a {
  @each $number in 1px 2px 3px 4px {
    b: $number;
  }
}

c {
  @each $str in foo, bar, baz, bang {
    d: $str;
  }
}
SCSS
  end

  def test_import
    assert_renders <<SASS, <<SCSS
@import foo

@import url(bar.css)

foo
  bar: baz
SASS
@import "foo";

@import url(bar.css);

foo {
  bar: baz;
}
SCSS

    assert_renders <<SASS, <<SCSS
@import foo.css

@import url(bar.css)

foo
  bar: baz
SASS
@import "foo.css";

@import url(bar.css);

foo {
  bar: baz;
}
SCSS
  end

  def test_import_as_directive_in_sass
    assert_equal "@import foo.css\n", to_sass('@import "foo.css"')
  end

  def test_import_as_directive_in_scss
    assert_renders <<SASS, <<SCSS
@import "foo.css" print
SASS
@import "foo.css" print;
SCSS

    assert_renders <<SASS, <<SCSS
@import url(foo.css) screen, print
SASS
@import url(foo.css) screen, print;
SCSS
  end

  def test_adjacent_imports
    assert_renders <<SASS, <<SCSS
@import foo.sass
@import bar.scss
@import baz
SASS
@import "foo.sass";
@import "bar.scss";
@import "baz";
SCSS
  end

  def test_non_adjacent_imports
    assert_renders <<SASS, <<SCSS
@import foo.sass

@import bar.scss

@import baz
SASS
@import "foo.sass";

@import "bar.scss";

@import "baz";
SCSS
  end

  def test_import_with_interpolation
    assert_renders <<SASS, <<SCSS
$family: unquote("Droid+Sans")

@import url("http://fonts.googleapis.com/css?family=\#{$family}")
SASS
$family: unquote("Droid+Sans");

@import url("http://fonts.googleapis.com/css?family=\#{$family}");
SCSS
  end

  def test_extend
    assert_renders <<SASS, <<SCSS
.foo
  @extend .bar
  @extend .baz:bang
SASS
.foo {
  @extend .bar;
  @extend .baz:bang;
}
SCSS
  end

  def test_comma_extendee
    assert_renders <<SASS, <<SCSS
.baz
  @extend .foo, .bar
SASS
.baz {
  @extend .foo, .bar;
}
SCSS
  end

  def test_argless_mixin_definition
    assert_renders <<SASS, <<SCSS
=foo-bar
  baz
    a: b
SASS
@mixin foo-bar {
  baz {
    a: b;
  }
}
SCSS

    assert_scss_to_sass <<SASS, <<SCSS
=foo-bar
  baz
    a: b
SASS
@mixin foo-bar() {
  baz {
    a: b;
  }
}
SCSS

    assert_sass_to_scss <<SCSS, <<SASS
@mixin foo-bar {
  baz {
    a: b;
  }
}
SCSS
=foo-bar()
  baz
    a: b
SASS
  end

  def test_mixin_definition_without_defaults
    assert_renders <<SASS, <<SCSS
=foo-bar($baz, $bang)
  baz
    a: $baz $bang
SASS
@mixin foo-bar($baz, $bang) {
  baz {
    a: $baz $bang;
  }
}
SCSS
  end

  def test_mixin_definition_with_defaults
    assert_renders <<SASS, <<SCSS
=foo-bar($baz, $bang: 12px)
  baz
    a: $baz $bang
SASS
@mixin foo-bar($baz, $bang: 12px) {
  baz {
    a: $baz $bang;
  }
}
SCSS

    assert_sass_to_scss <<SCSS, <<SASS
@mixin foo-bar($baz, $bang: foo) {
  baz {
    a: $baz $bang;
  }
}
SCSS
=foo-bar($baz, $bang: foo)
  baz
    a: $baz $bang
SASS
  end

  def test_argless_mixin_include
    assert_renders <<SASS, <<SCSS
foo
  +foo-bar
  a: blip
SASS
foo {
  @include foo-bar;
  a: blip;
}
SCSS
  end

  def test_mixin_include
    assert_renders <<SASS, <<SCSS
foo
  +foo-bar(12px, "blaz")
  a: blip
SASS
foo {
  @include foo-bar(12px, "blaz");
  a: blip;
}
SCSS
  end

  def test_mixin_include_with_keyword_args
    assert_renders <<SASS, <<SCSS
foo
  +foo-bar(12px, "blaz", $blip: blap, $bloop: blop)
  +foo-bar($blip: blap, $bloop: blop)
  a: blip
SASS
foo {
  @include foo-bar(12px, "blaz", $blip: blap, $bloop: blop);
  @include foo-bar($blip: blap, $bloop: blop);
  a: blip;
}
SCSS
  end

  def test_argless_function_definition
    assert_renders <<SASS, <<SCSS
@function foo()
  $var: 1 + 1
  @return $var
SASS
@function foo() {
  $var: 1 + 1;
  @return $var;
}
SCSS
  end

  def test_function_definition_without_defaults
    assert_renders <<SASS, <<SCSS
@function foo($var1, $var2)
  @if $var1
    @return $var1 + $var2
SASS
@function foo($var1, $var2) {
  @if $var1 {
    @return $var1 + $var2;
  }
}
SCSS
  end

  def test_function_definition_with_defaults
    assert_renders <<SASS, <<SCSS
@function foo($var1, $var2: foo)
  @if $var1
    @return $var1 + $var2
SASS
@function foo($var1, $var2: foo) {
  @if $var1 {
    @return $var1 + $var2;
  }
}
SCSS
  end

  def test_variable_definition
    assert_renders <<SASS, <<SCSS
$var1: 12px + 15px

foo
  $var2: flaz(#abcdef)
  val: $var1 $var2
SASS
$var1: 12px + 15px;

foo {
  $var2: flaz(#abcdef);
  val: $var1 $var2;
}
SCSS
  end

  def test_guarded_variable_definition
    assert_renders <<SASS, <<SCSS
$var1: 12px + 15px !default

foo
  $var2: flaz(#abcdef) !default
  val: $var1 $var2
SASS
$var1: 12px + 15px !default;

foo {
  $var2: flaz(#abcdef) !default;
  val: $var1 $var2;
}
SCSS
  end

  def test_multiple_variable_definitions
    assert_renders <<SASS, <<SCSS
$var1: foo
$var2: bar
$var3: baz

$var4: bip
$var5: bap
SASS
$var1: foo;
$var2: bar;
$var3: baz;

$var4: bip;
$var5: bap;
SCSS
  end

  def test_division_asserted_with_parens
    assert_renders <<SASS, <<SCSS
foo
  a: (1px / 2px)
SASS
foo {
  a: (1px / 2px);
}
SCSS
  end

  def test_division_not_asserted_when_unnecessary
    assert_renders <<SASS, <<SCSS
$var: 1px / 2px

foo
  a: $var
SASS
$var: 1px / 2px;

foo {
  a: $var;
}
SCSS

    assert_renders <<SASS, <<SCSS
$var: 1px

foo
  a: $var / 2px
SASS
$var: 1px;

foo {
  a: $var / 2px;
}
SCSS

    assert_renders <<SASS, <<SCSS
foo
  a: 1 + 1px / 2px
SASS
foo {
  a: 1 + 1px / 2px;
}
SCSS
  end

  def test_literal_slash
    assert_renders <<SASS, <<SCSS
foo
  a: 1px / 2px
SASS
foo {
  a: 1px / 2px;
}
SCSS
  end

  def test_directive_with_interpolation
    assert_renders <<SASS, <<SCSS
$baz: 12

@foo bar\#{$baz} qux
  a: b
SASS
$baz: 12;

@foo bar\#{$baz} qux {
  a: b;
}
SCSS
  end

  def test_media_with_interpolation
    assert_renders <<SASS, <<SCSS
$baz: 12

@media bar\#{$baz}
  a: b
SASS
$baz: 12;

@media bar\#{$baz} {
  a: b;
}
SCSS
  end

  def test_media_with_expressions
    assert_renders <<SASS, <<SCSS
$media1: screen
$media2: print
$var: -webkit-min-device-pixel-ratio
$val: 20

@media \#{$media1} and ($var + "-foo": $val + 5), only \#{$media2}
  a: b
SASS
$media1: screen;
$media2: print;
$var: -webkit-min-device-pixel-ratio;
$val: 20;

@media \#{$media1} and ($var + "-foo": $val + 5), only \#{$media2} {
  a: b;
}
SCSS
  end

  def test_supports_with_expressions
    assert_renders <<SASS, <<SCSS
$query: "(feature1: val)"
$feature: feature2
$val: val

@supports \#{$query} and ($feature: $val) or (not ($feature + 3: $val + 4))
  foo
    a: b
SASS
$query: "(feature1: val)";
$feature: feature2;
$val: val;

@supports \#{$query} and ($feature: $val) or (not ($feature + 3: $val + 4)) {
  foo {
    a: b;
  }
}
SCSS
  end

  # Hacks

  def test_declaration_hacks
    assert_renders <<SASS, <<SCSS
foo
  _name: val
  *name: val
  #name: val
  .name: val
  name/**/: val
  name/*\\**/: val
  name: val
SASS
foo {
  _name: val;
  *name: val;
  #name: val;
  .name: val;
  name/**/: val;
  name/*\\**/: val;
  name: val;
}
SCSS
  end

  def test_old_declaration_hacks
    assert_renders <<SASS, <<SCSS, :old => true
foo
  :_name val
  :*name val
  :#name val
  :.name val
  :name val
SASS
foo {
  _name: val;
  *name: val;
  #name: val;
  .name: val;
  name: val;
}
SCSS
  end

  def test_selector_hacks
    assert_selector_renders = lambda do |s|
      assert_renders <<SASS, <<SCSS
#{s}
  a: b
SASS
#{s} {
  a: b;
}
SCSS
    end

    assert_selector_renders['> E']
    assert_selector_renders['+ E']
    assert_selector_renders['~ E']
    assert_selector_renders['> > E']

    assert_selector_renders['E*']
    assert_selector_renders['E*.foo']
    assert_selector_renders['E*:hover']
  end

  def test_disallowed_colon_hack
    assert_raise_message(Sass::SyntaxError, 'The ":name: val" hack is not allowed in the Sass indented syntax') do
      to_sass("foo {:name: val;}", :syntax => :scss)
    end
  end

  def test_nested_properties
    assert_renders <<SASS, <<SCSS
div
  before: before
  background:
    color: blue
    repeat: no-repeat
  after: after
SASS
div {
  before: before;
  background: {
    color: blue;
    repeat: no-repeat;
  };
  after: after;
}

SCSS
  end

  def test_dasherize
    assert_sass_to_scss(<<SCSS, <<SASS, :dasherize => true)
@mixin under-scored-mixin($under-scored-arg: $under-scored-default) {
  bar: $under-scored-arg;
}

div {
  foo: under-scored-fn($under-scored-var + "before\#{$another-under-scored-var}after");
  @include under-scored-mixin($passed-arg);
  selector-\#{$under-scored-interp}: bold;
}

@if $under-scored {
  @for $for-var from $from-var to $to-var {
    @while $while-var == true {
      $while-var: false;
    }
  }
}
SCSS
=under_scored_mixin($under_scored_arg: $under_scored_default)
  bar: $under_scored_arg
div
  foo: under_scored_fn($under_scored_var + "before\#{$another_under_scored_var}after")
  +under_scored_mixin($passed_arg)
  selector-\#{$under_scored_interp}: bold
@if $under_scored
  @for $for_var from $from_var to $to_var
    @while $while_var == true
      $while_var : false
SASS
  end

   def test_loud_comment_conversion
    assert_renders(<<SASS, <<SCSS)
/*! \#{"interpolated"}
SASS
/*! \#{"interpolated"} */
SCSS
  end

  def test_content_conversion
    assert_renders(<<SASS, <<SCSS)
$color: blue

=context($class, $color: red)
  .\#{$class}
    background-color: $color
    @content
    border-color: $color

+context(parent)
  +context(child, $color: yellow)
    color: $color
SASS
$color: blue;

@mixin context($class, $color: red) {
  .\#{$class} {
    background-color: $color;
    @content;
    border-color: $color;
  }
}

@include context(parent) {
  @include context(child, $color: yellow) {
    color: $color;
  }
}
SCSS

  end

  def test_empty_content
    assert_scss_to_scss(<<SCSS)
@mixin foo {
  @content;
}

@include foo {}
SCSS
  end

  def test_placeholder_conversion
    assert_renders(<<SASS, <<SCSS)
#content a%foo.bar
  color: blue
SASS
#content a%foo.bar {
  color: blue;
}
SCSS
  end

<<<<<<< HEAD
  def test_placeholder_interoplation_conversion
    assert_renders(<<SASS, <<SCSS)
$foo: foo

%\#{$foo}
  color: blue

.bar
  @extend %foo
SASS
$foo: foo;

%\#{$foo} {
  color: blue;
}

.bar {
  @extend %foo;
}
SCSS
  end

  def test_indent
    assert_renders <<SASS, <<SCSS, :indent => "    "
foo bar
    baz bang
        baz: bang
        bip: bop
    blat: boo
SASS
foo bar {
    baz bang {
        baz: bang;
        bip: bop;
    }
    blat: boo;
}
SCSS

    assert_renders <<SASS, <<SCSS, :indent => "\t"
foo bar
	baz bang
		baz: bang
		bip: bop
	blat: boo
SASS
foo bar {
	baz bang {
		baz: bang;
		bip: bop;
	}
	blat: boo;
}
SCSS

    assert_sass_to_scss <<SCSS, <<SASS, :indent => "    "
foo bar {
    baz bang {
        baz: bang;
        bip: bop;
    }
    blat: boo;
}
SCSS
foo bar
  baz bang
    baz: bang
    bip: bop
  blat: boo
SASS

    assert_sass_to_scss <<SCSS, <<SASS, :indent => "\t"
foo bar {
	baz bang {
		baz: bang;
		bip: bop;
	}
	blat: boo;
}
SCSS
foo bar
  baz bang
    baz: bang
    bip: bop
  blat: boo
SASS

    assert_scss_to_sass <<SASS, <<SCSS, :indent => "    "
foo bar
    baz bang
        baz: bang
        bip: bop
    blat: boo
SASS
foo bar {
  baz bang {
    baz: bang;
    bip: bop;
  }
  blat: boo;
}
SCSS

    assert_scss_to_sass <<SASS, <<SCSS, :indent => "\t"
foo bar
	baz bang
		baz: bang
		bip: bop
	blat: boo
SASS
foo bar {
  baz bang {
    baz: bang;
    bip: bop;
  }
  blat: boo;
}
SCSS
  end


=======
  ## Regression Tests

  def test_empty_lists
    assert_renders(<<SASS, <<SCSS)
$foo: ()
SASS
$foo: ();
SCSS
  end

>>>>>>> 91f55532
  private

  def assert_sass_to_sass(sass, options = {})
    assert_equal(sass.rstrip, to_sass(sass, options).rstrip,
      "Expected Sass to transform to itself")
  end

  def assert_scss_to_sass(sass, scss, options = {})
    assert_equal(sass.rstrip, to_sass(scss, options.merge(:syntax => :scss)).rstrip,
      "Expected SCSS to transform to Sass")
  end

  def assert_scss_to_scss(scss, in_scss = nil, options = nil)
    if in_scss.is_a?(Hash)
      options = in_scss
      in_scss = nil
    end

    in_scss ||= scss
    options ||= {}

    assert_equal(scss.rstrip, to_scss(in_scss, options.merge(:syntax => :scss)).rstrip,
      "Expected SCSS to transform to #{scss == in_scss ? 'itself' : 'SCSS'}k")
  end

  def assert_sass_to_scss(scss, sass, options = {})
    assert_equal(scss.rstrip, to_scss(sass, options).rstrip,
      "Expected Sass to transform to SCSS")
  end

  def assert_renders(sass, scss, options = {})
    assert_sass_to_sass(sass, options)
    assert_scss_to_sass(sass, scss, options)
    assert_scss_to_scss(scss, options)
    assert_sass_to_scss(scss, sass, options)
  end

  def to_sass(scss, options = {})
    Sass::Util.silence_sass_warnings do
      Sass::Engine.new(scss, options).to_tree.to_sass(options)
    end
  end

  def to_scss(sass, options = {})
    Sass::Util.silence_sass_warnings do
      Sass::Engine.new(sass, options).to_tree.to_scss(options)
    end
  end
end<|MERGE_RESOLUTION|>--- conflicted
+++ resolved
@@ -1394,7 +1394,6 @@
 SCSS
   end
 
-<<<<<<< HEAD
   def test_placeholder_interoplation_conversion
     assert_renders(<<SASS, <<SCSS)
 $foo: foo
@@ -1516,7 +1515,6 @@
   end
 
 
-=======
   ## Regression Tests
 
   def test_empty_lists
@@ -1527,7 +1525,6 @@
 SCSS
   end
 
->>>>>>> 91f55532
   private
 
   def assert_sass_to_sass(sass, options = {})
