--- conflicted
+++ resolved
@@ -2211,7 +2211,6 @@
     end
   end
 
-<<<<<<< HEAD
   def test_media_directives_bubble_up_to_the_top_level
     assert_equal <<CSS, render(<<SASS)
 .outside {
@@ -2319,7 +2318,8 @@
     border: 1px solid black; } }
 CSS
     assert_equal css_str, render(sass_str)
-=======
+  end
+
   def test_original_filename_set
     importer = MockImporter.new
     importer.add_import("imported", "div{color:red}")
@@ -2331,7 +2331,6 @@
 
     assert_equal original_filename, engine.options[:original_filename]
     assert_equal original_filename, importer.engine("imported").options[:original_filename]
->>>>>>> 85aa7575
   end
 
 
