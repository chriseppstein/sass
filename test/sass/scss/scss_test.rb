--- conflicted
+++ resolved
@@ -2890,7 +2890,6 @@
 SCSS
   end
 
-<<<<<<< HEAD
   def test_at_root_without_keyframes_in_keyframe_rule
     assert_equal <<CSS, render(<<SCSS)
 .foo {
@@ -3097,7 +3096,8 @@
 
 @include foo;
 SCSS
-=======
+  end
+
   # See https://github.com/sass/sass/issues/1294
   def test_extend_top_leveled_by_at_root
     render(<<SCSS)
@@ -3112,7 +3112,6 @@
   rescue Sass::SyntaxError => e
     assert_equal "Extend directives may only be used within rules.", e.message
     assert_equal 3, e.sass_line
->>>>>>> 1f4c5a2b
   end
 
   def test_at_root_doesnt_always_break_blocks
