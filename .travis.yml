--- conflicted
+++ resolved
@@ -20,14 +20,9 @@
 matrix:
   allow_failures:
     - rvm: jruby-18mode
-<<<<<<< HEAD
     - rvm: jruby-19mode
-=======
-    - rvm: jruby-19mode
-    - rvm: rbx
   include:
     - rvm: 2.0.0
       env: MATHN=true RUBOCOP=true
     - rvm: 1.9.3
-      env: MATHN=true RUBOCOP=true
->>>>>>> a43736cd
+      env: MATHN=true RUBOCOP=true