--- conflicted
+++ resolved
@@ -1553,7 +1553,6 @@
     #admin .overview .tabbar .fakelink {
       font-weight: bold; }
 
-<<<<<<< HEAD
 #### `@extend`-Only Selectors {#placeholders}
 
 Sometimes you'll write styles for a class
@@ -1594,7 +1593,7 @@
       font-weight: bold;
       font-size: 2em;
     }
-=======
+
 #### `@extend` in Directives
 
 Unfortunately, `@extend` cannot be used within directives such as `@media`. Sass
@@ -1604,7 +1603,6 @@
 
 Someday we hope to have `@extend` supported natively in the browser, which will
 allow it to be used within `@media` and other directives.
->>>>>>> fe88ee80
 
 ### `@debug`
 
