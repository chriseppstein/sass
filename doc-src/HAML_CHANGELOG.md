--- conflicted
+++ resolved
@@ -3,7 +3,6 @@
 * Table of contents
 {:toc}
 
-<<<<<<< HEAD
 ## 2.4.0 (Unreleased)
 
 ### `haml_tag` and `haml_concat` Improvements
@@ -257,12 +256,11 @@
 
 * The `puts` helper has been removed.
   Use {Haml::Helpers#haml\_concat} instead.
-=======
+
 ## 2.2.23 (Unreleased)
 
 * Don't crash when `rake gems` is run in Rails with Haml installed.
   Thanks to [Florian Frank](http://github.com/flori).
->>>>>>> 7cf79b46
 
 ## 2.2.22
 
