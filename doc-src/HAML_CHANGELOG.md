--- conflicted
+++ resolved
@@ -3,7 +3,6 @@
 * Table of contents
 {:toc}
 
-<<<<<<< HEAD
 ## 2.4.0
 
 ### Object Reference Customization
@@ -17,12 +16,11 @@
 
 The Haml executable now has a `--double-quote-attributes` option (short form: `-q`)
 that causes attributes to use a double-quote mark rather than single-quote.
-=======
+
 ## 2.2.5
 
 * Got rid of trailing whitespace produced when opening a conditional comment
   (thanks to [Norman Clarke](http://blog.njclarke.com/)).
->>>>>>> 020149fc
 
 ## [2.2.4](http://github.com/nex3/haml/commit/2.2.4)
 
