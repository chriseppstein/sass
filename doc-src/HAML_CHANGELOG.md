# Haml Changelog

* Table of contents
{:toc}

<<<<<<< HEAD
## 2.4.0 (Unreleased)

### `haml_tag` and `haml_concat` Improvements

#### `haml_tag` with CSS Selectors

The {Haml::Helpers#haml_tag haml\_tag} helper can now take a string
using the same class/id shorthand as in standard Haml code.
Manually-specified class and id attributes are merged,
again as in standard Haml code.
For example:

    haml_tag('#foo') #=> <div id='foo' />
    haml_tag('.bar) #=> <div class='bar' />
    haml_tag('span#foo.bar') #=> <span class='bar' id='foo' />
    haml_tag('span#foo.bar', :class => 'abc') #=> <span class='abc bar' id='foo' />
    haml_tag('span#foo.bar', :id => 'abc') #=> <span class='bar' id='abc_foo' />

Cheers, [S. Burkhard](http://github.com/hasclass/).

#### `haml_tag` with Multiple Lines of Content

The {Haml::Helpers#haml_tag haml\_tag} helper also does a better job
of formatting tags with multiple lines of content.
If a tag has multiple levels of content,
that content is indented beneath the tag.
For example:

    haml_tag(:p, "foo\nbar") #=>
      # <p>
      #   foo
      #   bar
      # </p>

#### `haml_tag` with Multiple Lines of Content

Similarly, the {Haml::Helpers#haml_concat haml\_concat} helper
will properly indent multiple lines of content.
For example:

    haml_tag(:p) {haml_concat "foo\nbar"} #=>
      # <p>
      #   foo
      #   bar
      # </p>

#### `haml_tag` and `haml_concat` with `:ugly`

When the {file:HAML_REFERENCE.md#ugly-option `:ugly` option} is enabled,
{Haml::Helpers#haml_tag haml\_tag} and {Haml::Helpers#haml_concat haml\_concat}
won't do any indentation of their arguments.

### Object Reference Customization

It's now possible to customize the name used for {file:HAML_REFERENCE.md#object_reference_ object reference}
for a given object by implementing the `haml_object_ref` method on that object.
This method should return a string that will be used in place of the class name of the object
in the generated class and id.

### More Powerful `:autoclose` Option

The {file:HAML_REFERENCE.md#attributes_option `:attributes`} option
can now take regular expressions that specify which tags to make self-closing.

### `--double-quote-attributes` Option

The Haml executable now has a `--double-quote-attributes` option (short form: `-q`)
that causes attributes to use a double-quote mark rather than single-quote.

### `haml-spec` Integration

We've added the cross-implementation tests from the [haml-spec](http://github.com/norman/haml-spec) project
to the standard Haml test suite, to be sure we remain compatible with the base functionality
of the many and varied [Haml implementations](http://en.wikipedia.org/wiki/Haml#Implementations).

### Ruby 1.9 Support

Haml and `html2haml` now produce more descriptive errors
when given a template with invalid byte sequences for that template's encoding,
including the line number and the offending character.

### `:css` Filter

Haml now supports a {file:HAML_REFERENCE.md#css-filter `:css` filter}
that surrounds the filtered text with `<style>` and CDATA tags.

### `html2haml` Improvements

* Ruby blocks within ERB are now supported.
  The Haml code is properly indented and the `end`s are removed.
  This includes methods with blocks and all language constructs
  such as `if`, `begin`, and `case`.
  For example:

      <% content_for :footer do %>
        <p>Hi there!</p>
      <% end %>

  is now transformed into:

      - content_for :footer do
        %p Hi there!

  Thanks to [Jack Chen](http://chendo.net) and [Dr. Nic Williams](http://drnicwilliams)
  for inspiring this and creating the first draft of the code.

* Inline HTML text nodes are now transformed into inline Haml text.
  For example, `<p>foo</p>` now becomes `%p foo`, whereas before it became:

      %p
        foo

  The same is true for inline comments,
  and inline ERB when running in ERB mode:
  `<p><%= foo %></p>` will now become `%p= foo`.

* ERB included within text is now transformed into Ruby interpolation.
  For example:

      <p>
        Foo <%= bar %> baz!
        Flip <%= bang %>.
      </p>

  is now transformed into:

      %p
        Foo #{bar} baz!
        Flip #{bang}.

* `<script>` tags are now transformed into `:javascript` filters,
  and `<style>` tags into `:css` filters.
  and indentation is preserved.
  For example:

      <script type="text/javascript">
        function foo() {
          return 12;
        }
      </script>

  is now transformed into:

      :javascript
        function foo() {
          return 12;
        }

* `<pre>` and `<textarea>` tags are now transformed into the `:preserve` filter.
  For example:

      <pre>Foo
        bar
          baz</pre>

  is now transformed into:

      %pre
        :preserve
          Foo
            bar
              baz

* Self-closing tags (such as `<br />`) are now transformed into
  self-closing Haml tags (like `%br/`).

* IE conditional comments are now properly parsed.

* Attributes are now output in a more-standard format,
  without spaces within the curly braces
  (e.g. `%p{:foo => "bar"}` as opposed to `%p{ :foo => "bar" }`).

* IDs and classes containing `#` and `.` are now output as string attributes
  (e.g. `%p{:class => "foo.bar"}`).

* Attributes are now sorted, to maintain a deterministic order.

* Multi-line ERB statements are now properly indented,
  and those without any content are removed.

### Backwards Incompatibilities: Must Read!

* The `puts` helper has been removed.
  Use {Haml::Helpers#haml\_concat} instead.
=======
## 2.2.20 (Unreleased)

* The `form_tag` Rails helper is now properly marked as HTML-safe
  when using Rails' XSS protection with Rails 2.3.5.
>>>>>>> 84342d4a

## 2.2.19

[Tagged on GitHub](http://github.com/nex3/haml/commit/2.2.19).

* Fix a bug with the integration with Rails' XSS support.
  In particular, correctly override `safe_concat`.

## 2.2.18

[Tagged on GitHub](http://github.com/nex3/haml/commit/2.2.18).

* Support [the new XSS-protection API](http://yehudakatz.com/2010/02/01/safebuffers-and-rails-3-0/)
  used in Rails 3.

* Use `Rails.env` rather than `RAILS_ENV` when running under Rails 3.0.
  Thanks to [Duncan Grazier](http://duncangrazier.com/).

* Add a `--unix-newlines` flag to all executables
  for outputting Unix-style newlines on Windows.

* Fix a couple bugs with the `:erb` filter:
  make sure error reporting uses the correct line numbers,
  and allow multi-line expressions.

* Fix a parsing bug for HTML-style attributes including `#`.

## 2.2.17

[Tagged on GitHub](http://github.com/nex3/haml/commit/2.2.17).

* Fix compilation of HTML5 doctypes when using `html2haml`.

* `nil` values for Sass options are now ignored,
  rather than raising errors.

## 2.2.16

[Tagged on GitHub](http://github.com/nex3/haml/commit/2.2.16).

* Abstract out references to `ActionView::TemplateError`,
  `ActionView::TemplateHandler`, etc.
  These have all been renamed to `ActionView::Template::*`
  in Rails 3.0.

## 2.2.15

[Tagged on GitHub](http://github.com/nex3/haml/commit/2.2.15).

* Allow `if` statements with no content followed by `else` clauses.
  For example:

    - if foo
    - else
      bar

## 2.2.14

[Tagged on GitHub](http://github.com/nex3/haml/commit/2.2.14).

* Don't print warnings when escaping attributes containing non-ASCII characters
  in Ruby 1.9.

* Don't crash when parsing an XHTML Strict doctype in `html2haml`.

* Support the  HTML5 doctype in an XHTML document
  by using `!!! 5` as the doctype declaration.

## 2.2.13

[Tagged on GitHub](http://github.com/nex3/haml/commit/2.2.13).

* Allow users to specify {file:HAML_REFERENCE.md#encoding_option `:encoding => "ascii-8bit"`}
  even for templates that include non-ASCII byte sequences.
  This makes Haml templates not crash when given non-ASCII input
  that's marked as having an ASCII encoding.

* Fixed an incompatibility with Hpricot 0.8.2, which is used for `html2haml`.

## 2.2.12

[Tagged on GitHub](http://github.com/nex3/haml/commit/2.2.12).

There were no changes made to Haml between versions 2.2.11 and 2.2.12.

## 2.2.11

[Tagged on GitHub](http://github.com/nex3/haml/commit/2.2.11).

* Fixed a bug with XSS protection where HTML escaping would raise an error
  if passed a non-string value.
  Note that this doesn't affect any HTML escaping when XSS protection is disabled.

* Fixed a bug in outer-whitespace nuking where whitespace-only Ruby strings
  blocked whitespace nuking beyond them.

* Use `ensure` to protect the resetting of the Haml output buffer
  against exceptions that are raised within the compiled Haml code.

* Fix an error line-numbering bug that appeared if an error was thrown
  within loud script (`=`).
  This is not the best solution, as it disables a few optimizations,
  but it shouldn't have too much effect and the optimizations
  will hopefully be re-enabled in version 2.4.

* Don't crash if the plugin skeleton is installed and `rake gems:install` is run.

* Don't use `RAILS_ROOT` directly.
  This no longer exists in Rails 3.0.
  Instead abstract this out as `Haml::Util.rails_root`.
  This changes makes Haml fully compatible with edge Rails as of this writing.

## 2.2.10

[Tagged on GitHub](http://github.com/nex3/haml/commit/2.2.10).

* Fixed a bug where elements with dynamic attributes and no content
  would have too much whitespace between the opening and closing tag.

* Changed `rails/init.rb` away from loading `init.rb` and instead
  have it basically copy the content.
  This allows us to transfer the proper binding to `Haml.init_rails`.

* Make sure Haml only tries to enable XSS protection integration
  once all other plugins are loaded.
  This allows it to work properly when Haml is a gem
  and the `rails_xss` plugin is being used.

* Mark the return value of Haml templates as HTML safe.
  This makes Haml partials work with Rails' XSS protection.

## 2.2.9

[Tagged on GitHub](http://github.com/nex3/haml/commit/2.2.9).

* Fixed a bug where Haml's text was concatenated to the wrong buffer
  under certain circumstances.
  This was mostly an issue under Rails when using methods like `capture`.

* Fixed a bug where template text was escaped when there was interpolation in a line
  and the `:escape_html` option was enabled. For example:

      Foo &lt; Bar #{"<"} Baz

  with `:escape_html` used to render as

      Foo &amp;lt; Bar &lt; Baz

  but now renders as

      Foo &lt; Bar &lt; Baz

### Rails XSS Protection

Haml 2.2.9 supports the XSS protection in Rails versions 2.3.5+.
There are several components to this:

* If XSS protection is enabled, Haml's {file:HAML_REFERENCE.md#escape_html-option `:escape_html`}
  option is set to `true` by default.

* Strings declared as HTML safe won't be escaped by Haml,
  including the {file:Haml/Helpers.html#html_escape-instance_method `#html_escape`} helper
  and `&=` if `:escape_html` has been disabled.

* Haml helpers that generate HTML are marked as HTML safe,
  and will escape their input if it's not HTML safe.

## 2.2.8

[Tagged on GitHub](http://github.com/nex3/haml/commit/2.2.8).

* Fixed a potential XSS issue with HTML escaping and wacky Unicode nonsense.
  This is the same as [the issue fixed in Rails](http://groups.google.com/group/rubyonrails-security/browse_thread/thread/48ab3f4a2c16190f) a bit ago.

## 2.2.7

[Tagged on GitHub](http://github.com/nex3/haml/commit/2.2.7).

* Fixed an `html2haml` issue where ERB attribute values
  weren't HTML-unescaped before being transformed into Haml.

* Fixed an `html2haml` issue where `#{}` wasn't escaped
  before being transformed into Haml.

* Add `<code>` to the list of tags that's
  {file:HAML_REFERENCE.md#preserve-option automatically whitespace-preserved}.

* Fixed a bug with `end` being followed by code in silent scripts -
  it no longer throws an error when it's nested beneath tags.

* Fixed a bug with inner whitespace-nuking and conditionals.
  The `else` et al. clauses of conditionals are now properly
  whitespace-nuked.

## 2.2.6

[Tagged on GitHub](http://github.com/nex3/haml/commit/2.2.6).

* Made the error message when unable to load a dependency for html2haml
  respect the `--trace` option.

* Don't crash when the `__FILE__` constant of a Ruby file is a relative path,
  as apparently happens sometimes in TextMate
  (thanks to [Karl Varga](http://github.com/kjvarga)).

* Add "Sass" to the `--version` string for the executables.

* Raise an exception when commas are omitted in static attributes
  (e.g. `%p{:foo => "bar" :baz => "bang"}`).

## 2.2.5

[Tagged on GitHub](http://github.com/nex3/haml/commit/2.2.5).

* Got rid of trailing whitespace produced when opening a conditional comment
  (thanks to [Norman Clarke](http://blog.njclarke.com/)).

* Fixed CSS id concatenation when a numeric id is given as an attribute.
  (thanks to [Norman Clarke](http://blog.njclarke.com/)).
  
* Fixed a couple bugs with using "-end" in strings.

## 2.2.4

[Tagged on GitHub](http://github.com/nex3/haml/commit/2.2.4).

* Allow `end` to be used for silent script when it's followed by code.
  For example:

      - form_for do
        ...
      - end if @show_form

  This isn't very good style, but we're supporting it for consistency's sake.

* Don't add `require 'rubygems'` to the top of init.rb when installed
  via `haml --rails`. This isn't necessary, and actually gets
  clobbered as soon as haml/template is loaded.

## 2.2.3

[Tagged on GitHub](http://github.com/nex3/haml/commit/2.2.3).

Haml 2.2.3 adds support for the JRuby bundling tools
for Google AppEngine, thanks to [Jan Ulbrich](http://github.com/ulbrich).

## 2.2.2

[Tagged on GitHub](http://github.com/nex3/haml/commit/2.2.2).

Haml 2.2.2 is a minor bugfix release, with several notable changes.
First, {file:Haml/Helpers.html#haml_concat-instance_method `haml_concat`}
will now raise an error when used with `=`.
This has always been incorrect behavior,
and in fact has never actually worked.
The only difference is that now it will fail loudly.
Second, Ruby 1.9 is now more fully supported,
especially with the {file:HAML_REFERENCE.md#htmlstyle_attributes_ new attribute syntax}.
Third, filters are no longer escaped when the {file:HAML_REFERENCE.md#escape_html-option `:escape_html` option}
is enabled and `#{}` interpolation is used.

## 2.2.1

[Tagged on GitHub](http://github.com/nex3/haml/commit/2.2.1).

Haml 2.2.1 is a minor bug-fix release.

## 2.2.0

[Tagged on GitHub](http://github.com/nex3/haml/commit/2.2.0).

Haml 2.2 adds several new features to the language,
fixes several bugs, and dramatically improves performance
(particularly when running with {file:HAML_REFERENCE.md#ugly-option `:ugly`} enabled).

### Syntax Changes

#### HTML-Style Attribute Syntax

Haml 2.2 introduces a new syntax for attributes
based on the HTML syntax.
For example:

    %a(href="http://haml-lang.com" title="Haml's so cool!")
      %img(src="/images/haml.png" alt="Haml")

There are two main reasons for this.
First, the hash-style syntax is very Ruby-specific.
There are now [Haml implementations](http://en.wikipedia.org/wiki/Haml#Implementations)
in many languages, each of which has its own syntax for hashes
(or dicts or associative arrays or whatever they're called).
The HTML syntax will be adopted by all of them,
so you can feel comfortable using Haml in whichever language you need.

Second, the hash-style syntax is quite verbose.
`%img{:src => "/images/haml.png", :alt => "Haml"}`
is eight characters longer than `%img(src="/images/haml.png" alt="Haml")`.
Haml's supposed to be about writing templates quickly and easily;
HTML-style attributes should help out a lot with that.

Ruby variables can be used as attribute values by omitting quotes.
Local variables or instance variables can be used.
For example:

    %a(title=@title href=href) Stuff

This is the same as:

    %a{:title => @title, :href => href} Stuff

Because there are no commas separating attributes,
more complicated expressions aren't allowed.
You can use `#{}` interpolation to insert complicated expressions
in a HTML-style attribute, though:

    %span(class="widget_#{@widget.number}")

#### Multiline Attributes

In general, Haml tries to keep individual elements on a single line.
There is a [multiline syntax](#multiline) for overflowing onto further lines,
but it's intentionally awkward to use to encourage shorter lines.

However, there is one case where overflow is reasonable: attributes.
Often a tag will simply have a lot of attributes, and in this case
it makes sense to allow overflow.
You can now stretch an attribute hash across multiple lines:

    %script{:type => "text/javascript",
            :src  => "javascripts/script_#{2 + 7}"}

This also works for HTML-style attributes:

        %script(type="text/javascript"
            src="javascripts/script_#{2 + 7}")

Note that for hash-style attributes, the newlines must come after commas.

#### Universal interpolation

In Haml 2.0, you could use `==` to interpolate Ruby code
within a line of text using `#{}`.
In Haml 2.2, the `==` is unnecessary;
`#{}` can be used in any text.
For example:

    %p This is a really cool #{h what_is_this}!
    But is it a #{h what_isnt_this}?

In addition, to {file:HAML_REFERENCE.md#escaping_html escape} or {file:HAML_REFERENCE.md#unescaping_html unescape}
the interpolated code, you can just add `&` or `!`, respectively,
to the beginning of the line:

    %p& This is a really cool #{what_is_this}!
    & But is it a #{what_isnt_this}?

#### Flexible indentation

Haml has traditionally required its users to use two spaces of indentation.
This is the universal Ruby style, and still highly recommended.
However, Haml now allows any number of spaces or even tabs for indentation,
provided:

* Tabs and spaces are not mixed
* The indentation is consistent within a given document

### New Options

#### `:ugly`

The `:ugly` option is not technically new;
it was introduced in Haml 2.0 to make rendering deeply nested templates less painful.
However, it's been greatly empowered in Haml 2.2.
It now does all sorts of performance optimizations
that couldn't be done before,
and its use increases Haml's performance dramatically.
It's enabled by default in production in Rails,
and it's highly recommended for production environments
in other frameworks.

#### `:encoding` {#encoding-option}

This option specifies the encoding of the Haml template
when running under Ruby 1.9. It defaults to `Encoding.default_internal` or `"utf-8"`.
This is useful for making sure that you don't get weird
encoding errors when dealing with non-ASCII input data.

### Deprecations

#### `Haml::Helpers#puts`

This helper is being deprecated for the obvious reason
that it conflicts with the `Kernel#puts` method.
I'm ashamed I ever chose this name.
Use `haml_concat` instead and spare me the embarrassment.

#### `= haml_tag`

A lot of people accidentally use "`= haml_tag`".
This has always been wrong; `haml_tag` outputs directly to the template,
and so should be used as "`- haml_tag`".
Now it raises an error when you use `=`.

### Compatibility

#### Rails

Haml 2.2 is fully compatible with Rails,
from 2.0.6 to the latest revision of edge, 783db25.

#### Ruby 1.9

Haml 2.2 is also fully compatible with Ruby 1.9.
It supports Ruby 1.9-style attribute hashes,
and handles encoding-related issues
(see [the `:encoding` option](#encoding-option)).

### Filters

#### `:markdown`

There are numerous improvements to the Markdown filter.
No longer will Haml attempt to use RedCloth's inferior Markdown implementation.
Instead, it will look for all major Markdown implementations:
[RDiscount](http://github.com/rtomayko/rdiscount),
[RPeg-Markdown](http://github.com/rtomayko/rpeg-markdown),
[Maruku](http://maruku.rubyforge.org),
and [BlueCloth](www.deveiate.org/projects/BlueCloth).

#### `:cdata`

There is now a `:cdata` filter for wrapping text in CDATA tags.

#### `:sass`

The `:sass` filter now uses options set in {Sass::Plugin},
if they're available.

### Executables

#### `haml`

The `haml` executable now takes `-r` and `-I` flags
that act just like the same flags for the `ruby` executable.
This allows users to load helper files when using Haml
from the command line.

It also takes a `--debug` flag that causes it to spit out
the Ruby code that Haml generates from the template.
This is more for my benefit than anything,
but you may find it interesting.

#### `html2haml`

The `html2haml` executable has undergone significant improvements.
Many of these are bugfixes, but there are also a few features.
For one, it now understands CDATA tags and autodetects ERB files.
In addition, a line containing just "`- end`" is now a Haml error;
since it's not possible for `html2haml` to properly parse all Ruby blocks,
this acts as a signal for the author that there are blocks
to be dealt with.

### Miscellaneous

#### XHTML Mobile DTD

Haml 2.2 supports a DTD for XHTML Mobile: `!!! Mobile`.

#### YARD

All the documentation for Haml 2.2, including this changelog,
has been moved to [YARD](http://yard.soen.ca).
YARD is an excellent documentation system,
and allows us to write our documentation in [Maruku](http://maruku.rubyforge.org),
which is also excellent.<|MERGE_RESOLUTION|>--- conflicted
+++ resolved
@@ -3,7 +3,6 @@
 * Table of contents
 {:toc}
 
-<<<<<<< HEAD
 ## 2.4.0 (Unreleased)
 
 ### `haml_tag` and `haml_concat` Improvements
@@ -188,12 +187,11 @@
 
 * The `puts` helper has been removed.
   Use {Haml::Helpers#haml\_concat} instead.
-=======
+
 ## 2.2.20 (Unreleased)
 
 * The `form_tag` Rails helper is now properly marked as HTML-safe
   when using Rails' XSS protection with Rails 2.3.5.
->>>>>>> 84342d4a
 
 ## 2.2.19
 
