--- conflicted
+++ resolved
@@ -3,7 +3,6 @@
 * Table of contents
 {:toc}
 
-<<<<<<< HEAD
 ## 2.4.0
 
 ### Object Reference Customization
@@ -24,10 +23,7 @@
 to the standard Haml test suite, to be sure we remain compatible with the base functionality
 of the many and varied [Haml implementations](http://en.wikipedia.org/wiki/Haml#Implementations).
 
-## 2.2.5
-=======
 ## [2.2.5](http://github.com/nex3/haml/commit/2.2.5)
->>>>>>> aa2036e7
 
 * Got rid of trailing whitespace produced when opening a conditional comment
   (thanks to [Norman Clarke](http://blog.njclarke.com/)).
