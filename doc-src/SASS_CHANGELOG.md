# Sass Changelog

* Table of contents
{:toc}

<<<<<<< HEAD
## 2.4.0 (Unreleased)

### Colors

Sass now supports colors with alpha channels,
constructed via the {Sass::Script::Functions#rgba rgba}
and {Sass::Script::Functions#hsla hsla} functions.
Alpha channels are unaffected by color arithmetic.
However, the {Sass::Script::Functions#opacify opacify}
and {Sass::Script::Functions#transparentize transparentize} functions
allow colors to be made more and less opaque, respectively.

Sass now also supports functions that return the values of the
{Sass::Script::Functions#red red},
{Sass::Script::Functions#blue blue},
{Sass::Script::Functions#green green},
and {Sass::Script::Functions#alpha alpha}
components of colors.

### Variable Names

SassScript variable names may now contain hyphens.
For example:

    !prettiest-color = #542FA9

### Single-Quoted Strings

SassScript now supports single-quoted strings.
They behave identically to double-quoted strings,
except that single quotes need to be backslash-escaped
and double quotes do not.

### Error Backtraces

Numerous bugs were fixed with the backtraces given for Sass errors,
especially when importing files and using mixins.
All imports and mixins will now show up in the Ruby backtrace,
with the proper filename and line number.

In addition, when the `sass` executable encounters an error,
it now prints the filename where the error occurs,
as well as a backtrace of Sass imports and mixins.

### Formatting

Properties of the form

    margin: auto
      top: 10px
      bottom: 20px

That is, properties with a value and *also* nested properties,
are now rendered as such in nested output mode:

    margin: auto;
      margin-top: 10px;
      margin-bottom: 20px;

That is, with the nested properties indented in the source.

### Ruby 1.9 Support

Sass and `css2sass` now produce more descriptive errors
when given a template with invalid byte sequences for that template's encoding,
including the line number and the offending character.

### Rack Support

The Sass Rails plugin now works using Rack middleware by default
in versions of Rails that support it (2.3 and onwards).

### `css2sass` Error Handling

Several bug fixes and minor improvements have been made, including:

* Fixing line-number reporting for errors on the last line of templates
  that didn't have trailing newlines.

* Only displaying the text for the current line when reporting CSS parsing errors.

* Displaying the expected strings as strings rather than regular expressions
  whenever possible.

### Minor Changes

* If a CSS or Sass function is used that has the name of a color,
  it will now be parsed as a function rather than as a color.
  For example, `fuchsia(12)` now renders as `fuchsia(12)`
  rather than `fuchsia 12`,
  and `tealbang(12)` now renders as `tealbang(12)`
  rather than `teal bang(12)`.

## 2.2.15 (Unreleased)
=======
## [2.2.15](http://github.com/nex3/haml/commit/2.2.15)
>>>>>>> 510c4d30

* Added {Sass::Script::Color#with} for a way of setting color channels
  that's easier than manually constructing a new color
  and is forwards-compatible with alpha-channel colors
  (to be introduced in Sass 2.4).

* Added a missing require in Sass that caused crashes
  when it was being run standalone.

## [2.2.14](http://github.com/nex3/haml/commit/2.2.14)

* All Sass functions now raise explicit errors if their inputs
  are of the incorrect type.

* Allow the SassScript `rgb()` function to take percentages
  in addition to numerical values.

* Fixed a bug where SassScript strings with `#` followed by `#{}` interpolation
  didn't evaluate the interpolation.

### SassScript Ruby API

These changes only affect people defining their own Sass functions
using {Sass::Script::Functions}.

* {Sass::Script::Color#value} attribute is deprecated.
  Use {Sass::Script::Color#rgb} instead.
  The returned array is now frozen as well.

* Add an `assert_type` function that's available to {Sass::Script::Functions}.
  This is useful for typechecking the inputs to functions.

### Rack Support

Sass 2.2.14 includes Rack middleware for running Sass,
meaning that all Rack-enabled frameworks can now use Sass.
To activate this, just add

    require 'sass/plugin/rack'
    use Sass::Plugin::Rack

to your `config.ru`.
See the {Sass::Plugin::Rack} documentation for more details.

## [2.2.13](http://github.com/nex3/haml/commit/2.2.13)

There were no changes made to Sass between versions 2.2.12 and 2.2.13.

## [2.2.12](http://github.com/nex3/haml/commit/2.2.12)

* Fix a stupid bug introduced in 2.2.11 that broke the Sass Rails plugin.

## [2.2.11](http://github.com/nex3/haml/commit/2.2.11)

* Added a note to errors on properties that could be pseudo-classes (e.g. `:focus`)
  indicating that they should be backslash-escaped.

* Automatically interpret properties that could be pseudo-classes as such
  if {file:SASS_REFERENCE.md.html#property_syntax-option `:property_syntax`}
  is set to `:new`.

* Fixed `css2sass`'s generation of pseudo-classes so that they're backslash-escaped.

* Don't crash if the Haml plugin skeleton is installed and `rake gems:install` is run.

* Don't use `RAILS_ROOT` directly.
  This no longer exists in Rails 3.0.
  Instead abstract this out as `Haml::Util.rails_root`.
  This changes makes Haml fully compatible with edge Rails as of this writing.

* Make use of a Rails callback rather than a monkeypatch to check for stylesheet updates
  in Rails 3.0+.

## [2.2.10](http://github.com/nex3/haml/commit/2.2.10)

* Add support for attribute selectors with spaces around the `=`.
  For example:

      a[href = http://google.com]
        color: blue

## [2.2.9](http://github.com/nex3/haml/commit/2.2.9)

There were no changes made to Sass between versions 2.2.8 and 2.2.9.

## [2.2.8](http://github.com/nex3/haml/commit/2.2.8)

There were no changes made to Sass between versions 2.2.7 and 2.2.8.

## [2.2.7](http://github.com/nex3/haml/commit/2.2.7)

There were no changes made to Sass between versions 2.2.6 and 2.2.7.

## [2.2.6](http://github.com/nex3/haml/commit/2.2.6)

* Don't crash when the `__FILE__` constant of a Ruby file is a relative path,
  as apparently happens sometimes in TextMate
  (thanks to [Karl Varga](http://github.com/kjvarga)).

* Add "Sass" to the `--version` string for the executables.

## [2.2.5](http://github.com/nex3/haml/commit/2.2.5)

There were no changes made to Sass between versions 2.2.4 and 2.2.5.

## [2.2.4](http://github.com/nex3/haml/commit/2.2.4)

* Don't add `require 'rubygems'` to the top of init.rb when installed
  via `sass --rails`. This isn't necessary, and actually gets
  clobbered as soon as haml/template is loaded.

* Document the previously-undocumented {file:SASS_REFERENCE.md#line-option `:line` option},
  which allows the number of the first line of a Sass file to be set for error reporting.

## [2.2.3](http://github.com/nex3/haml/commit/2.2.3)

Sass 2.2.3 prints line numbers for warnings about selectors
with no properties.

## [2.2.2](http://github.com/nex3/haml/commit/2.2.2)

Sass 2.2.2 is a minor bug-fix release.
Notable changes include better parsing of mixin definitions and inclusions
and better support for Ruby 1.9.

## [2.2.1](http://github.com/nex3/haml/commit/2.2.1)

Sass 2.2.1 is a minor bug-fix release.

### Must Read!

* It used to be acceptable to use `-` immediately following variable names,
  without any whitespace in between (for example, `!foo-!bar`).
  This is now deprecated, so that in the future variables with hyphens
  can be supported. Surround `-` with spaces.

## [2.2.0](http://github.com/nex3/haml/commit/2.2.0)

The 2.2 release marks a significant step in the evolution of the Sass
language. The focus has been to increase the power of Sass to keep
your stylesheets maintainable by allowing new forms of abstraction to
be created within your stylesheets and the stylesheets provided by
others that you can download and import into your own. The fundamental
units of abstraction in Sass are variables and mixins. Please read
below for a list of changes:

### Must Read!

* Sass Comments (//) used to only comment out a single line. This was deprecated
  in 2.0.10 and starting in 2.2, Sass comments will comment out any lines indented
  under them. Upgrade to 2.0.10 in order to see deprecation warnings where this change
  affects you.

* Implicit Strings within SassScript are now deprecated and will be removed in 2.4.
  For example: `border= !width solid #00F` should now be written as `border: #{!width} solid #00F`
  or as `border= !width "solid" #00F`. After upgrading to 2.2, you will see deprecation warnings
  if you have sass files that use implicit strings.


### Sass Syntax Changes

#### Flexible Indentation

The indentation of Sass documents is now flexible. The first indent
that is detected will determine the indentation style for that
document. Tabs and spaces may never be mixed, but within a document,
you may choose to use tabs or a flexible number of spaces.

#### Multiline Sass Comments

Sass Comments (//) will now comment out whatever is indented beneath
them. Previously they were single line when used at the top level of a
document. Upgrading to the latest stable version will give you
deprecation warnings if you have silent comments with indentation
underneath them.

#### Mixin Arguments

Sass Mixins now accept any number of arguments. To define a mixin with
arguments, specify the arguments as a comma-delimited list of
variables like so:

    =my-mixin(!arg1, !arg2, !arg3)

As before, the definition of the mixin is indented below the mixin
declaration. The variables declared in the argument list may be used
and will be bound to the values passed to the mixin when it is
invoked.  Trailing arguments may have default values as part of the
declaration:

    =my-mixin(!arg1, !arg2 = 1px, !arg3 = blue)

In the example above, the mixin may be invoked by passing 1, 2 or 3
arguments to it. A similar syntax is used to invoke a mixin that
accepts arguments:

    div.foo
      +my-mixin(1em, 3px)

When a mixin has no required arguments, the parenthesis are optional.

The default values for mixin arguments are evaluated in the global
context at the time when the mixin is invoked, they may also reference
the previous arguments in the declaration. For example:

    !default_width = 30px
    =my-fancy-mixin(!width = !default_width, !height = !width)
      width= !width
      height= !height

    .default-box
      +my-fancy-mixin

    .square-box
      +my-fancy-mixin(50px)

    .rectangle-box
      +my-fancy-mixin(25px, 75px)

    !default_width = 10px
    .small-default-box
      +my-fancy-mixin
    

compiles to:

    .default-box {
      width: 30px;
      height: 30px; }

    .square-box {
      width: 50px;
      height: 50px; }

    .rectangle-box {
      width: 25px;
      height: 75px; }

    .small-default-box {
      width: 10px;
      height: 10px; }
    

### Sass, Interactive

The sass command line option -i now allows you to quickly and
interactively experiment with SassScript expressions. The value of the
expression you enter will be printed out after each line. Example:

    $ sass -i
    >> 5px
    5px
    >> 5px + 10px
    15px
    >> !five_pixels = 5px
    5px
    >> !five_pixels + 10px
    15px

### SassScript

The features of SassScript have been greatly enhanced with new control
directives, new fundamental data types, and variable scoping.

#### New Data Types

SassScript now has four fundamental data types:

1. Number
2. String
3. Boolean (New in 2.2)
4. Colors

#### More Flexible Numbers

Like JavaScript, SassScript numbers can now change between floating
point and integers. No explicit casting or decimal syntax is
required. When a number is emitted into a CSS file it will be rounded
to the nearest thousandth, however the internal representation
maintains much higher precision.

#### Improved Handling of Units

While Sass has long supported numbers with units, it now has a much
deeper understanding of them. The following are examples of legal
numbers in SassScript:

    0, 1000, 6%, -2px, 5pc, 20em, or 2foo.

Numbers of the same unit may always be added and subtracted. Numbers
that have units that Sass understands and finds comparable, can be
combined, taking the unit of the first number. Numbers that have
non-comparable units may not be added nor subtracted -- any attempt to
do so will cause an error. However, a unitless number takes on the
unit of the other number during a mathematical operation. For example:

    >> 3mm + 4cm
    43mm
    >> 4cm + 3mm
    4.3cm
    >> 3cm + 2in
    8.08cm
    >> 5foo + 6foo
    11foo
    >> 4% + 5px
    SyntaxError: Incompatible units: 'px' and '%'.
    >> 5 + 10px
    15px

Sass allows compound units to be stored in any intermediate form, but
will raise an error if you try to emit a compound unit into your css
file.

    >> !em_ratio = 1em / 16px
    0.063em/px
    >> !em_ratio * 32px
    2em
    >> !em_ratio * 40px
    2.5em

#### Colors

A color value can be declared using a color name, hexadecimal,
shorthand hexadecimal, the rgb function, or the hsl function. When
outputting a color into css, the color name is used, if any, otherwise
it is emitted as hexadecimal value. Examples:

    > #fff
    white
    >> white
    white
    >> #FFFFFF
    white
    >> hsl(180, 100, 100)
    white
    >> rgb(255, 255, 255)
    white
    >> #AAA
    #aaaaaa

Math on color objects is performed piecewise on the rgb
components. However, these operations rarely have meaning in the
design domain (mostly they make sense for gray-scale colors).

    >> #aaa + #123
    #bbccdd
    >> #333 * 2
    #666666

#### Booleans

Boolean objects can be created by comparison operators or via the
`true` and `false` keywords.  Booleans can be combined using the
`and`, `or`, and `not` keywords.

    >> true
    true
    >> true and false
    false
    >> 5 < 10
    true
    >> not (5 < 10)
    false
    >> not (5 < 10) or not (10 < 5)
    true
    >> 30mm == 3cm
    true
    >> 1px == 1em
    false

#### Strings

Unicode escapes are now allowed within SassScript strings.

### Control Directives

New directives provide branching and looping within a sass stylesheet
based on SassScript expressions. See the [Sass
Reference](SASS_REFERENCE.md.html#control_directives) for complete
details.

#### @for

The `@for` directive loops over a set of numbers in sequence, defining
the current number into the variable specified for each loop. The
`through` keyword means that the last iteration will include the
number, the `to` keyword means that it will stop just before that
number.

    @for !x from 1px through 5px
      .border-#{!x}
        border-width= !x

compiles to:

    .border-1px {
      border-width: 1px; }

    .border-2px {
      border-width: 2px; }

    .border-3px {
      border-width: 3px; }

    .border-4px {
      border-width: 4px; }

    .border-5px {
      border-width: 5px; }

#### @if / @else if / @else

The branching directives `@if`, `@else if`, and `@else` let you select
between several branches of sass to be emitted, based on the result of
a SassScript expression. Example:

    !type = "monster"
    p
      @if !type == "ocean"
        color: blue
      @else if !type == "matador"
        color: red
      @else if !type == "monster"
        color: green
      @else
        color: black

is compiled to:

    p {
      color: green; }

#### @while

The `@while` directive lets you iterate until a condition is
met. Example:

    !i = 6
    @while !i > 0
      .item-#{!i}
        width = 2em * !i
      !i = !i - 2

is compiled to:

    .item-6 {
      width: 12em; }

    .item-4 {
      width: 8em; }

    .item-2 {
      width: 4em; }

### Variable Scoping

The term "constant" has been renamed to "variable." Variables can be
declared at any scope (a.k.a. nesting level) and they will only be
visible to the code until the next outdent. However, if a variable is
already defined in a higher level scope, setting it will overwrite the
value stored previously.

In this code, the `!local_var` variable is scoped and hidden from
other higher level scopes or sibling scopes:

    .foo
      .bar
        !local_var = 1px
        width= !local_var
      .baz
        // this will raise an undefined variable error.
        width= !local_var
      // as will this
      width= !local_var

In this example, since the `!global_var` variable is first declared at
a higher scope, it is shared among all lower scopes:

    !global_var = 1px
    .foo
      .bar
        !global_var = 2px
        width= !global_var
      .baz
        width= !global_var
      width= !global_var

compiles to:

    .foo {
      width: 2px; }
      .foo .bar {
        width: 2px; }
      .foo .baz {
        width: 2px; }


### Interpolation

Interpolation has been added. This allows SassScript to be used to
create dynamic properties and selectors.  It also cleans up some uses
of dynamic values when dealing with compound properties. Using
interpolation, the result of a SassScript expression can be placed
anywhere:

    !x = 1
    !d = 3
    !property = "border"
    div.#{!property}
      #{!property}: #{!x + !d}px solid
      #{!property}-color: blue

is compiled to:

    div.border {
      border: 4px solid;
      border-color: blue; }

### Sass Functions

SassScript defines some useful functions that are called using the
normal CSS function syntax:

    p
      color = hsl(0, 100%, 50%)

is compiled to:

    #main {
      color: #ff0000; }

The following functions are provided: `hsl`, `percentage`, `round`,
`ceil`, `floor`, and `abs`.  You can define additional functions in
ruby.

See {Sass::Script::Functions} for more information.


### New Options

#### `:line_comments`

To aid in debugging, You may set the `:line_comments` option to
`true`. This will cause the sass engine to insert a comment before
each selector saying where that selector was defined in your sass
code.

#### `:template_location`

The {Sass::Plugin} `:template_location` option now accepts a hash of
sass paths to corresponding css paths. Please be aware that it is
possible to import sass files between these separate locations -- they
are not isolated from each other.

### Miscellaneous Features

#### `@debug` Directive

The `@debug` directive accepts a SassScript expression and emits the
value of that expression to the terminal (stderr).

Example:

    @debug 1px + 2px

During compilation the following will be printed:

    Line 1 DEBUG: 3px

#### Ruby 1.9 Support

Sass now fully supports Ruby 1.9.1. 

#### Sass Cache

By default, Sass caches compiled templates and
[partials](SASS_REFERENCE.md.html#partials).  This dramatically speeds
up re-compilation of large collections of Sass files, and works best
if the Sass templates are split up into separate files that are all
[`@import`](SASS_REFERENCE.md.html#import)ed into one large file.

Without a framework, Sass puts the cached templates in the
`.sass-cache` directory.  In Rails and Merb, they go in
`tmp/sass-cache`.  The directory can be customized with the
[`:cache_location`](#cache_location-option) option.  If you don't want
Sass to use caching at all, set the [`:cache`](#cache-option) option
to `false`.<|MERGE_RESOLUTION|>--- conflicted
+++ resolved
@@ -3,7 +3,6 @@
 * Table of contents
 {:toc}
 
-<<<<<<< HEAD
 ## 2.4.0 (Unreleased)
 
 ### Colors
@@ -97,10 +96,7 @@
   and `tealbang(12)` now renders as `tealbang(12)`
   rather than `teal bang(12)`.
 
-## 2.2.15 (Unreleased)
-=======
 ## [2.2.15](http://github.com/nex3/haml/commit/2.2.15)
->>>>>>> 510c4d30
 
 * Added {Sass::Script::Color#with} for a way of setting color channels
   that's easier than manually constructing a new color
