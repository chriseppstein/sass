--- conflicted
+++ resolved
@@ -3,7 +3,6 @@
 * Table of contents
 {:toc}
 
-<<<<<<< HEAD
 ## 2.4.0
 
 ### Error Backtraces
@@ -17,10 +16,7 @@
 it now prints the filename where the error occurs,
 as well as a backtrace of Sass imports.
 
-## 2.2.4
-=======
 ## [2.2.4](http://github.com/nex3/haml/commit/2.2.4)
->>>>>>> 09cda35a
 
 * Don't add `require 'rubygems'` to the top of init.rb when installed
   via `sass --rails`. This isn't necessary, and actually gets
