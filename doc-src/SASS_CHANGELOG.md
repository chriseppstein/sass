--- conflicted
+++ resolved
@@ -3,7 +3,6 @@
 * Table of contents
 {:toc}
 
-<<<<<<< HEAD
 ## 3.4.0 (Unreleased)
 
 ### Using `&` in SassScript
@@ -109,10 +108,7 @@
 * SassScript strings in SCSS may no longer include unescaped newlines. As doing
   so produced invalid CSS, there will be no deprecation period for this change.
 
-## 3.3.8 (Unreleased)
-=======
 ## 3.3.8 (20 May 2014)
->>>>>>> a2fd37ed
 
 * When a use of `@at-root` doesn't add any new rules, it will no longer split
   its containing block in two ([issue 1239][]).
