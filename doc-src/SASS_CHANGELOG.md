--- conflicted
+++ resolved
@@ -3,7 +3,6 @@
 * Table of contents
 {:toc}
 
-<<<<<<< HEAD
 ## 3.4.0 (Unreleased)
 
 ### Using `&` in SassScript
@@ -78,7 +77,7 @@
   default. If there's a global variable with the same name, it won't be
   overwritten unless the `!global` flag is used. For example, `$var: value
   !global` will assign to `$var` globally.
-=======
+
 ## 3.3.4 (Unreleased)
 
 * Improve the warning message for `index(...) == false`.
@@ -86,7 +85,6 @@
 * Fix the use of directives like `@font-face` within `@at-root`.
 
 * Avoid freezing Ruby's `nil` value.
->>>>>>> dba97450
 
 ## 3.3.3 (14 March 2014)
 
