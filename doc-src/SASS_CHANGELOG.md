# Sass Changelog

* Table of contents
{:toc}

<<<<<<< HEAD
## 3.3.0 (7 March 2014)
=======
## 3.4.0 (Unreleased)

### Using `&` in SassScript

For a long time, Sass has supported a special
{file:SASS_REFERENCE.md#parent-selector "parent selector", `&`}, which is used
when nesting selectors to describe how a nested selector relates to the
selectors above it. Until now, this has only been usable in selectors, but now
it can be used in SassScript as well.

In a SassScript expression, `&` refers to the current parent selector. It's a
comma-separated list of space-separated lists. For example:

    .foo.bar .baz.bang, .bip.qux {
      $selector: &;
    }

The value of `$selector` is now `((".foo.bar" ".baz.bang"), ".bip.qux")`. The
compound selectors are quoted here to indicate that they're strings, but in
reality they would be unquoted.

If there is no parent selector, the value of `&` will be null. This means you
can use it in a mixin to detect whether a parent selector exists:

    @mixin does-parent-exist {
      @if & {
        &:hover {
          color: red;
        }
      } else {
        a {
          color: red;
        }
      }
    }

### Smaller Improvements

* When using colors in SassScript, the original representation of the color will
  be preserved wherever possible. If you write `#f00`, it will be rendered as
  `#f00`, not as `red` or `#ff0000`. In compressed mode, Sass will continue to
  choose the most compact possible representation for colors.

* Add support for unit arithmetic with many more units, including angles, times,
  frequencies, and resolutions.

* Sass now supports using ids as values in SassScript as defined in the CSS
  Basic User Interface Module. They're treated as unquoted strings.

### Backwards Incompatibilities -- Must Read!

* The current working directory will no longer be placed onto the Sass load path
  by default. If you need the current working directory to be available,
  set `SASS_PATH=.` in your shell's environment.

* Sass will now throw an error when a list of pairs is passed to a map function.

* `mix()`'s deprecated argument names, `$color-1` and `$color-2`, will now throw
   errors. Use `$color1` and `$color2` instead.

* `comparable()`'s deprecated argument names, `$number-1` and `$number-2`, will
  now throw errors. Use `$number1` and `$number2` instead.

* `percentage()`'s, `round()`'s, `ceil()`'s, `floor()`'s, and `abs()`'s
  deprecated argument name, `$value`, will now throw an error. Use `$number`
  instead.

* `index()` now returns `null` rather than `false` if the value isn't found in
  the list.

* All variable assignments not at the top level of the document are now local by
  default. If there's a global variable with the same name, it won't be
  overwritten unless the `!global` flag is used. For example, `$var: value
  !global` will assign to `$var` globally.

## 3.3.0 (Unreleased)
>>>>>>> f0698e13

### SassScript Maps

SassScript has a new data type: maps. These are associations from SassScript
values (often strings, but potentially any value) to other SassScript values.
They look like this:

    $map: (key1: value1, key2: value2, key3: value3);

Unlike lists, maps must always be surrounded by parentheses. `()` is now an
empty map in addition to an empty list.

Maps will allow users to collect values into named groups and access those
groups dynamically. For example, you could use them to manage themes for your
stylesheet:

    $themes: (
      mist: (
        header: #DCFAC0,
        text:   #00968B,
        border: #85C79C
      ),
      spring: (
        header: #F4FAC7,
        text:   #C2454E,
        border: #FFB158
      ),
      // ...
    );

    @mixin themed-header($theme-name) {
      h1 {
        color: map-get(map-get($themes, $theme-name), header);
      }
    }

There are a variety of functions for working with maps:

* The {Sass::Script::Functions#map_get `map-get($map, $key)` function} returns
  the value in the map associated with the given key. If no value is found, it
  returns `null`.

* The {Sass::Script::Functions#map_merge `map-merge($map1, $map2)` function}
  merges two maps together into a new map. If there are any conflicts, the
  second map takes precedence, making this a good way to modify values in a map
  as well.

* The {Sass::Script::Functions#map_remove `map-remove($map, $key)` function}
  returns a new map with a key removed.

* The {Sass::Script::Functions#map_keys `map-keys($map)` function} returns all
  the keys in a map as a comma-separated list.

* The {Sass::Script::Functions#map_values `map-values($map)` function} returns
  all the values in a map as a comma-separated list.

* The {Sass::Script::Functions#map_has_key `map-has-key($map, $key)` function}
  returns whether or not a map contains a pair with the given key.

All the existing list functions also work on maps, treating them as lists of
pairs. For example, `nth((foo: 1, bar: 2), 1)` returns `foo 1`. Maps can also be
used with `@each`, using the new multiple assignment feature (see below):

    @each $header, $size in (h1: 2em, h2: 1.5em, h3: 1.2em) {
      #{$header} {
        font-size: $size;
      }
    }

Produces:

    h1 {
      font-size: 2em;
    }

    h2 {
      font-size: 1.5em;
    }

    h3 {
      font-size: 1.2em;
    }

#### Variable Keyword Arguments

Maps can be passed as variable arguments, just like lists. For example, if
`$map` is `(alpha: -10%, "blue": 30%)`, you can write `scale-color($color,
$map...)` and it will do the same thing as `scale-color($color, $alpha: -10%,
$blue: 30%)`. To pass a variable argument list and map at the same time, just do
the list first, then the map, as in `fn($list..., $map...)`.

You can also access the keywords passed to a function that accepts a variable
argument list using the new {Sass::Script::Functions#keywords `keywords($args)`
function}. For example:

    @function create-map($args...) {
      @return keywords($args);
    }

    create-map($foo: 10, $bar: 11); // returns (foo: 10, bar: 11)

#### Lists of Pairs as Maps

The new map functions work on lists of pairs as well, for the time being. This
feature exists to help libraries that previously used lists of pairs to simulate
maps. These libraries can now use map functions internally without introducing
backwards-incompatibility. For example:

    $themes: (
      mist (
        header #DCFAC0,
        text   #00968B,
        border #85C79C
      ),
      spring (
        header #F4FAC7,
        text   #C2454E,
        border #FFB158
      ),
      // ...
    );

    @mixin themed-header($theme-name) {
      h1 {
        color: map-get(map-get($themes, $theme-name), header);
      }
    }

Since it's just a migration feature, using lists of pairs in place of maps is
already deprecated. Library authors should encourage their users to use actual
maps instead.

### Source Maps

Sass now has the ability to generate standard JSON [source maps][] of a format
that will soon be supported in most major browsers. These source maps tell the
browser how to find the Sass styles that caused each CSS style to be generated.
They're much more fine-grained than the old Sass-specific debug info that was
generated; rather than providing the source location of entire CSS rules at a
time, source maps provide the source location of each individual selector and
property.

Source maps can be generated by passing the `--sourcemap` flag to the `sass`
executable, by passing the {file:SASS_REFERENCE.md#sourcemap-option `:sourcemap`
option} to \{Sass::Plugin}, or by using the
\{Sass::Engine#render\_with\_sourcemap} method. By default, Sass assumes that
the source stylesheets will be made available on whatever server you're using,
and that their relative location will be the same as it is on the local
filesystem. If this isn't the case, you'll need to make a custom class that
extends \{Sass::Importers::Base} or \{Sass::Importers::Filesystem} and overrides
\{Sass::Importers::Base#public\_url `#public_url`}.

Thanks to Alexander Pavlov for implementing this.

[source maps]: https://docs.google.com/document/d/1U1RGAehQwRypUTovF1KRlpiOFze0b-_2gc6fAH0KY0k/edit?hl=en_US&pli=1&pli=1

#### `@at-root`

Sass 3.3 adds the `@at-root` directive, which is a way to tell Sass to
put a collection of rules at the top-level root of the document. The
easiest way to use it is with a selector:

    .badge {
      @at-root .info { ... }
      @at-root .header { ... }
    }

In addition to using `@at-root` on a single selector, you can also use it on a
whole block of them. For example:

    .badge {
      @at-root {
        .info { ... }
        .header { ... }
      }
    }

Also produces:

    .info { ... }
    .header { ... }

#### `@at-root (without: ...)` and `@at-root (with: ...)`

By default, `@at-root` just excludes selectors. However, it's also
possible to use `@at-root` to move outside of nested directives such
as `@media` as well. For example:

    @media print {
      .page {
        width: 8in;
        @at-root (without: media) {
          color: red;
        }
      }
    }

produces:

    @media print {
      .page {
        width: 8in;
      }
    }
    .page {
      color: red;
    }

You can use `@at-root (without: ...)` to move outside of any
directive. You can also do it with multiple directives separated by a
space: `@at-root (without: media supports)` moves outside of both
`@media` and `@supports` queries.

There are two special values you can pass to `@at-root`. "rule" refers
to normal CSS rules; `@at-root (without: rule)` is the same as
`@at-root` with no query. `@at-root (without: all)` means that the
styles should be moved outside of *all* directives and CSS rules.

If you want to specify which directives or rules to include, rather
than listing which ones should be excluded, you can use `with` instead
of `without`. For example, `@at-root (with: rule)` will move outside
of all directives, but will preserve any CSS rules.

### Smaller Improvements

* The parent selector, `&`, can be used with an identifier suffix. For
  example, `&-suffix` and `&_suffix` are now legal. The suffix will be
  added to the end of the parent selector, and will throw an error if
  this isn't possible. `&` must still appear at the beginning of a
  compound selector -- that is, `.foo-&` is still illegal.

* [listen](http://github.com/guard/listen) is no longer bundled with
  Sass, nor is it a standard RubyGems dependency. Instead, it's
  automatically installed along with Sass in order to ensure that the
  user ends up with a version of Listen that works with their local
  Ruby version.

* Sass now has numerous functions for working with strings:
  \{Sass::Script::Functions#str_length `str-length`} will return the length of a
  string; \{Sass::Script::Functions#str_insert `str-insert`} will insert one
  string into another; \{Sass::Script::Functions#str_index `str-index`} will
  return the index of a substring within another string;
  \{Sass::Script::Functions#str_slice `str-slice`} will slice a substring from a
  string; \{Sass::Script::Functions#to_upper_case `to-upper-case`} will
  transform a string to upper case characters; and
  \{Sass::Script::Functions#to_lower_case `to-lower-case`} will transform a
  string to lower case characters.

* A \{Sass::Script::Functions#list_separator `list-separator`} function has been
  added to determine what separator a list uses. Thanks to [Sam
  Richard](https://github.com/Snugug).

* Custom Ruby functions can now access the global environment, which
  allows them the same power as Sass-based functions with respect to
  reading and setting variables defined elsewhere in the stylesheet.

* The `set-nth($list, $n, $value)` function lets you construct a new
  list based on `$list`, with the nth element changed to the value
  specified.

* In order to make it easier for mixins to process maps, they may now
  recursively call themselves and one another. It is no longer an
  error to have a mixin `@include` loop.

* Add "grey" and "transparent" as recognized SassScript colors. Thanks to [Rob
  Wierzbowski](https://github.com/robwierzbowski).

* Add a function \{Sass::Script::Functions#unique\_id `unique-id()`} that will
  return a CSS identifier that is unique within the scope of a single CSS file.

* Allow negative indices into lists when using `nth()`.

* You can now detect the presence of a Sass feature using the new function
  `feature-exists($feature-name)`. There are no detectable features in this
  release, this is provided so that subsequent releases can begin to
  use it. Additionally, plugins can now expose their functionality
  through `feature-exists` by calling `Sass.add_feature(feature_name)`. Features
  exposed by plugins must begin with a dash to distinguish them from
  official features.

* It is now possible to determine the existence of different Sass
  constructs using these new functions:

  * `variable-exists($name)` checks if a variable resolves in the
    current scope.
  * `global-variable-exists($name)` checks if a global variable of the
    given name exists.
  * `function-exists($name)` checks if a function exists.
  * `mixin-exists($name)` checks if a mixin exists.

* You can call a function by name by passing the function name to the
  call function. For example, `call(nth, a b c, 2)` returns `b`.

* Comments following selectors in the indented syntax will be correctly
  converted using `sass-convert`.

* `@each` now supports "multiple assignment", which makes it easier to iterate
  over lists of lists. If you write `@each $var1, $var2, $var3 in a b c, d e f,
  g h i`, the elements of the sub-lists will be assigned individually to the
  variables. `$var1`, `$var2`, and `$var3` will be `a`, `b` and `c`; then `d`,
  `e`, and `f`; and then `g`, `h`, and `i`. For more information, see
  {file:SASS_REFERENCE.md#each-multi-assign the `@each` reference}.

* `@for` loops can now go downward as well as upward. For example,
  `@for $var from 5 through 1` will set `$var` to `5`, `4`, `3`, `2`,
  and `1`. Thanks to [Robin Roestenburg](http://twitter.com/robinroest).

* There is a new {Sass::Script::Value::Helpers convenience API} for creating
  Sass values from within ruby extensions.

* The `if()` function now only evaluates the argument corresponding to
  the value of the first argument.

* Comma-separated lists may now have trailing commas (e.g. `1, 2,
  3,`). This also allows you to use a trailing comma to distinguish a
  list with a single element from that element itself -- for example,
  `(1,)` is explicitly a list containing the value `1`.

* All directives that are nested in CSS rules or properties and that
  contain more CSS rules or properties are now bubbled up through
  their parent rules.

* A new `random()` function returns a random number.

* A new function inspect($value) is provided for debugging the current
  sass representation of a value.

* The `@debug` directive now automatically inspects sass objects that are not
  strings.

* Numbers will no longer be emitted in scientific notation.

* `sass-convert` will now correctly handle silent (`//`-style) comments
  contained within loud (`/* */`-style) comments.

* Allow modulo arithmetic for numbers with compatible units. Thanks to
  [Isaac Devine](http://www.devinesystems.co.nz).

* Keyword arguments to mixins and functions that contain hyphens will have the
  hyphens preserved when using `sass-convert`.

### Backwards Incompatibilities -- Must Read!

* Sass will now throw an error when `@extend` is used to extend a selector
  outside the `@media` context of the extending selector. This means the
  following will be an error:

      @media screen {
        .foo { @extend .bar; }
      }
      .bar { color: blue; }

* Sass will now throw an error when an `@extend` that has no effect is used. The
  `!optional` flag may be used to avoid this behavior for a single `@extend`.

* Sass will now throw an error when it encounters a single `@import` statement
  that tries to import more than one file. For example, if you have `@import
  "screen"` and both `screen.scss` and `_screen.scss` exist, a warning will be
  printed.

* `grey` and `transparent` are no longer interpreted as strings; they're now
  interpreted as colors, as per the CSS spec.

* The automatic placement of the current working directory onto the Sass
  load path is now deprecated as this causes unpredictable build
  processes.  If you need the current working directory to be available,
  set `SASS_PATH=.` in your shell's environment.

* `Sass::Compiler.on_updating_stylesheet` has been removed.

* `Sass::Plugin.options=` has been removed.

* `Sass::Script::Number::PRECISION` has been removed.

* The methods in the `Sass::Util` module can no longer be used by
  including it. They must be invoked on the module itself for
  performance reasons.

* Sass values have always been immutable. The ruby object that backs
  each sass value is now "frozen" to prevent accidental modification and
  for performance.

* Many classes in the \{Sass::Script} have been rearranged. All the value
  classes have been moved into \{Sass::Script::Value} (e.g.
  \{Sass::Script::Value::Color}, \{Sass::Script::Value::String}, etc). Their
  base class is now \{Sass::Script::Value::Base} instead of
  `Sass::Script::Literal`. All the parse tree classes have been moved into
  \{Sass::Script::Tree} (e.g. \{Sass::Script::Tree::Node},
  \{Sass::Script::Tree::Operation}, etc).

  The old names will continue to work for the next couple releases, but they
  will be removed eventually. Any code using them should upgrade to the new
  names.

* As part of a migration to cleaner variable semantics, assigning to
  global variables in a local context by default is deprecated. If
  there's a global variable named `$color` and you write `$color:
  blue` within a CSS rule, Sass will now print a warning; in the
  future, it will create a new local variable named `$color`. You may
  now explicitly assign to global variables using the `!global` flag;
  for example, `$color: blue !global` will always assign to the global
  `$color` variable.

* Two numbers separated by a hyphen with no whitespace will now be
  parsed as a subtraction operation rather than two numbers in a list.
  That is, `2px-1px` will parse the same as `2px - 1px` rather than
  `2px -1px`.

* `index()`'s `false` return value when a value isn't found is deprecated. In
  future Sass releases it will be `null` instead, so it should be used in ways
  that are compatible with both `false` and `null`.

* `mix()`'s arguments are now `$color1` and `$color2` rather than
  `$color-1` and `$color-2`, in keeping with other functions.

* `comparable()`'s arguments are now `$number1` and `$number2` rather than
  `$number-1` and `$number-2`, in keeping with other functions.

* `percentage()`, `round()`, `ceil()`, `floor()`, and `abs()` now
  take arguments named '$number' instead of '$value'.

## 3.2.15 (7 March 2014)

* Support `&.foo` when the parent selector has a newline followed by a comma.

## 3.2.14 (24 January 2014)

* Don't crash when parsing a directive with no name in the indented syntax.

* Clean up file paths when importing to avoid errors for overlong path
  names.

* Parse calls to functions named `true`, `false`, and `null` as function calls.

* Don't move CSS `@import`s to the top of the file unless it's necessary.

## 3.2.13 (19 December 2013)

* Numbers returned by user-defined functions now trigger division, just like
  numbers stored in variables.

* Support importing files in paths with open brackets.

* Fix `sass-convert`'s handling of rules with empty bodies when converting from
  CSS.

* Fix CSS imports using `url()` with a quoted string and media queries.

## 3.2.12 (4 October 2013)

* Add a couple missing `require`s, fixing some load errors, especially when
  using the command-line interface.

* Tune up some heuristics for eliminating redundant generated selectors. This
  will prevent some selector elimination in cases where multi-layered `@extend`
  is being used and where it seems intuitively like selectors shouldn't be
  eliminated.

## 3.2.11 (27 September 2013)

* Fix `@extend`'s semantics with respect to pseudo-elements. They are no longer
  treated identically to pseudo-classes.

* A more understandable error is now provided when the `-E` option is
  passed to the Sass command line in ruby 1.8

* Fixed a bug in the output of lists containing unary plus or minus
  operations during sass <=> scss conversion.

* Avoid the [IE7 `content: counter` bug][cc bug] with `content: counters` as
  well.

* Fix some thread-safety issues.

## 3.2.10 (26 July 2013)

* Use the Sass logger infrastructure for `@debug` directives.

* When printing a Sass error into a CSS comment, escape `*/` so the comment
  doesn't end prematurely.

* Preserve the `!` in `/*! ... */`-style comments.

* Fix a bug where selectors were being incorrectly trimmed when using `@extend`.

* Fix a bug where `sass --unix-newlines` and `sass-convert --in-place` are not
  working on Windows (thanks [SATO Kentaro](http://www.ranvis.com)).

## 3.2.9 (10 May 2013)

* Fix a bug where `@extend`s would occasionally cause a selector to be generated
  with the incorrect specificity.

* Avoid loading [listen](http://github.com/guard/listen) v1.0, even if it's
  installed as a Gem (see [issue 719](https://github.com/nex3/sass/issues/719)).

* Update the bundled version of [listen](http://github.com/guard/listen) to
  0.7.3.

* Automatically avoid the [IE7 `content: counter` bug][cc bug].

[cc bug]: http://jes.st/2013/ie7s-css-breaking-content-counter-bug/

## 3.2.8 (22 April 2013)

* Fix some edge cases where redundant selectors were emitted when using
  `@extend`.

* Fix a bug where comma-separated lists with interpolation could lose elements.

* Fix a bug in `sass-convert` where lists being passed as arguments to functions
  or mixins would lose their surrounding parentheses.

* Fix a bug in `sass-convert` where `null` wasn't being converted correctly.

* Fix a bug where multiple spaces in a string literal would sometimes be folded
  together.

* `sass` and `sass-convert` won't create an empty file before writing to it.
  This fixes a flash of unstyled content when using LiveReload and similar
  tools.

* Fix a case where a corrupted cache could produce fatal errors on some versions
  of Ruby.

* Fix a case where a mixin loop error would be incorrectly reported when using
  `@content`.

## 3.2.7 (8 March 2013)

* The \{Sass::Script::Functions#index `index`} and \{Sass::Script::Functions#zip
  `zip`} functions now work like all other list functions and treat individual
  values as single-element lists.

* Avoid stack overflow errors caused by very long function or mixin argument
  lists.

* Emit relative paths when using the `--line-comments` flag of the `sass`
  executable.

* Fix a case where very long numbers would cause the SCSS parser to
  take exponential time.

## 3.2.6 (22 February 2013)

* Support for Rubinius 2.0.0.rc1. All tests pass in 1.8 mode. 1.9 mode has some
  tests blocked on [Rubinius issue
  2139](https://github.com/rubinius/rubinius/issues/2139).

* Support for JRuby 1.7.2.

* Support for symlinked executables. Thanks to [Yin-So
  Chen](http://yinsochen.com/).

* Support for bubbling `@supports` queries in the indented syntax.

* Fix an incorrect warning when using `@extend` from within nested `@media`
  queries.

* Update the bundled version of [listen](http://github.com/guard/listen) to
  0.7.2.

## 3.2.5 (4 January 2013)

* Fix a bug where bogus `@extend` warnings were being generated.

* Fix an `@import` bug on Windows. Thanks to [Darryl
  Miles](https://github.com/dlmiles).

* Ruby 2.0.0-preview compatibility. Thanks to [Eric
  Saxby](http://www.livinginthepast.org/).

* Fix incorrect line numbering when using DOS line endings with the indented
  syntax.

## 3.2.4 (21 December 2012)

* Fix imports from `.jar` files in JRuby. Thanks to [Alex
  Hvostov](https://github.com/argv-minus-one).

* Allow comments within `@import` statements in SCSS.

* Fix a parsing performance bug where long decimals would occasionally take many
  minutes to parse.

## 3.2.3 (9 November 2012)

* `sass --watch` no longer crashs when a file in a watched directory is deleted.

* Allow `@extend` within bubbling nodes such as `@media`.

* Fix various JRuby incompatibilities and test failures.

* Work around a performance bug that arises from using `@extend` with
  deeply-nested selectors.

## 3.2.2 (2 November 2012)

* Add a `--poll` option to force `sass --watch` to use the polling backend to
  [Listen](https://github.com/guard/listen).

* Fix some error reporting bugs related to `@import`.

* Treat [protocol-relative URLs][pru] in `@import`s as static URLs, just like
  `http` and `https` URLs.

* Improve the error message for misplaced simple selectors.

* Fix an option-handling bug that was causing errors with the Compass URL
  helpers.

* Fix a performance issue with `@import` that only appears when
  ActiveSupport is loaded.

* Fix flushing of actions to stdout. Thanks to
  [Russell Davis](http://github.com/russelldavis).

* Fix the documentation for the `max()` function.

* Fix a `@media` parsing bug.

[pru]: http://paulirish.com/2010/the-protocol-relative-url/

### Deprecations -- Must Read!

* Sass will now print a warning when it encounters a single `@import` statement
  that tries to import more than one file. For example, if you have `@import
  "screen"` and both `screen.scss` and `_screen.scss` exist, a warning will be
  printed. This will become an error in future versions of Sass.

## 3.2.1 (15 August 2012)

* Fix a buggy interaction with Pow and Capybara that caused `EOFError`s.

## 3.2.0 (10 August 2012)

### `@content`

A mixin include can now accept a block of content ({file:SASS_REFERENCE.md#mixin-content Reference Documentation}).
The style block will be passed to the mixin and can be placed at the point @content is used. E.g.:

    @mixin iphone {
      @media only screen and (max-width: 480px) {
        @content;
      }
    }

    @include iphone {
      body { color: red }
    }

Or in `.sass` syntax:

    =iphone
      @media only screen and (max-width: 480px)
        @content

    +iphone
      body
        color: red

Produces:

    @media only screen and (max-width: 480px) {
      body { color: red }
    }

Note that the contents passed to the mixin are evaluated in the scope they are used,
not the scope of the mixin. {file:SASS_REFERENCE.md#variable_scope_and_content_blocks More on variable scoping.}

### Placeholder Selectors: `%foo`

Sass supports a new, special type of selector called a "placeholder selector".
These look like class and id selectors, except the `#` or `.` is replaced by `%`.
They're meant to be used with the {file:SASS_REFERENCE.md#extend `@extend` directive},
when you want to write styles to be extended
but you don't want the base styles to appear in the CSS.

On its own, a placeholder selector just causes a ruleset not to be rendered.
For example:

    // This ruleset won't be rendered on its own.
    #context a%extreme {
      color: blue;
      font-weight: bold;
      font-size: 2em;
    }

However, placeholder selectors can be extended, just like classes and ids.
The extended selectors will be generated, but the base placeholder selector will not.
For example:

    .notice { @extend %extreme; }

Is compiled to:

    #context a.notice {
      color: blue;
      font-weight: bold;
      font-size: 2em;
    }

### Variable Arguments

Mixins and functions now both support variable arguments. When defining a mixin
or function, you can add `...` after the final argument to have it accept an
unbounded number of arguments and package them into a list. When calling a mixin
or function, you can add `...` to expand the final argument (if it's a list) so
that each value is passed as a separate argument. For example:

    @mixin box-shadow($shadows...) {
      // $shadows is a list of all arguments passed to box-shadow
      -moz-box-shadow: $shadows;
      -webkit-box-shadow: $shadows;
      box-shadow: $shadows;      
    }

    // This is the same as "@include spacing(1, 2, 3);"
    $values: 1, 2, 3;
    @include spacing($values...);

Finally, if a variable argument list is passed directly on to another mixin or
function, it will also pass along any keyword arguments. This means that you can
wrap a pre-existing mixin or function and add new functionality without changing
the call signature.

### Directive Interpolation

`#{}` interpolation is now allowed in all plain CSS directives
(such as `@font-face`, `@keyframes`, and of course `@media`).

In addition, `@media` gets some special treatment.
In addition to allowing `#{}` interpolation,
expressions may be used directly in media feature queries.
This means that you can write e.g.:

    $media: screen;
    $feature: -webkit-min-device-pixel-ratio;
    $value: 1.5;

    @media #{$media} and ($feature: $value) {
      ...
    }

This is intended to allow authors to easily write mixins
that make use of `@media` and other directives dynamically.

### Smaller Improvements

* Mixins and functions may now be defined in a nested context, for example
  within `@media` rules. This also allows files containing them to be imported
  in such contexts.

* Previously, only the `:-moz-any` selector was supported; this has been
  expanded to support any vendor prefix, as well as the plain `:any` selector.

* All proposed [CSS4 selectors](http://dev.w3.org/csswg/selectors4/) are now
  supported, including reference selectors (e.g. `.foo /attr/ .bar`) and subject
  selectors (e.g. `.foo!`).

* Sass now supports a global list of load paths, accessible via
  {Sass.load_paths}. This allows plugins and libraries to easily register their
  Sass files such that they're accessible to all {Sass::Engine} instances.

* `Sass.load_paths` is initialized to the value of the `SASS_PATH` environment
  variable. This variable should contain a colon-separated list of load paths
  (semicolon-separated on Windows).

* In certain cases, redundant selectors used to be created as a result of a
  single rule having multiple `@extend`s. That redundancy has been eliminated.

* Redundant selectors were also sometimes created by nested selectors
  using `@extend`. That redundancy has been eliminated as well.

* There is now much more comprehensive support for using `@extend` alongside
  CSS3 selector combinators (`+`, `~`, and `>`). These combinators will now be
  merged as much as possible.

* The full set of [extended color keywords](http://www.w3.org/TR/css3-color/#svg-color)
  are now supported by Sass. They may be used to refer to color objects, and
  colors will render using those color names when appropriate.

* Sass 3.2 adds the \{Sass::Script::Functions#ie_hex_str `ie-hex-str`} function
  which returns a hex string for a color suitable for use with IE filters.

* Sass 3.2 adds the \{Sass::Script::Functions#min `min`} and
  \{Sass::Script::Functions#max `max`} functions, which return the minimum and
  maximum of several values.

* Sass functions are now more strict about how keyword arguments can be passed.

* Decimal numbers now default to five digits of precision after the decimal
  point.

* The \{Sass::Script::Functions::EvaluationContext#options options hash}
  available to Sass functions now contains the filename of the file that the
  function was executed in, rather than the top-level file.

### Backwards Incompatibilities -- Must Read!

#### `@extend` Warnings

Any `@extend` that doesn't match any selectors in the document will now print a
warning. These warnings will become errors in future versions of Sass. This will
help protect against typos and make it clearer why broken styles aren't working.
For example:

    h1.notice {color: red}
    a.important {@extend .notice}

This will print a warning, since the only use of `.notice` can't be merged with
`a`.

You can declare that you don't want warnings for a specific `@extend` by using
the `!optional` flag. For example:

    h1.notice {color: red}
    a.important {@extend .notice !optional}

This will not print a warning.

#### Smaller Incompatibilities

* Parent selectors followed immediately by identifiers (e.g. `&foo`)
  are fully disallowed.
  They were deprecated in 3.1.8.

* `#{}` interpolation is now allowed in all comments.

* The `!` flag may not be used with `//` comments (e.g. `//!`).

* `#{}` interpolation is now disallowed in all `@import` statements
  except for those using `url()`.

* `sass-convert` no longer supports converting files from LessCSS.

## 3.1.21 (10 August 2012)

* Preserve single-line comments that are embedded within multi-line comments.
* Preserve newlines in nested selectors when those selectors are used multiple
  times in the same document.
* Allow tests to be run without the `LANG` environment variable set.
* Update the bundled version of [Listen](https://github.com/guard/listen) to
  0.4.7.
* Sass will now convert `px` to other absolute units using the
  conversion ratio of `96px == 1in` as dictated by the
  [CSS Spec](http://www.w3.org/TR/CSS21/syndata.html#length-units)

## 3.1.20

* Don't crash if a UTF encoding isn't found. Thanks to [Andrew
  Garbutt](http://github.com/techsplicer).
* Properly watch files recursively with `sass --watch`. Thanks to [Sébastien
  Tisserant](https://github.com/sebweaver).
* Fix the documentation for the \{Sass::Script::Functions#append append()}
  function.
* Support the `saturate()`, `opacity()`, and `invert()` functions when used as
  in the [Filter Effects][filter] spec.
* Support MacRuby. Thanks to [Will Glynn](http://github.com/delta407).

[filter]: https://dvcs.w3.org/hg/FXTF/raw-file/tip/filters/index.html

## 3.1.19

* Fix an `uninitialized constant Sass::Exec::Sass::Util` error when using the
  command-line tool.
* Allow `@extend` within directives such as `@media` as long as it only extends
  selectors that are within the same directive.

## 3.1.18

* Ruby 2.0 compatibility. Thanks to [Jeremy
  Kemper](https://github.com/jeremy).

### Deprecations -- Must Read!

* Deprecate the use of `@extend` within directives such as `@media`. This has
  never worked correctly, and now it's officially deprecated. It will be an
  error in 3.2.

## 3.1.17

* Don't crash when calling `#inspect` on an internal Sass tree object in Ruby
  1.9.
* Fix some bugs in `sass --watch` introduced in 3.1.16. Thanks to [Maher
  Sallam](https://github.com/Maher4Ever).
* Support bare interpolation in the value portion of attribute
  selectors (e.g. `[name=#{$value}]`).
* Support keyword arguments for the `invert()` function.
* Handle backslash-separated paths better on Windows.
* Fix `rake install` on Ruby 1.9.
* Properly convert nested `@if` statements with `sass-convert`.

## 3.1.16

* Fix some bugs in `sass-convert` selector parsing when converting from CSS.
* Substantially improve compilation performance on Ruby 1.8.
* Support the `@-moz-document` directive's non-standard `url-prefix` and
  `domain` function syntax.
* Support the [`@supports` directive](http://www.w3.org/TR/css3-conditional/#at-supports).
* Fix a performance issue when using `/*! */` comments with the Rails asset
  pipeline.
* Support `-moz-element`.
* Properly handle empty lists in `sass-convert`.
* Move from [FSSM](https://github.com/ttilley/fssm) to
  [Listen](https://github.com/guard/listen) for file-system monitoring.

## 3.1.15

* Support extending multiple comma-separated selectors (e.g. `@extend .foo, .bar`).
  This is just a terser way to write multiple `@extend`s
  (e.g. `@extend .foo; @extend .bar`).
  This wasn't previously intended to work, but it did in the indented syntax only.
* Avoid more stack overflows when there are import loops in files.
* Update the bundled [FSSM](https://github.com/ttilley/fssm) to version 0.2.8.1.
* Make the `grayscale` function work with `-webkit-filter`.
* Provide a better error message for selectors beginning with `/`
  in the indented syntax.
* Flush standard output after printing notifications in `sass --watch`.
* Fix variable definitions in the REPL.

## 3.1.14

* Fix a typo that was causing crashes on Ruby 1.9.

## 3.1.13

* Fix a smattering of subtle bugs that would crop up when using multibyte
  character sets.
* Fix a bug when using `@extend` with selectors containing newlines.
* Make boolean operators short-circuit.
* Remove unnecessary whitespace in selectors in `:compressed` mode.
* Don't output debug info within non-`@media` directives.
* Make sure `:after` and `:before` selectors end up on the end of
  selectors resulting from `@extend`.
* Fix a bug when using imports containing invalid path characters on Windows.
* Bubble CSS `@import` statements to the top of stylesheets.

## 3.1.12

* Compatibility with the `mathn` library
  (thanks to [Thomas Walpole](https://github.com/twalpole)).
* Fix some infinite loops with mixins that were previously uncaught.
* Catch infinite `@import` loops.
* Fix a deprecation warning in `sass --update` and `--watch`
  (thanks to [Marcel Köppen](https://github.com/Marzelpan)).
* Don't make `$important` a special pre-initialized variable.
* Fix exponential parsing time of certain complex property values and selectors.
* Properly merge `@media` directives with comma-separated queries.
  E.g. `@media foo, bar { @media baz { ... } }` now becomes
  `@media foo and baz, bar and baz { ... }`.

## 3.1.11

* Allow control directives (such as `@if`) to be nested beneath properties.
* Allow property names to begin with a hyphen followed by interpolation (e.g. `-#{...}`).
* Fix a parsing error with interpolation in comma-separated lists.
* Make `--cache-store` with with `--update`.
* Properly report `ArgumentError`s that occur within user-defined functions.
* Don't crash on JRuby if the underlying Java doesn't support every Unicode encoding.
* Add new `updated_stylesheet` callback, which is run after each stylesheet has
  been successfully compiled. Thanks to [Christian Peters](https://github.com/ChristianPeters).
* Allow absolute paths to be used in an importer with a different root.
* Don't destructively modify the options when running `Sass::Plugin.force_update`.
* Prevent Regexp buffer overflows when parsing long strings
  (thanks to [Agworld](https://github.com/Agworld).

### Deprecations -- Must Read!

* The `updating_stylesheet` is deprecated and will be removed in a
  future release. Use the new `updated_stylesheet` callback instead.

## 3.1.10

* Fix another aspect of the 3.1.8 regression relating to `+`.

## 3.1.9

* Fix a regression in 3.1.8 that broke the `+` combinator in selectors.

* Deprecate the loud-comment flag when used with silent comments (e.g. `//!`).
  Using it with multi-line comments (e.g. `/*!`) still works.

## 3.1.8

* Deprecate parent selectors followed immediately by identifiers (e.g. `&foo`).
  This should never have worked, since it violates the rule
  of `&` only being usable where an element selector would.

* Add a `--force` option to the `sass` executable which makes `--update`
  always compile all stylesheets, even if the CSS is newer.

* Disallow semicolons at the end of `@import` directives in the indented syntax.

* Don't error out when being used as a library without requiring `fileutil`.

* Don't crash when Compass-style sprite imports are used with `StalenessChecker`
  (thanks to [Matthias Bauer](https://github.com/moeffju)).

* The numeric precision of numbers in Sass can now be set using the
  `--precision` option to the command line. Additionally, the default
  number of digits of precision in Sass output can now be
  changed by setting `Sass::Script::Number.precision` to an integer
  (defaults to 3). Since this value can now be changed, the `PRECISION`
  constant in `Sass::Script::Number` has been deprecated. In the unlikely
  event that you were using it in your code, you should now use
   `Sass::Script::Number.precision_factor` instead.

* Don't crash when running `sass-convert` with selectors with two commas in a row.

* Explicitly require Ruby >= 1.8.7 (thanks [Eric Mason](https://github.com/ericmason)).

* Properly validate the nesting of elements in imported stylesheets.

* Properly compile files in parent directories with `--watch` and `--update`.

* Properly null out options in mixin definitions before caching them. This fixes
  a caching bug that has been plaguing some Rails 3.1 users.

## 3.1.7

* Don't crash when doing certain operations with `@function`s.

## 3.1.6

* The option `:trace_selectors` can now be used to emit a full trace
  before each selector. This can be helpful for in-browser debugging of
  stylesheet imports and mixin includes. This option supersedes the
  `:line_comments` option and is superseded by the `:debug_info`
  option.

* Fix a bug where long `@if`/`@else` chains would cause exponential slowdown
  under some circumstances.

## 3.1.5

* Updated the vendored FSSM version, which will avoid segfaults on OS
  X Lion when using `--watch`.

## 3.1.4

* Sass no longer unnecessarily caches the sass options hash.
  This allows objects that cannot be marshaled to be placed into the
  options hash.

## 3.1.3

* Sass now logs message thru a logger object which can be changed to
  provide integration with other frameworks' logging infrastructure.


## 3.1.2

* Fix some issues that were breaking Sass when running within Rubinius.
* Fix some issues that were affecting Rails 3.1 integration.
* New function `zip` allows several lists to be combined into one
  list of lists. For example:
  `zip(1px 1px 3px, solid dashed solid, red green blue)` becomes
  `1px solid red, 1px dashed green, 3px solid blue`
* New function `index` returns the list index of a value
  within a list. For example: `index(1px solid red, solid)`
  returns `2`. When the value is not found `false` is returned.

## 3.1.1

* Make sure `Sass::Plugin` is loaded at the correct time in Rails 3.

## 3.1.0

* Add an {Sass::Script::Functions#invert `invert` function} that takes the inverse of colors.

* A new sass function called `if` can be used to emit one of two values
  based on the truth value of the first argument.
  For example, `if(true, 1px, 2px)` returns `1px` and `if(false, 1px, 2px)` returns `2px`.

* Compass users can now use the `--compass` flag
  to make the Compass libraries available for import.
  This will also load the Compass project configuration
  if run from the project root.

* Many performance optimizations have been made by [thedarkone](http://github.com/thedarkone).

* Allow selectors to contain extra commas to make them easier to modify.
  Extra commas will be removed when the selectors are converted to CSS.

* `@import` may now be used within CSS or `@media` rules.
  The imported file will be treated as though it were nested within the rule.
  Files with mixins may not be imported in nested contexts.

* If a comment starts with `!`, that comment will now be interpolated
  (`#{...}` will be replaced with the resulting value of the expression
  inside) and the comment will always be printed out in the generated CSS
  file -- even with compressed output. This is useful for adding copyright
  notices to your stylesheets.

* A new executable named `scss` is now available. It is exactly like the
  `sass` executable except it defaults to assuming input is in the SCSS syntax.
  Both programs will use the source file's extension to determine the syntax where
  possible.

### Sass-based Functions

While it has always been possible to add functions to Sass with Ruby, this release adds the ability to define new functions within Sass files directly.
For example:

    $grid-width: 40px;
    $gutter-width: 10px;

    @function grid-width($n) {
      @return $n * $grid-width + ($n - 1) * $gutter-width;
    }

    #sidebar { width: grid-width(5); }

Becomes:

    #sidebar {
      width: 240px; }

### Keyword Arguments

Both mixins and Sass functions now support the ability to pass in keyword arguments.
For example, with mixins:

    @mixin border-radius($value, $moz: true, $webkit: true, $css3: true) {
      @if $moz { -moz-border-radius: $value }
      @if $webkit { -webkit-border-radius: $value }
      @if $css3 { border-radius: $value }
    }

    @include border-radius(10px, $webkit: false);

And with functions:

    p {
      color: hsl($hue: 180, $saturation: 78%, $lightness: 57%);
    }

Keyword arguments are of the form `$name: value` and come after normal arguments.
They can be used for either optional or required arguments.
For mixins, the names are the same as the argument names for the mixins.
For functions, the names are defined along with the functions.
The argument names for the built-in functions are listed
{Sass::Script::Functions in the function documentation}.

Sass functions defined in Ruby can use the {Sass::Script::Functions.declare} method
to declare the names of the arguments they take.

#### New Keyword Functions

The new keyword argument functionality enables new Sass color functions
that use keywords to encompass a large amount of functionality in one function.

* The {Sass::Script::Functions#adjust_color adjust-color} function works like the old
  `lighten`, `saturate`, and `adjust-hue` methods.
  It increases and/or decreases the values of a color's properties by fixed amounts.
  For example, `adjust-color($color, $lightness: 10%)` is the same as `lighten($color, 10%)`:
  it returns `$color` with its lightness increased by 10%.

* The {Sass::Script::Functions#scale_color scale_color} function
  is similar to {Sass::Script::Functions#adjust_color adjust_color},
  but instead of increasing and/or decreasing a color's properties by fixed amounts,
  it scales them fluidly by percentages.
  The closer the percentage is to 100% (or -100%),
  the closer the new property value will be to its maximum (or minimum).
  For example, `scale-color(hsl(120, 70, 80), $lightness: 50%)`
  will change the lightness from 80% to 90%,
  because 90% is halfway between 80% and 100%.
  Similarly, `scale-color(hsl(120, 70, 50), $lightness: 50%)`
  will change the lightness from 50% to 75%.

* The {Sass::Script::Functions#change_color change-color} function simply changes a color's properties
  regardless of their old values.
  For example `change-color($color, $lightness: 10%)` returns `$color` with 10% lightness,
  and `change-color($color, $alpha: 0.7)` returns color with opacity 0.7.

Each keyword function accepts `$hue`, `$saturation`, `$value`,
`$red`, `$green`, `$blue`, and `$alpha` keywords,
with the exception of `scale-color()` which doesn't accept `$hue`.
These keywords modify the respective properties of the given color.

Each keyword function can modify multiple properties at once.
For example, `adjust-color($color, $lightness: 15%, $saturation: -10%)`
both lightens and desaturates `$color`.
HSL properties cannot be modified at the same time as RGB properties, though.

### Lists

Lists are now a first-class data type in Sass,
alongside strings, numbers, colors, and booleans.
They can be assigned to variables, passed to mixins,
and used in CSS declarations.
Just like the other data types (except booleans),
Sass lists look just like their CSS counterparts.
They can be separated either by spaces (e.g. `1px 2px 0 10px`)
or by commas (e.g. `Helvetica, Arial, sans-serif`).
In addition, individual values count as single-item lists.

Lists won't behave any differently in Sass 3.1 than they did in 3.0.
However, you can now do more with them using the new [list functions](Sass/Script/Functions.html#list-functions):

* The {Sass::Script::Functions#nth `nth($list, $n)` function} returns the nth item in a list.
  For example, `nth(1px 2px 10px, 2)` returns the second item, `2px`.
  Note that lists in Sass start at 1, not at 0 like they do in some other languages.

* The {Sass::Script::Functions#join `join($list1, $list2)` function}
  joins together two lists into one.
  For example, `join(1px 2px, 10px 5px)` returns `1px 2px 10px 5px`.

* The {Sass::Script::Functions#append `append($list, $val)` function}
  appends values to the end of a list.
  For example, `append(1px 2px, 10px)` returns `1px 2px 10px`.

* The {Sass::Script::Functions#join `length($list)` function}
  returns the length of a list.
  For example, `length(1px 2px 10px 5px)` returns `4`.

For more details about lists see {file:SASS_REFERENCE.md#lists the reference}.

#### `@each`

There's also a new directive that makes use of lists.
The {file:SASS_REFERENCE.md#each-directive `@each` directive} assigns a variable to each item in a list in turn,
like `@for` does for numbers.
This is useful for writing a bunch of similar styles
without having to go to the trouble of creating a mixin.
For example:

    @each $animal in puma, sea-slug, egret, salamander {
      .#{$animal}-icon {
        background-image: url('/images/#{$animal}.png');
      }
    }

is compiled to:

    .puma-icon {
      background-image: url('/images/puma.png'); }
    .sea-slug-icon {
      background-image: url('/images/sea-slug.png'); }
    .egret-icon {
      background-image: url('/images/egret.png'); }
    .salamander-icon {
      background-image: url('/images/salamander.png'); }

### `@media` Bubbling

Modern stylesheets often use `@media` rules to target styles
at certain sorts of devices, screen resolutions, or even orientations.
They're also useful for print and aural styling.
Unfortunately, it's annoying and repetitive to break the flow of a stylesheet
and add a `@media` rule containing selectors you've already written
just to tweak the style a little.

Thus, Sass 3.1 now allows you to nest `@media` rules within selectors.
It will automatically bubble them up to the top level,
putting all the selectors on the way inside the rule.
For example:

    .sidebar {
      width: 300px;
      @media screen and (orientation: landscape) {
        width: 500px;
      }
    }

is compiled to:

    .sidebar {
      width: 300px;
    }
    @media screen and (orientation: landscape) {
      .sidebar {
        width: 500px;
      }
    }

You can also nest `@media` directives within one another.
The queries will then be combined using the `and` operator.
For example:

    @media screen {
      .sidebar {
        @media (orientation: landscape) {
          width: 500px;
        }
      }
    }

is compiled to:

    @media screen and (orientation: landscape) {
      .sidebar {
        width: 500px;
      }
    }

### Nested `@import`

The `@import` statement can now be nested within other structures
such as CSS rules and `@media` rules. For example:

    @media print {
      @import "print";
    }

This imports `print.scss` and places all rules so imported within the `@media print` block.
This makes it easier to create stylesheets for specific media or sections of the document
and distributing those stylesheets across multiple files.

### Backwards Incompatibilities -- Must Read!

* When `@import` is given a path without `.sass`, `.scss`, or `.css` extension,
  and no file exists at that path, it will now throw an error.
  The old behavior of becoming a plain-CSS `@import` was deprecated
  and has now been removed.

* Get rid of the `--rails` flag for the `sass` executable.
  This flag hasn't been necessary since Rails 2.0.
  Existing Rails 2.0 installations will continue to work.

* Removed deprecated support for ! prefixed variables. Use $ to prefix variables now.

* Removed the deprecated css2sass executable. Use sass-convert now.

* Removed support for the equals operator in variable assignment. Use : now.

* Removed the sass2 mode from sass-convert. Users who have to migrate from sass2
  should install Sass 3.0 and quiet all deprecation warnings before installing Sass 3.1.

### Sass Internals

* It is now possible to define a custom importer that can be used to find imports using different import semantics than the default filesystem importer that Sass provides. For instance, you can use this to generate imports on the fly, look them up from a database, or implement different file naming conventions. See the {Sass::Importers::Base Importer Base class} for more information.

* It is now possible to define a custom cache store to allow for efficient caching of Sass files using alternative cache stores like memcached in environments where a writable filesystem is not available or where the cache need to be shared across many servers for dynamically generated stylesheet environments. See the {Sass::CacheStores::Base CacheStore Base class} for more information.

## 3.0.26 (Unreleased)

* Fix a performance bug in large SCSS stylesheets with many nested selectors.
  This should dramatically decrease compilation time of such stylesheets.

* Upgrade the bundled FSSM to version 0.2.3.
  This means `sass --watch` will work out of the box with Rubinius.

## 3.0.25

[Tagged on GitHub](http://github.com/nex3/sass/commit/3.0.25).

* When displaying a Sass error in an imported stylesheet,
  use the imported stylesheet's contents rather than the top-level stylesheet.

* Fix a bug that caused some lines with non-ASCII characters to be ignored in Ruby 1.8.

* Fix a bug where boolean operators (`and`, `or`, and `not`) wouldn't work at the end of a line
  in a multiline SassScript expression.

* When using `sass --update`, only update individual files when they've changed.

## 3.0.24

[Tagged on GitHub](http://github.com/nex3/sass/commit/3.0.24).

* Raise an error when `@else` appears without an `@if` in SCSS.

* Fix some cases where `@if` rules were causing the line numbers in error reports
  to become incorrect.

## 3.0.23

[Tagged on GitHub](http://github.com/nex3/sass/commit/3.0.23).

* Fix the error message for unloadable modules when running the executables under Ruby 1.9.2.

### `@charset` Change

The behavior of `@charset` has changed in version 3.0.23
in order to work around a bug in Safari,
where `@charset` declarations placed anywhere other than the beginning of the document
cause some CSS rules to be ignored.
This change also makes `@charset`s in imported files behave in a more useful way.

#### Ruby 1.9

When using Ruby 1.9, which keeps track of the character encoding of the Sass document internally,
`@charset` directive in the Sass stylesheet and any stylesheets it imports
are no longer directly output to the generated CSS.
They're still used for determining the encoding of the input and output stylesheets,
but they aren't rendered in the same way other directives are.

Instead, Sass adds a single `@charset` directive at the beginning of the output stylesheet
if necessary, whether or not the input stylesheet had a `@charset` directive.
It will add this directive if and only if the output stylesheet contains non-ASCII characters.
By default, the declared charset will be UTF-8,
but if the Sass stylesheet declares a different charset then that will be used instead if possible.

One important consequence of this scheme is that it's possible for a Sass file
to import partials with different encodings (e.g. one encoded as UTF-8 and one as IBM866).
The output will then be UTF-8, unless the importing stylesheet
declares a different charset.

#### Ruby 1.8

Ruby 1.8 doesn't have good support for encodings, so it uses a simpler but less accurate
scheme for figuring out what `@charset` declaration to use for the output stylesheet.
It just takes the first `@charset` declaration to appear in the stylesheet
or any of its imports and moves it to the beginning of the document.
This means that under Ruby 1.8 it's *not* safe to import files with different encodings.

## 3.0.22

[Tagged on GitHub](http://github.com/nex3/sass/commit/3.0.22).

* Remove `vendor/sass`, which snuck into the gem by mistake
  and was causing trouble for Heroku users (thanks to [Jacques Crocker](http://railsjedi.com/)).

* `sass-convert` now understands better when it's acceptable
  to remove parentheses from expressions.

## 3.0.21

[Tagged on GitHub](http://github.com/nex3/sass/commit/3.0.21).

* Fix the permissions errors for good.

* Fix more `#options` attribute errors.

## 3.0.20

[Tagged on GitHub](http://github.com/nex3/sass/commit/3.0.20).

* Fix some permissions errors.

* Fix `#options` attribute errors when CSS functions were used with commas.

## 3.0.19

[Tagged on GitHub](http://github.com/nex3/sass/commit/3.0.19).

* Make the alpha value for `rgba` colors respect
  {Sass::Script::Value::Number.precision}.

* Remove all newlines in selectors in `:compressed` mode.

* Make color names case-insensitive.

* Properly detect SCSS files when using `sass -c`.

* Remove spaces after commas in `:compressed` mode.

* Allow the `--unix-newlines` flag to work on Unix, where it's a no-op.

## 3.0.18

[Tagged on GitHub](http://github.com/nex3/sass/commit/3.0.18).

* Don't require `rake` in the gemspec, for bundler compatibility under
  JRuby. Thanks to [Gordon McCreight](http://www.gmccreight.com/blog).

* Add a command-line option `--stop-on-error` that causes Sass to exit
  when a file fails to compile using `--watch` or `--update`.

* Fix a bug in `haml_tag` that would allow duplicate attributes to be added
  and make `data-` attributes not work.

* Get rid of the annoying RDoc errors on install.

* Disambiguate references to the `Rails` module when `haml-rails` is installed.

* Allow `@import` in SCSS to import multiple files in the same `@import` rule.

## 3.0.17

[Tagged on GitHub](http://github.com/nex3/sass/commit/3.0.17).

* Disallow `#{}` interpolation in `@media` queries or unrecognized directives.
  This was never allowed, but now it explicitly throws an error
  rather than just producing invalid CSS.

* Make `sass --watch` not throw an error when passed a single file or directory.

* Understand that mingw counts as Windows.

* Make `sass --update` return a non-0 exit code if one or more files being updated
  contained an error.

## 3.0.16

[Tagged on GitHub](http://github.com/nex3/sass/commit/3.0.16).

* Fix a bug where certain sorts of comments would get improperly
  rendered in the `:compact` style.

* Always allow a trailing `*/` in loud comments in the indented syntax.

* Fix a performance issue with SCSS parsing in rare cases.
  Thanks to [Chris Eppstein](http://chriseppstein.github.com).

* Use better heuristics for figuring out when someone might be using
  the wrong syntax with `sass --watch`.

## 3.0.15

[Tagged on GitHub](http://github.com/nex3/sass/commit/3.0.15).

* Fix a bug where `sass --watch` and `sass --update` were completely broken.

* Allow `@import`ed values to contain commas.

## 3.0.14

[Tagged on GitHub](http://github.com/nex3/sass/commit/3.0.14).

* Properly parse paths with drive letters on Windows (e.g. `C:\Foo\Bar.sass`)
  in the Sass executable.

* Compile Sass files in a deterministic order.

* Fix a bug where comments after `@if` statements in SCSS
  weren't getting passed through to the output document.

## 3.0.13

[Tagged on GitHub](http://github.com/nex3/sass/commit/3.0.13).

## CSS `@import` Directives

Sass is now more intelligent about when to compile `@import` directives to plain CSS.
Any of the following conditions will cause a literal CSS `@import`:

* Importing a path with a `.css` extension (e.g. `@import "foo.css"`).
* Importing a path with a media type (e.g. `@import "foo" screen;`).
* Importing an HTTP path (e.g. `@import "http://foo.com/style.css"`).
* Importing any URL (e.g. `@import url(foo)`).

The former two conditions always worked, but the latter two are new.

## `-moz-calc` Support

The new [`-moz-calc()` function](http://hacks.mozilla.org/2010/06/css3-calc/) in Firefox 4
will now be properly parsed by Sass.
`calc()` was already supported, but because the parsing rules are different
than for normal CSS functions, this had to be expanded to include `-moz-calc`.

In anticipation of wider browser support, in fact,
*any* function named `-*-calc` (such as `-webkit-calc` or `-ms-calc`)
will be parsed the same as the `calc` function.

## `:-moz-any` Support

The [`:-moz-any` pseudoclass selector](http://hacks.mozilla.org/2010/05/moz-any-selector-grouping/)
is now parsed by Sass.

## `--require` Flag

The Sass command-line executable can now require Ruby files
using the `--require` flag (or `-r` for short).

## Rails Support

Make sure the default Rails options take precedence over the default non-Rails options.
This makes `./script/server --daemon` work again.

### Rails 3 Support

Support for Rails 3 versions prior to beta 4 has been removed.
Upgrade to Rails 3.0.0.beta4 if you haven't already.

## 3.0.12

[Tagged on GitHub](http://github.com/nex3/sass/commit/3.0.12).

## Rails 3 Support

Apparently the last version broke in new and exciting ways under Rails 3,
due to the inconsistent load order caused by certain combinations of gems.
3.0.12 hacks around that inconsistency, and *should* be fully Rails 3-compatible.

### Deprecated: Rails 3 Beta 3

Haml's support for Rails 3.0.0.beta.3 has been deprecated.
Haml 3.0.13 will only support 3.0.0.beta.4.

## 3.0.11

[Tagged on GitHub](http://github.com/nex3/sass/commit/3.0.11).

There were no changes made to Haml between versions 3.0.10 and 3.0.11.

## Rails 3 Support

Make sure Sass *actually* regenerates stylesheets under Rails 3.
The fix in 3.0.10 didn't work because the Rack stack we were modifying
wasn't reloaded at the proper time.

## Bug Fixes

* Give a decent error message when `--recursive` is used
  in `sass-convert` without a directory.

## 3.0.10

[Tagged on GitHub](http://github.com/nex3/sass/commit/3.0.10).

### Appengine-JRuby Support

The way we determine the location of the Haml installation
no longer breaks the version of JRuby
used by [`appengine-jruby`](http://code.google.com/p/appengine-jruby/).

### Rails 3 Support

Sass will regenerate stylesheets under Rails 3
even when no controllers are being accessed.

### Other Improvements

* When using `sass-convert --from sass2 --to sass --recursive`,
  suggest the use of `--in-place` as well.

## 3.0.9

[Tagged on GitHub](http://github.com/nex3/sass/commit/3.0.9).

There were no changes made to Sass between versions 3.0.8 and 3.0.9.
A bug in Gemcutter caused the gem to be uploaded improperly.

## 3.0.8

[Tagged on GitHub](http://github.com/nex3/sass/commit/3.0.8).

* Fix a bug with Rails versions prior to Rails 3.

## 3.0.7

[Tagged on GitHub](http://github.com/nex3/sass/commit/3.0.7).

### Encoding Support

Sass 3.0.7 adds support for `@charset` for declaring the encoding of a stylesheet.
For details see {file:SASS_REFERENCE.md#encodings the reference}.

The `sass` and `sass-convert` executables also now take an `-E` option
for specifying the encoding of Sass/SCSS/CSS files.

### Bug Fixes

* When compiling a file named `.sass` but with SCSS syntax specified,
  use the latter (and vice versa).

* Fix a bug where interpolation would cause some selectors to render improperly.

* If a line in a Sass comment starts with `*foo`,
  render it as `*foo` rather than `* *foo`.

## 3.0.6

[Tagged on GitHub](http://github.com/nex3/sass/commit/3.0.6).

There were no changes made to Sass between versions 3.0.5 and 3.0.6.

## 3.0.5

[Tagged on GitHub](http://github.com/nex3/sass/commit/3.0.5).

### `#{}` Interpolation in Properties

Previously, using `#{}` in some places in properties
would cause a syntax error.
Now it can be used just about anywhere.

Note that when `#{}` is used near operators like `/`,
those operators are treated as plain CSS
rather than math operators.
For example:

    p {
      $font-size: 12px;
      $line-height: 30px;
      font: #{$font-size}/#{$line-height};
    }

is compiled to:

    p {
      font: 12px/30px;
    }

This is useful, since normally {file:SASS_REFERENCE.md#division-and-slash
a slash with variables is treated as division}.

### Recursive Mixins

Mixins that include themselves will now print
much more informative error messages.
For example:

    @mixin foo {@include bar}
    @mixin bar {@include foo}
    @include foo

will print:

    An @include loop has been found:
        foo includes bar
        bar includes foo

Although it was previously possible to use recursive mixins
without causing infinite looping, this is now disallowed,
since there's no good reason to do it.

### Rails 3 Support

Fix Sass configuration under Rails 3.
Thanks [Dan Cheail](http://github.com/codeape).

### `sass --no-cache`

Make the `--no-cache` flag properly forbid Sass from writing `.sass-cache` files.

## 3.0.4

[Tagged on GitHub](http://github.com/nex3/sass/commit/3.0.4).

* Raise an informative error when function arguments have a mispaced comma,
  as in `foo(bar, )`.

* Fix a performance problem when using long function names
  such as `-moz-linear-gradient`.

## 3.0.3

[Tagged on GitHub](http://github.com/nex3/sass/commit/3.0.3).

### Rails 3 Support

Make sure Sass is loaded properly when using Rails 3
along with non-Rails-3-compatible plugins like some versions of `will_paginate`.

Also, In order to make some Rails loading errors like the above easier to debug,
Sass will now raise an error if `Rails.root` is `nil` when Sass is loading.
Previously, this would just cause the paths to be mis-set.

### Merb Support

Merb, including 1.1.0 as well as earlier versions,
should *really* work with this release.

### Bug Fixes

* Raise an informative error when mixin arguments have a mispaced comma,
  as in `@include foo(bar, )`.

* Make sure SassScript subtraction happens even when nothing else dynamic is going on.

* Raise an error when colors are used with the wrong number of digits.

## 3.0.2

[Tagged on GitHub](http://github.com/nex3/sass/commit/3.0.2).

### Merb 1.1.0 Support

Fixed a bug inserting the Sass plugin into the Merb 1.1.0 Rack application.

### Bug Fixes

* Allow identifiers to begin with multiple underscores.

* Don't raise an error when using `haml --rails` with older Rails versions.

## 3.0.1

[Tagged on GitHub](http://github.com/nex3/sass/commit/3.0.1).

### Installation in Rails

`haml --rails` is no longer necessary for installing Sass in Rails.
Now all you need to do is add `gem "haml"` to the Gemfile for Rails 3,
or add `config.gem "haml"` to `config/environment.rb` for previous versions.

`haml --rails` will still work,
but it has been deprecated and will print an error message.
It will not work in the next version of Sass.

### Rails 3 Beta Integration

* Make sure manually importing the Sass Rack plugin still works with Rails,
  even though it's not necessary now.

* Allow Sass to be configured in Rails even when it's being lazy-loaded.

### `:template_location` Methods

The {file:SASS_REFERENCE.md#template_location-option `:template_location` option}
can be either a String, a Hash, or an Array.
This makes it difficult to modify or use with confidence.
Thus, three new methods have been added for handling it:

* {Sass::Plugin::Configuration#template_location_array Sass::Plugin#template_location_array} --
  Returns the template locations and CSS locations formatted as an array.

* {Sass::Plugin::Configuration#add_template_location Sass::Plugin#add_template_location} --
  Converts the template location option to an array and adds a new location.

* {Sass::Plugin::Configuration#remove_template_location Sass::Plugin#remove_template_location} --
  Converts the template location option to an array and removes an existing location.

## 3.0.0
{#3-0-0}

[Tagged on GitHub](http://github.com/nex3/sass/commit/3.0.0).

### Deprecations -- Must Read!
{#3-0-0-deprecations}

* Using `=` for SassScript properties and variables is deprecated,
  and will be removed in Sass 3.2.
  Use `:` instead.
  See also [this changelog entry](#3-0-0-sass-script-context)

* Because of the above, property values using `:`
  will be parsed more thoroughly than they were before.
  Although all valid CSS3 properties
  as well as most hacks and proprietary syntax should be supported,
  it's possible that some properties will break.
  If this happens, please report it to [the Sass mailing list](http://groups.google.com/group/haml).

* In addition, setting the default value of variables
  with `||=` is now deprecated
  and will be removed in Sass 3.2.
  Instead, add `!default` to the end of the value.
  See also [this changelog entry](#3-0-0-default-flag)

* The `!` prefix for variables is deprecated,
  and will be removed in Sass 3.2.
  Use `$` as a prefix instead.
  See also [this changelog entry](#3-0-0-dollar-prefix).

* The `css2sass` command-line tool has been deprecated,
  and will be removed in Sass 3.2.
  Use the new `sass-convert` tool instead.
  See also [this changelog entry](#3-0-0-sass-convert).

* Selector parent references using `&` can now only be used
  where element names are valid.
  This is because Sass 3 fully parses selectors
  to support the new [`@extend` directive](#3-0-0-extend),
  and it's possible that the `&` could be replaced by an element name.

### SCSS (Sassy CSS)

Sass 3 introduces a new syntax known as SCSS
which is fully compatible with the syntax of CSS3,
while still supporting the full power of Sass.
This means that every valid CSS3 stylesheet
is a valid SCSS file with the same meaning.
In addition, SCSS understands most CSS hacks
and vendor-specific syntax, such as [IE's old `filter` syntax](http://msdn.microsoft.com/en-us/library/ms533754%28VS.85%29.aspx).

SCSS files use the `.scss` extension.
They can import `.sass` files, and vice-versa.
Their syntax is fully described in the {file:SASS_REFERENCE.md Sass reference};
if you're already familiar with Sass, though,
you may prefer the {file:SCSS_FOR_SASS_USERS.md intro to SCSS for Sass users}.

Since SCSS is a much more approachable syntax for those new to Sass,
it will be used as the default syntax for the reference,
as well as for most other Sass documentation.
The indented syntax will continue to be fully supported, however.

Sass files can be converted to SCSS using the new `sass-convert` command-line tool.
For example:

    # Convert a Sass file to SCSS
    $ sass-convert style.sass style.scss

**Note that if you're converting a Sass file written for Sass 2**,
you should use the `--from sass2` flag.
For example:

    # Convert a Sass file to SCSS
    $ sass-convert --from sass2 style.sass style.scss

    # Convert all Sass files to SCSS
    $ sass-convert --recursive --in-place --from sass2 --to scss stylesheets/

### Syntax Changes {#3-0-0-syntax-changes}

#### SassScript Context
{#3-0-0-sass-script-context}

The `=` character is no longer required for properties that use SassScript
(that is, variables and operations).
All properties now use SassScript automatically;
this means that `:` should be used instead.
Variables should also be set with `:`.
For example, what used to be

    // Indented syntax
    .page
      color = 5px + 9px

should now be

    // Indented syntax
    .page
      color: 5px + 9px

This means that SassScript is now an extension of the CSS3 property syntax.
All valid CSS3 properties are valid SassScript,
and will compile without modification
(some invalid properties work as well, such as Microsoft's proprietary `filter` syntax).
This entails a few changes to SassScript to make it fully CSS3-compatible,
which are detailed below.

This also means that Sass will now be fully parsing all property values,
rather than passing them through unchanged to the CSS.
Although care has been taken to support all valid CSS3,
as well as hacks and proprietary syntax,
it's possible that a property that worked in Sass 2 won't work in Sass 3.
If this happens, please report it to [the Sass mailing list](http://groups.google.com/group/haml).

Note that if `=` is used,
SassScript will be interpreted as backwards-compatibly as posssible.
In particular, the changes listed below don't apply in an `=` context.

The `sass-convert` command-line tool can be used
to upgrade Sass files to the new syntax using the `--in-place` flag.
For example:

    # Upgrade style.sass:
    $ sass-convert --in-place style.sass

    # Upgrade all Sass files:
    $ sass-convert --recursive --in-place --from sass2 --to sass stylesheets/

##### Quoted Strings

Quoted strings (e.g. `"foo"`) in SassScript now render with quotes.
In addition, unquoted strings are no longer deprecated,
and render without quotes.
This means that almost all strings that had quotes in Sass 2
should not have quotes in Sass 3.

Although quoted strings render with quotes when used with `:`,
they do not render with quotes when used with `#{}`.
This allows quoted strings to be used for e.g. selectors
that are passed to mixins.

Strings can be forced to be quoted and unquoted using the new
\{Sass::Script::Functions#unquote unquote} and \{Sass::Script::Functions#quote quote}
functions.

##### Division and `/`

Two numbers separated by a `/` character
are allowed as property syntax in CSS,
e.g. for the `font` property.
SassScript also uses `/` for division, however,
which means it must decide what to do
when it encounters numbers separated by `/`.

For CSS compatibility, SassScript does not perform division by default.
However, division will be done in almost all cases where division is intended.
In particular, SassScript will perform division
in the following three situations:

1. If the value, or any part of it, is stored in a variable.
2. If the value is surrounded by parentheses.
3. If the value is used as part of another arithmetic expression.

For example:

    p
      font: 10px/8px
      $width: 1000px
      width: $width/2
      height: (500px/2)
      margin-left: 5px + 8px/2px

is compiled to:

    p {
      font: 10px/8px;
      width: 500px;
      height: 250px;
      margin-left: 9px; }

##### Variable Defaults

Since `=` is no longer used for variable assignment,
assigning defaults to variables with `||=` no longer makes sense.
Instead, the `!default` flag
should be added to the end of the variable value.
This syntax is meant to be similar to CSS's `!important` flag.
For example:

    $var: 12px !default;

#### Variable Prefix Character
{#3-0-0-dollar-prefix}

The Sass variable character has been changed from `!`
to the more aesthetically-appealing `$`.
For example, what used to be

    !width = 13px
    .icon
      width = !width

should now be

    $width: 13px
    .icon
      width: $width

The `sass-convert` command-line tool can be used
to upgrade Sass files to the new syntax using the `--in-place` flag.
For example:

    # Upgrade style.sass:
    $ sass-convert --in-place style.sass

    # Upgrade all Sass files:
    $ sass-convert --recursive --in-place --from sass2 --to sass stylesheets/

`!` may still be used, but it's deprecated and will print a warning.
It will be removed in the next version of Sass, 3.2.

#### Variable and Mixin Names

SassScript variable and mixin names may now contain hyphens.
In fact, they may be any valid CSS3 identifier.
For example:

    $prettiest-color: #542FA9
    =pretty-text
      color: $prettiest-color

In order to allow frameworks like [Compass](http://compass-style.org)
to use hyphens in variable names
while maintaining backwards-compatibility,
variables and mixins using hyphens may be referred to
with underscores, and vice versa.
For example:

    $prettiest-color: #542FA9
    .pretty
      // Using an underscore instead of a hyphen works
      color: $prettiest_color

#### Single-Quoted Strings

SassScript now supports single-quoted strings.
They behave identically to double-quoted strings,
except that single quotes need to be backslash-escaped
and double quotes do not.

#### Mixin Definition and Inclusion

Sass now supports the `@mixin` directive as a way of defining mixins (like `=`),
as well as the `@include` directive as a way of including them (like `+`).
The old syntax is *not* deprecated,
and the two are fully compatible.
For example:

    @mixin pretty-text
      color: $prettiest-color

    a
      @include pretty-text

is the same as:

    =pretty-text
      color: $prettiest-color

    a
      +pretty-text

#### Sass Properties

New-style properties (with the colon after the name) in indented syntax
now allow whitespace before the colon. For example:

    foo
      color : blue

#### Sass `@import`

The Sass `@import` statement now allows non-CSS files to be specified with quotes,
for similarity with the SCSS syntax. For example, `@import "foo.sass"`
will now import the `foo.sass` file, rather than compiling to `@import "foo.sass";`.

### `@extend`
{#3-0-0-extend}

There are often cases when designing a page
when one class should have all the styles of another class,
as well as its own specific styles.
The most common way of handling this is to use both the more general class
and the more specific class in the HTML.
For example, suppose we have a design for a normal error
and also for a serious error. We might write our markup like so:

    <div class="error seriousError">
      Oh no! You've been hacked!
    </div>

And our styles like so:

    .error {
      border: 1px #f00;
      background-color: #fdd;
    }
    .seriousError {
      border-width: 3px;
    }

Unfortunately, this means that we have to always remember
to use `.error` with `.seriousError`.
This is a maintenance burden, leads to tricky bugs,
and can bring non-semantic style concerns into the markup.

The `@extend` directive avoids these problems
by telling Sass that one selector should inherit the styles of another selector.
For example:

    .error {
      border: 1px #f00;
      background-color: #fdd;
    }
    .seriousError {
      @extend .error;
      border-width: 3px;
    }

This means that all styles defined for `.error`
are also applied to `.seriousError`,
in addition to the styles specific to `.seriousError`.
In effect, everything with class `.seriousError` also has class `.error`.

Other rules that use `.error` will work for `.seriousError` as well.
For example, if we have special styles for errors caused by hackers:

    .error.intrusion {
      background-image: url("/image/hacked.png");
    }

Then `<div class="seriousError intrusion">`
will have the `hacked.png` background image as well.

#### How it Works

`@extend` works by inserting the extending selector (e.g. `.seriousError`)
anywhere in the stylesheet that the extended selector (.e.g `.error`) appears.
Thus the example above:

    .error {
      border: 1px #f00;
      background-color: #fdd;
    }
    .error.intrusion {
      background-image: url("/image/hacked.png");
    }
    .seriousError {
      @extend .error;
      border-width: 3px;
    }

is compiled to:

    .error, .seriousError {
      border: 1px #f00;
      background-color: #fdd; }

    .error.intrusion, .seriousError.intrusion {
      background-image: url("/image/hacked.png"); }

    .seriousError {
      border-width: 3px; }

When merging selectors, `@extend` is smart enough
to avoid unnecessary duplication,
so something like `.seriousError.seriousError` gets translated to `.seriousError`.
In addition, it won't produce selectors that can't match anything, like `#main#footer`.

See also {file:SASS_REFERENCE.md#extend the `@extend` reference documentation}.

### Colors

SassScript color values are much more powerful than they were before.
Support was added for alpha channels,
and most of Chris Eppstein's [compass-colors](http://chriseppstein.github.com/compass-colors) plugin
was merged in, providing color-theoretic functions for modifying colors.

One of the most interesting of these functions is {Sass::Script::Functions#mix mix},
which mixes two colors together.
This provides a much better way of combining colors and creating themes
than standard color arithmetic.

#### Alpha Channels

Sass now supports colors with alpha channels,
constructed via the {Sass::Script::Functions#rgba rgba}
and {Sass::Script::Functions#hsla hsla} functions.
Alpha channels are unaffected by color arithmetic.
However, the {Sass::Script::Functions#opacify opacify}
and {Sass::Script::Functions#transparentize transparentize} functions
allow colors to be made more and less opaque, respectively.

Sass now also supports functions that return the values of the
{Sass::Script::Functions#red red},
{Sass::Script::Functions#blue blue},
{Sass::Script::Functions#green green},
and {Sass::Script::Functions#alpha alpha}
components of colors.

#### HSL Colors

Sass has many new functions for using the HSL values of colors.
For an overview of HSL colors, check out [the CSS3 Spec](http://www.w3.org/TR/css3-color/#hsl-color).
All these functions work just as well on RGB colors
as on colors constructed with the {Sass::Script::Functions#hsl hsl} function.

* The {Sass::Script::Functions#lighten lighten}
  and {Sass::Script::Functions#darken darken}
  functions adjust the lightness of a color.

* The {Sass::Script::Functions#saturate saturate}
  and {Sass::Script::Functions#desaturate desaturate}
  functions adjust the saturation of a color.

* The {Sass::Script::Functions#adjust_hue adjust-hue}
  function adjusts the hue of a color.

* The {Sass::Script::Functions#hue hue},
  {Sass::Script::Functions#saturation saturation},
  and {Sass::Script::Functions#lightness lightness}
  functions return the corresponding HSL values of the color.

* The {Sass::Script::Functions#grayscale grayscale}
  function converts a color to grayscale.

* The {Sass::Script::Functions#complement complement}
  function returns the complement of a color.

### Other New Functions

Several other new functions were added to make it easier to have
more flexible arguments to mixins and to enable deprecation
of obsolete APIs.

* {Sass::Script::Functions#type_of `type-of`} -- Returns the type of a value.
* {Sass::Script::Functions#unit `unit`} --
  Returns the units associated with a number.
* {Sass::Script::Functions#unitless `unitless`} --
  Returns whether a number has units or not.
* {Sass::Script::Functions#comparable `comparable`} --
  Returns whether two numbers can be added or compared.

### Watching for Updates
{#3-0-0-watch}

The `sass` command-line utility has a new flag: `--watch`.
`sass --watch` monitors files or directories for updated Sass files
and compiles those files to CSS automatically.
This will allow people not using Ruby or [Compass](http://compass-style.org)
to use Sass without having to manually recompile all the time.

Here's the syntax for watching a directory full of Sass files:

    sass --watch app/stylesheets:public/stylesheets

This will watch every Sass file in `app/stylesheets`.
Whenever one of them changes,
the corresponding CSS file in `public/stylesheets` will be regenerated.
Any files that import that file will be regenerated, too.

The syntax for watching individual files is the same:

    sass --watch style.sass:out.css

You can also omit the output filename if you just want it to compile to name.css.
For example:

    sass --watch style.sass

This will update `style.css` whenever `style.sass` changes.

You can list more than one file and/or directory,
and all of them will be watched:

    sass --watch foo/style:public/foo bar/style:public/bar
    sass --watch screen.sass print.sass awful-hacks.sass:ie.css
    sass --watch app/stylesheets:public/stylesheets public/stylesheets/test.sass

File and directory watching is accessible from Ruby,
using the {Sass::Plugin::Compiler#watch Sass::Plugin#watch} function.

#### Bulk Updating

Another new flag for the `sass` command-line utility is `--update`.
It checks a group of Sass files to see if their CSS needs to be updated,
and updates if so.

The syntax for `--update` is just like watch:

    sass --update app/stylesheets:public/stylesheets
    sass --update style.sass:out.css
    sass --watch screen.sass print.sass awful-hacks.sass:ie.css

In fact, `--update` work exactly the same as `--watch`,
except that it doesn't continue watching the files
after the first check.

### `sass-convert` (née `css2sass`) {#3-0-0-sass-convert}

The `sass-convert` tool, which used to be known as `css2sass`,
has been greatly improved in various ways.
It now uses a full-fledged CSS3 parser,
so it should be able to handle any valid CSS3,
as well as most hacks and proprietary syntax.

`sass-convert` can now convert between Sass and SCSS.
This is normally inferred from the filename,
but it can also be specified using the `--from` and `--to` flags.
For example:

    $ generate-sass | sass-convert --from sass --to scss | consume-scss

It's also now possible to convert a file in-place --
that is, overwrite the old file with the new file.
This is useful for converting files in the [Sass 2 syntax](#3-0-0-deprecations)
to the new Sass 3 syntax,
e.g. by doing `sass-convert --in-place --from sass2 style.sass`.

#### `--recursive`

The `--recursive` option allows `sass-convert` to convert an entire directory of files.
`--recursive` requires both the `--from` and `--to` flags to be specified.
For example:

    # Convert all .sass files in stylesheets/ to SCSS.
    # "sass2" means that these files are assumed to use the Sass 2 syntax.
    $ sass-convert --recursive --from sass2 --to scss stylesheets/

#### `--dasherize`

The `--dasherize` options converts all underscores to hyphens,
which are now allowed as part of identifiers in Sass.
Note that since underscores may still be used in place of hyphens
when referring to mixins and variables,
this won't cause any backwards-incompatibilities.

#### Convert Less to SCSS

`sass-convert` can also convert [Less](http://lesscss.org) files
to SCSS (or the indented syntax, although I anticipate less interest in that).
For example:

    # Convert all .less files in the current directory into .scss files
    sass-convert --from less --to scss --recursive .

This is done using the Less parser, so it requires that the `less` RubyGem be installed.

##### Incompatibilities

Because of the reasonably substantial differences between Sass and Less,
there are some things that can't be directly translated,
and one feature that can't be translated at all.
In the tests I've run on open-source Less stylesheets,
none of these have presented issues, but it's good to be aware of them.

First, Less doesn't distinguish fully between mixins and selector inheritance.
In Less, all classes and some other selectors may be used as mixins,
alongside more Sass-like mixins.
If a class is being used as a mixin,
it may also be used directly in the HTML,
so it's not safe to translate it into a Sass mixin.
What `sass-convert` does instead is leave the class in the stylesheet as a class,
and use {file:SASS_REFERENCE.md#extend `@extend`}
rather than {file:SASS_REFERENCE.md#including_a_mixin `@include`}
to take on the styles of that class.
Although `@extend` and mixins work quite differently,
using `@extend` here doesn't actually seem to make a difference in practice.

Another issue with Less mixins is that Less allows nested selectors
(such as `.body .button` or `.colors > .teal`) to be used
as a means of "namespacing" mixins.
Sass's `@extend` doesn't work that way,
so it does away with the namespacing and just extends the base class
(so `.colors > .teal` becomes simply `@extend .teal`).
In practice, this feature doesn't seem to be widely-used,
but `sass-convert` will print a warning and leave a comment
when it encounters it just in case.

Finally, Less has the ability to directly access variables and property values
defined in other selectors, which Sass does not support.
Whenever such an accessor is used,
`sass-convert` will print a warning
and comment it out in the SCSS output.
Like namespaced mixins, though,
this does not seem to be a widely-used feature.

### `@warn` Directive

A new directive `@warn` has been added that allows Sass libraries to emit warnings.
This can be used to issue deprecation warnings, discourage sloppy use of mixins, etc.
`@warn` takes a single argument: a SassScript expression that will be
displayed on the console along with a stylesheet trace for locating the warning.
For example:

    @mixin blue-text {
      @warn "The blue-text mixin is deprecated. Use new-blue-text instead.";
      color: #00f;
    }

Warnings may be silenced with the new `--quiet` command line option,
or the corresponding {file:SASS_REFERENCE.md#quiet-option `:quiey` Sass option}.
This option will also affect warnings printed by Sass itself.
Warnings are off by default in the Rails, Rack, and Merb production environments.

### Sass::Plugin API

{Sass::Plugin} now has a large collection of callbacks that allow users
to run code when various actions are performed.
For example:

    Sass::Plugin.on_updating_stylesheet do |template, css|
      puts "#{template} has been compiled to #{css}!"
    end

For a full list of callbacks and usage notes, see the {Sass::Plugin} documentation.

{Sass::Plugin} also has a new method,
{Sass::Plugin#force_update_stylesheets force_update_stylesheets}.
This works just like {Sass::Plugin#update_stylesheets},
except that it doesn't check modification times and doesn't use the cache;
all stylesheets are always compiled anew.

### Output Formatting

Properties with a value and *also* nested properties
are now rendered with the nested properties indented.
For example:

    margin: auto
      top: 10px
      bottom: 20px

is now compiled to:

    margin: auto;
      margin-top: 10px;
      margin-bottom: 20px;

#### `:compressed` Style

When the `:compressed` style is used,
colors will be output as the minimal possible representation.
This means whichever is smallest of the HTML4 color name
and the hex representation (shortened to the three-letter version if possible).

### Stylesheet Updating Speed

Several caching layers were added to Sass's stylesheet updater.
This means that it should run significantly faster.
This benefit will be seen by people using Sass in development mode
with Rails, Rack, and Merb,
as well as people using `sass --watch` from the command line,
and to a lesser (but still significant) extent `sass --update`.
Thanks to [thedarkone](http://github.com/thedarkone).

### Error Backtraces

Numerous bugs were fixed with the backtraces given for Sass errors,
especially when importing files and using mixins.
All imports and mixins will now show up in the Ruby backtrace,
with the proper filename and line number.

In addition, when the `sass` executable encounters an error,
it now prints the filename where the error occurs,
as well as a backtrace of Sass imports and mixins.

### Ruby 1.9 Support

* Sass and `css2sass` now produce more descriptive errors
  when given a template with invalid byte sequences for that template's encoding,
  including the line number and the offending character.

* Sass and `css2sass` now accept Unicode documents with a
  [byte-order-mark](http://en.wikipedia.org/wiki/Byte_order_mark).

### Firebug Support

A new {file:SASS_REFERENCE.md#debug_info-option `:debug_info` option}
has been added that emits line-number and filename information
to the CSS file in a browser-readable format.
This can be used with the new [FireSass Firebug extension](https://addons.mozilla.org/en-US/firefox/addon/103988)
to report the Sass filename and line number for generated CSS files.

This is also available via the `--debug-info` command-line flag.

### Minor Improvements

* If a CSS or Sass function is used that has the name of a color,
  it will now be parsed as a function rather than as a color.
  For example, `fuchsia(12)` now renders as `fuchsia(12)`
  rather than `fuchsia 12`,
  and `tealbang(12)` now renders as `tealbang(12)`
  rather than `teal bang(12)`.

* The Sass Rails and Merb plugins now use Rack middleware by default.

* Haml is now compatible with the [Rip](http://hellorip.com/) package management system.
  Thanks to [Josh Peek](http://joshpeek.com/).

* Indented-syntax `/*` comments may now include `*` on lines beyond the first.

* A {file:SASS_REFERENCE.md#read_cache-option `:read_cache`} option has been added
  to allow the Sass cache to be read from but not written to.

* Stylesheets are no longer checked during each request
  when running tests in Rails.
  This should speed up some tests significantly.

## 2.2.24

[Tagged on GitHub](http://github.com/nex3/sass/commit/2.2.24).

* Parent references -- the `&` character --
  may only be placed at the beginning of simple selector sequences in Sass 3.
  Placing them elsewhere is deprecated in 2.2.24 and will print a warning.
  For example, `foo &.bar` is allowed, but `foo .bar&` is not.

## 2.2.23

[Tagged on GitHub](http://github.com/nex3/sass/commit/2.2.23).

* Don't crash when `rake gems` is run in Rails with Sass installed.
  Thanks to [Florian Frank](http://github.com/flori).

* When raising a file-not-found error,
  add a list of load paths that were checked.

* If an import isn't found for a cached Sass file and the
  {file:SASS_REFERENCE.md#full_exception `:full_exception option`} is enabled,
  print the full exception rather than raising it.

* Fix a bug with a weird interaction with Haml, DataMapper, and Rails 3
  that caused some tag helpers to go into infinite recursion.

## 2.2.22

[Tagged on GitHub](http://github.com/nex3/sass/commit/2.2.22).

* Add a railtie so Haml and Sass will be automatically loaded in Rails 3.
  Thanks to [Daniel Neighman](http://pancakestacks.wordpress.com/).

* Make loading the gemspec not crash on read-only filesystems like Heroku's.

## 2.2.21

[Tagged on GitHub](http://github.com/nex3/sass/commit/2.2.21).

* Fix a few bugs in the git-revision-reporting in {Sass::Version#version}.
  In particular, it will still work if `git gc` has been called recently,
  or if various files are missing.

* Always use `__FILE__` when reading files within the Haml repo in the `Rakefile`.
  According to [this bug report](http://github.com/carlhuda/bundler/issues/issue/44),
  this should make Sass work better with Bundler.

## 2.2.20

[Tagged on GitHub](http://github.com/nex3/sass/commit/2.2.20).

* If the cache file for a given Sass file is corrupt
  because it doesn't have enough content,
  produce a warning and read the Sass file
  rather than letting the exception bubble up.
  This is consistent with other sorts of sassc corruption handling.

* Calls to `defined?` shouldn't interfere with Rails' autoloading
  in very old versions (1.2.x).

## 2.2.19

[Tagged on GitHub](http://github.com/nex3/sass/commit/2.2.18).

There were no changes made to Sass between versions 2.2.18 and 2.2.19.

## 2.2.18

[Tagged on GitHub](http://github.com/nex3/sass/commit/2.2.18).

* Use `Rails.env` rather than `RAILS_ENV` when running under Rails 3.0.
  Thanks to [Duncan Grazier](http://duncangrazier.com/).

* Support `:line_numbers` as an alias for {file:SASS_REFERENCE.md#line_numbers-option `:line_comments`},
  since that's what the docs have said forever.
  Similarly, support `--line-numbers` as a command-line option.

* Add a `--unix-newlines` flag to all executables
  for outputting Unix-style newlines on Windows.

* Add a {file:SASS_REFERENCE.md#unix_newlines-option `:unix_newlines` option}
  for {Sass::Plugin} for outputting Unix-style newlines on Windows.

* Fix the `--cache-location` flag, which was previously throwing errors.
  Thanks to [tav](http://tav.espians.com/).

* Allow comments at the beginning of the document to have arbitrary indentation,
  just like comments elsewhere.
  Similarly, comment parsing is a little nicer than before.

## 2.2.17

[Tagged on GitHub](http://github.com/nex3/sass/commit/2.2.16).

* When the {file:SASS_REFERENCE.md#full_exception-option `:full_exception` option}
  is false, raise the error in Ruby code rather than swallowing it
  and printing something uninformative.

* Fixed error-reporting when something goes wrong when loading Sass
  using the `sass` executable.
  This used to raise a NameError because `Sass::SyntaxError` wasn't defined.
  Now it'll raise the correct exception instead.

* Report the filename in warnings about selectors without properties.

* `nil` values for Sass options are now ignored,
  rather than raising errors.

* Fix a bug that appears when Plugin template locations
  have multiple trailing slashes.
  Thanks to [Jared Grippe](http://jaredgrippe.com/).

### Must Read!

* When `@import` is given a filename without an extension,
  the behavior of rendering a CSS `@import` if no Sass file is found
  is deprecated.
  In future versions, `@import foo` will either import the template
  or raise an error.

## 2.2.16

[Tagged on GitHub](http://github.com/nex3/sass/commit/2.2.16).

* Fixed a bug where modules containing user-defined Sass functions
  weren't made available when simply included in {Sass::Script::Functions}
  ({Sass::Script::Functions Functions} needed to be re-included in
  {Sass::Script::Functions::EvaluationContext Functions::EvaluationContext}).
  Now the module simply needs to be included in {Sass::Script::Functions}.

## 2.2.15

[Tagged on GitHub](http://github.com/nex3/sass/commit/2.2.15).

* Added {Sass::Script::Value::Color#with} for a way of setting color channels
  that's easier than manually constructing a new color
  and is forwards-compatible with alpha-channel colors
  (to be introduced in Sass 2.4).

* Added a missing require in Sass that caused crashes
  when it was being run standalone.

## 2.2.14

[Tagged on GitHub](http://github.com/nex3/sass/commit/2.2.14).

* All Sass functions now raise explicit errors if their inputs
  are of the incorrect type.

* Allow the SassScript `rgb()` function to take percentages
  in addition to numerical values.

* Fixed a bug where SassScript strings with `#` followed by `#{}` interpolation
  didn't evaluate the interpolation.

### SassScript Ruby API

These changes only affect people defining their own Sass functions
using {Sass::Script::Functions}.

* `Sass::Script::Color#value` attribute is deprecated.
  Use {Sass::Script::Value::Color#rgb} instead.
  The returned array is now frozen as well.

* Add an `assert_type` function that's available to {Sass::Script::Functions}.
  This is useful for typechecking the inputs to functions.

### Rack Support

Sass 2.2.14 includes Rack middleware for running Sass,
meaning that all Rack-enabled frameworks can now use Sass.
To activate this, just add

    require 'sass/plugin/rack'
    use Sass::Plugin::Rack

to your `config.ru`.
See the {Sass::Plugin::Rack} documentation for more details.

## 2.2.13

[Tagged on GitHub](http://github.com/nex3/sass/commit/2.2.13).

There were no changes made to Sass between versions 2.2.12 and 2.2.13.

## 2.2.12

[Tagged on GitHub](http://github.com/nex3/sass/commit/2.2.12).

* Fix a stupid bug introduced in 2.2.11 that broke the Sass Rails plugin.

## 2.2.11

[Tagged on GitHub](http://github.com/nex3/sass/commit/2.2.11).

* Added a note to errors on properties that could be pseudo-classes (e.g. `:focus`)
  indicating that they should be backslash-escaped.

* Automatically interpret properties that could be pseudo-classes as such
  if {file:SASS_REFERENCE.md.html#property_syntax-option `:property_syntax`}
  is set to `:new`.

* Fixed `css2sass`'s generation of pseudo-classes so that they're backslash-escaped.

* Don't crash if the Haml plugin skeleton is installed and `rake gems:install` is run.

* Don't use `RAILS_ROOT` directly.
  This no longer exists in Rails 3.0.
  Instead abstract this out as `Haml::Util.rails_root`.
  This changes makes Haml fully compatible with edge Rails as of this writing.

* Make use of a Rails callback rather than a monkeypatch to check for stylesheet updates
  in Rails 3.0+.

## 2.2.10

[Tagged on GitHub](http://github.com/nex3/sass/commit/2.2.10).

* Add support for attribute selectors with spaces around the `=`.
  For example:

      a[href = http://google.com]
        color: blue

## 2.2.9

[Tagged on GitHub](http://github.com/nex3/sass/commit/2.2.9).

There were no changes made to Sass between versions 2.2.8 and 2.2.9.

## 2.2.8

[Tagged on GitHub](http://github.com/nex3/sass/commit/2.2.8).

There were no changes made to Sass between versions 2.2.7 and 2.2.8.

## 2.2.7

[Tagged on GitHub](http://github.com/nex3/sass/commit/2.2.7).

There were no changes made to Sass between versions 2.2.6 and 2.2.7.

## 2.2.6

[Tagged on GitHub](http://github.com/nex3/sass/commit/2.2.6).

* Don't crash when the `__FILE__` constant of a Ruby file is a relative path,
  as apparently happens sometimes in TextMate
  (thanks to [Karl Varga](http://github.com/kjvarga)).

* Add "Sass" to the `--version` string for the executables.

## 2.2.5

[Tagged on GitHub](http://github.com/nex3/sass/commit/2.2.5).

There were no changes made to Sass between versions 2.2.4 and 2.2.5.

## 2.2.4

[Tagged on GitHub](http://github.com/nex3/sass/commit/2.2.4).

* Don't add `require 'rubygems'` to the top of init.rb when installed
  via `sass --rails`. This isn't necessary, and actually gets
  clobbered as soon as haml/template is loaded.

* Document the previously-undocumented {file:SASS_REFERENCE.md#line-option `:line` option},
  which allows the number of the first line of a Sass file to be set for error reporting.

## 2.2.3

[Tagged on GitHub](http://github.com/nex3/sass/commit/2.2.3).

Sass 2.2.3 prints line numbers for warnings about selectors
with no properties.

## 2.2.2

[Tagged on GitHub](http://github.com/nex3/sass/commit/2.2.2).

Sass 2.2.2 is a minor bug-fix release.
Notable changes include better parsing of mixin definitions and inclusions
and better support for Ruby 1.9.

## 2.2.1

[Tagged on GitHub](http://github.com/nex3/sass/commit/2.2.1).

Sass 2.2.1 is a minor bug-fix release.

### Must Read!

* It used to be acceptable to use `-` immediately following variable names,
  without any whitespace in between (for example, `!foo-!bar`).
  This is now deprecated, so that in the future variables with hyphens
  can be supported. Surround `-` with spaces.

## 2.2.0

[Tagged on GitHub](http://github.com/nex3/sass/commit/2.2.0).

The 2.2 release marks a significant step in the evolution of the Sass
language. The focus has been to increase the power of Sass to keep
your stylesheets maintainable by allowing new forms of abstraction to
be created within your stylesheets and the stylesheets provided by
others that you can download and import into your own. The fundamental
units of abstraction in Sass are variables and mixins. Please read
below for a list of changes:

### Must Read!

* Sass Comments (//) used to only comment out a single line. This was deprecated
  in 2.0.10 and starting in 2.2, Sass comments will comment out any lines indented
  under them. Upgrade to 2.0.10 in order to see deprecation warnings where this change
  affects you.

* Implicit Strings within SassScript are now deprecated and will be removed in 2.4.
  For example: `border= !width solid #00F` should now be written as `border: #{!width} solid #00F`
  or as `border= !width "solid" #00F`. After upgrading to 2.2, you will see deprecation warnings
  if you have sass files that use implicit strings.


### Sass Syntax Changes

#### Flexible Indentation

The indentation of Sass documents is now flexible. The first indent
that is detected will determine the indentation style for that
document. Tabs and spaces may never be mixed, but within a document,
you may choose to use tabs or a flexible number of spaces.

#### Multiline Sass Comments

Sass Comments (//) will now comment out whatever is indented beneath
them. Previously they were single line when used at the top level of a
document. Upgrading to the latest stable version will give you
deprecation warnings if you have silent comments with indentation
underneath them.

#### Mixin Arguments

Sass Mixins now accept any number of arguments. To define a mixin with
arguments, specify the arguments as a comma-delimited list of
variables like so:

    =my-mixin(!arg1, !arg2, !arg3)

As before, the definition of the mixin is indented below the mixin
declaration. The variables declared in the argument list may be used
and will be bound to the values passed to the mixin when it is
invoked.  Trailing arguments may have default values as part of the
declaration:

    =my-mixin(!arg1, !arg2 = 1px, !arg3 = blue)

In the example above, the mixin may be invoked by passing 1, 2 or 3
arguments to it. A similar syntax is used to invoke a mixin that
accepts arguments:

    div.foo
      +my-mixin(1em, 3px)

When a mixin has no required arguments, the parenthesis are optional.

The default values for mixin arguments are evaluated in the global
context at the time when the mixin is invoked, they may also reference
the previous arguments in the declaration. For example:

    !default_width = 30px
    =my-fancy-mixin(!width = !default_width, !height = !width)
      width= !width
      height= !height

    .default-box
      +my-fancy-mixin

    .square-box
      +my-fancy-mixin(50px)

    .rectangle-box
      +my-fancy-mixin(25px, 75px)

    !default_width = 10px
    .small-default-box
      +my-fancy-mixin


compiles to:

    .default-box {
      width: 30px;
      height: 30px; }

    .square-box {
      width: 50px;
      height: 50px; }

    .rectangle-box {
      width: 25px;
      height: 75px; }

    .small-default-box {
      width: 10px;
      height: 10px; }


### Sass, Interactive

The sass command line option -i now allows you to quickly and
interactively experiment with SassScript expressions. The value of the
expression you enter will be printed out after each line. Example:

    $ sass -i
    >> 5px
    5px
    >> 5px + 10px
    15px
    >> !five_pixels = 5px
    5px
    >> !five_pixels + 10px
    15px

### SassScript

The features of SassScript have been greatly enhanced with new control
directives, new fundamental data types, and variable scoping.

#### New Data Types

SassScript now has four fundamental data types:

1. Number
2. String
3. Boolean (New in 2.2)
4. Colors

#### More Flexible Numbers

Like JavaScript, SassScript numbers can now change between floating
point and integers. No explicit casting or decimal syntax is
required. When a number is emitted into a CSS file it will be rounded
to the nearest thousandth, however the internal representation
maintains much higher precision.

#### Improved Handling of Units

While Sass has long supported numbers with units, it now has a much
deeper understanding of them. The following are examples of legal
numbers in SassScript:

    0, 1000, 6%, -2px, 5pc, 20em, or 2foo.

Numbers of the same unit may always be added and subtracted. Numbers
that have units that Sass understands and finds comparable, can be
combined, taking the unit of the first number. Numbers that have
non-comparable units may not be added nor subtracted -- any attempt to
do so will cause an error. However, a unitless number takes on the
unit of the other number during a mathematical operation. For example:

    >> 3mm + 4cm
    43mm
    >> 4cm + 3mm
    4.3cm
    >> 3cm + 2in
    8.08cm
    >> 5foo + 6foo
    11foo
    >> 4% + 5px
    SyntaxError: Incompatible units: 'px' and '%'.
    >> 5 + 10px
    15px

Sass allows compound units to be stored in any intermediate form, but
will raise an error if you try to emit a compound unit into your css
file.

    >> !em_ratio = 1em / 16px
    0.063em/px
    >> !em_ratio * 32px
    2em
    >> !em_ratio * 40px
    2.5em

#### Colors

A color value can be declared using a color name, hexadecimal,
shorthand hexadecimal, the rgb function, or the hsl function. When
outputting a color into css, the color name is used, if any, otherwise
it is emitted as hexadecimal value. Examples:

    > #fff
    white
    >> white
    white
    >> #FFFFFF
    white
    >> hsl(180, 100, 100)
    white
    >> rgb(255, 255, 255)
    white
    >> #AAA
    #aaaaaa

Math on color objects is performed piecewise on the rgb
components. However, these operations rarely have meaning in the
design domain (mostly they make sense for gray-scale colors).

    >> #aaa + #123
    #bbccdd
    >> #333 * 2
    #666666

#### Booleans

Boolean objects can be created by comparison operators or via the
`true` and `false` keywords.  Booleans can be combined using the
`and`, `or`, and `not` keywords.

    >> true
    true
    >> true and false
    false
    >> 5 < 10
    true
    >> not (5 < 10)
    false
    >> not (5 < 10) or not (10 < 5)
    true
    >> 30mm == 3cm
    true
    >> 1px == 1em
    false

#### Strings

Unicode escapes are now allowed within SassScript strings.

### Control Directives

New directives provide branching and looping within a sass stylesheet
based on SassScript expressions. See the [Sass
Reference](SASS_REFERENCE.md.html#control_directives) for complete
details.

#### @for

The `@for` directive loops over a set of numbers in sequence, defining
the current number into the variable specified for each loop. The
`through` keyword means that the last iteration will include the
number, the `to` keyword means that it will stop just before that
number.

    @for !x from 1px through 5px
      .border-#{!x}
        border-width= !x

compiles to:

    .border-1px {
      border-width: 1px; }

    .border-2px {
      border-width: 2px; }

    .border-3px {
      border-width: 3px; }

    .border-4px {
      border-width: 4px; }

    .border-5px {
      border-width: 5px; }

#### @if / @else if / @else

The branching directives `@if`, `@else if`, and `@else` let you select
between several branches of sass to be emitted, based on the result of
a SassScript expression. Example:

    !type = "monster"
    p
      @if !type == "ocean"
        color: blue
      @else if !type == "matador"
        color: red
      @else if !type == "monster"
        color: green
      @else
        color: black

is compiled to:

    p {
      color: green; }

#### @while

The `@while` directive lets you iterate until a condition is
met. Example:

    !i = 6
    @while !i > 0
      .item-#{!i}
        width = 2em * !i
      !i = !i - 2

is compiled to:

    .item-6 {
      width: 12em; }

    .item-4 {
      width: 8em; }

    .item-2 {
      width: 4em; }

### Variable Scoping

The term "constant" has been renamed to "variable." Variables can be
declared at any scope (a.k.a. nesting level) and they will only be
visible to the code until the next outdent. However, if a variable is
already defined in a higher level scope, setting it will overwrite the
value stored previously.

In this code, the `!local_var` variable is scoped and hidden from
other higher level scopes or sibling scopes:

    .foo
      .bar
        !local_var = 1px
        width= !local_var
      .baz
        // this will raise an undefined variable error.
        width= !local_var
      // as will this
      width= !local_var

In this example, since the `!global_var` variable is first declared at
a higher scope, it is shared among all lower scopes:

    !global_var = 1px
    .foo
      .bar
        !global_var = 2px
        width= !global_var
      .baz
        width= !global_var
      width= !global_var

compiles to:

    .foo {
      width: 2px; }
      .foo .bar {
        width: 2px; }
      .foo .baz {
        width: 2px; }


### Interpolation

Interpolation has been added. This allows SassScript to be used to
create dynamic properties and selectors.  It also cleans up some uses
of dynamic values when dealing with compound properties. Using
interpolation, the result of a SassScript expression can be placed
anywhere:

    !x = 1
    !d = 3
    !property = "border"
    div.#{!property}
      #{!property}: #{!x + !d}px solid
      #{!property}-color: blue

is compiled to:

    div.border {
      border: 4px solid;
      border-color: blue; }

### Sass Functions

SassScript defines some useful functions that are called using the
normal CSS function syntax:

    p
      color = hsl(0, 100%, 50%)

is compiled to:

    #main {
      color: #ff0000; }

The following functions are provided: `hsl`, `percentage`, `round`,
`ceil`, `floor`, and `abs`.  You can define additional functions in
ruby.

See {Sass::Script::Functions} for more information.


### New Options

#### `:line_comments`

To aid in debugging, You may set the `:line_comments` option to
`true`. This will cause the sass engine to insert a comment before
each selector saying where that selector was defined in your sass
code.

#### `:template_location`

The {Sass::Plugin} `:template_location` option now accepts a hash of
sass paths to corresponding css paths. Please be aware that it is
possible to import sass files between these separate locations -- they
are not isolated from each other.

### Miscellaneous Features

#### `@debug` Directive

The `@debug` directive accepts a SassScript expression and emits the
value of that expression to the terminal (stderr).

Example:

    @debug 1px + 2px

During compilation the following will be printed:

    Line 1 DEBUG: 3px

#### Ruby 1.9 Support

Sass now fully supports Ruby 1.9.1.

#### Sass Cache

By default, Sass caches compiled templates and
[partials](SASS_REFERENCE.md.html#partials).  This dramatically speeds
up re-compilation of large collections of Sass files, and works best
if the Sass templates are split up into separate files that are all
[`@import`](SASS_REFERENCE.md.html#import)ed into one large file.

Without a framework, Sass puts the cached templates in the
`.sass-cache` directory.  In Rails and Merb, they go in
`tmp/sass-cache`.  The directory can be customized with the
[`:cache_location`](#cache_location-option) option.  If you don't want
Sass to use caching at all, set the [`:cache`](#cache-option) option
to `false`.<|MERGE_RESOLUTION|>--- conflicted
+++ resolved
@@ -3,9 +3,6 @@
 * Table of contents
 {:toc}
 
-<<<<<<< HEAD
-## 3.3.0 (7 March 2014)
-=======
 ## 3.4.0 (Unreleased)
 
 ### Using `&` in SassScript
@@ -81,8 +78,7 @@
   overwritten unless the `!global` flag is used. For example, `$var: value
   !global` will assign to `$var` globally.
 
-## 3.3.0 (Unreleased)
->>>>>>> f0698e13
+## 3.3.0 (7 March 2014)
 
 ### SassScript Maps
 
