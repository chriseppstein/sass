--- conflicted
+++ resolved
@@ -3,7 +3,6 @@
 * Table of contents
 {:toc}
 
-<<<<<<< HEAD
 ## 2.4.0
 
 ### Error Backtraces
@@ -16,12 +15,11 @@
 In addition, when the `sass` executable encounters an error,
 it now prints the filename where the error occurs,
 as well as a backtrace of Sass imports.
-=======
+
 ## 2.2.4
 
 Document the previously-undocumented {file:SASS_REFERENCE.md#line-option `:line` option},
 which allows the number of the first line of a Sass file to be set for error reporting.
->>>>>>> 617db7f3
 
 ## [2.2.3](http://github.com/nex3/haml/commit/2.2.3)
 
