# Sass Changelog

* Table of contents
{:toc}

<<<<<<< HEAD
## 3.4.0 (Unreleased)

### Using `&` in SassScript

For a long time, Sass has supported a special
{file:SASS_REFERENCE.md#parent-selector "parent selector", `&`}, which is used
when nesting selectors to describe how a nested selector relates to the
selectors above it. Until now, this has only been usable in selectors, but now
it can be used in SassScript as well.

In a SassScript expression, `&` refers to the current parent selector. It's a
comma-separated list of space-separated lists. For example:

    .foo.bar .baz.bang, .bip.qux {
      $selector: &;
    }

The value of `$selector` is now `((".foo.bar" ".baz.bang"), ".bip.qux")`. The
compound selectors are quoted here to indicate that they're strings, but in
reality they would be unquoted.

If there is no parent selector, the value of `&` will be null. This means you
can use it in a mixin to detect whether a parent selector exists:

    @mixin does-parent-exist {
      @if & {
        &:hover {
          color: red;
        }
      } else {
        a {
          color: red;
        }
      }
    }

### Smaller Improvements

* When using colors in SassScript, the original representation of the color will
  be preserved wherever possible. If you write `#f00`, it will be rendered as
  `#f00`, not as `red` or `#ff0000`. In compressed mode, Sass will continue to
  choose the most compact possible representation for colors.

* Add support for unit arithmetic with many more units, including angles, times,
  frequencies, and resolutions.

* Sass now follows the [CSS Syntax Level 3][encodings level 3]
  specification for determining a stylesheet's encoding. In addition,
  it not only emits UTF-8 CSS rather than trying to match the source
  encoding.

[encodings level 3]: http://www.w3.org/TR/2013/WD-css-syntax-3-20130919/#determine-the-fallback-encoding

* Sass now allows numbers to be written using scientific notation. It will not
  emit numbers in scientific notation until it's more widely supported in
  browsers.

* Sass now allows almost any identifier to be used as a custom numeric unit.
  Identifiers that are ambiguous with subtraction, such as `px-1px`, are
  disallowed.

* Sass now supports using ids as values in SassScript as defined in the CSS
  Basic User Interface Module. They're treated as unquoted strings.

* SassScript strings and `@import` directives now support the full CSS string
  grammar. This includes handling escape codes and ignoring backslashes followed
  by newlines.

* When the `sass` and `scss` executables encounter an error, they will now
  produce a CSS file describing that error. Previously this was enabled only for
  `--watch` and `--update` mode; now it's enabled whenever a CSS file is being
  written to disk.

* The command-line `--help` documentation for the `sass`, `scss`, and
  `sass-convert` executables is revised and re-organized.

### Backwards Incompatibilities -- Must Read!

* The current working directory will no longer be placed onto the Sass load path
  by default. If you need the current working directory to be available,
  set `SASS_PATH=.` in your shell's environment.

* Sass will now throw an error when a list of pairs is passed to a map function.

* `mix()`'s deprecated argument names, `$color-1` and `$color-2`, will now throw
   errors. Use `$color1` and `$color2` instead.

* `comparable()`'s deprecated argument names, `$number-1` and `$number-2`, will
  now throw errors. Use `$number1` and `$number2` instead.

* `percentage()`'s, `round()`'s, `ceil()`'s, `floor()`'s, and `abs()`'s
  deprecated argument name, `$value`, will now throw an error. Use `$number`
  instead.

* `index()` now returns `null` rather than `false` if the value isn't found in
  the list.

* All variable assignments not at the top level of the document are now local by
  default. If there's a global variable with the same name, it won't be
  overwritten unless the `!global` flag is used. For example, `$var: value
  !global` will assign to `$var` globally.

* SassScript strings in SCSS may no longer include unescaped newlines. As doing
  so produced invalid CSS, there will be no deprecation period for this change.

## 3.3.7 (Unreleased)
=======
## 3.3.8 (Unreleased)

* When a use of `@at-root` doesn't add any new rules, it will no longer split
  its containing block in two ([issue 1239][]).

[issue 1239]: https://github.com/nex3/sass/issues/1239

## 3.3.7 (2 May 2014)
>>>>>>> b5c2c536

* Properly set the default `Sass::Plugin` options in Rails 3.0.

* Fix a few cases where source ranges were being computed incorrectly for
  SassScript expressions.

## 3.3.6 (25 April 2014)

* The `inspect()` function will only interpret `/` between numbers as division
  under the same circumstances that it would be interpreted as division when
  used in a property.

* Fix several cases where parsing pathological comments would cause Sass to take
  exponential time and consume all available CPU.

## 3.3.5 (14 April 2014)

* Fix `LoadError`s when using `--watch` with the bundled version of Listen.

* Properly parse negative numbers preceded by a comment.

* Avoid unnecessary interpolation when running `sass-convert` on media queries.

* Avoid freezing Ruby's `true` or `false` values.

## 3.3.4 (21 March 2014)

* Improve the warning message for `index(...) == false`.

* Fix the use of directives like `@font-face` within `@at-root`.

* Fix a `sass --watch` issue on Windows where too many files would be updated
  on every change.

* Avoid freezing Ruby's `nil` value.

## 3.3.3 (14 March 2014)

* Fix a bug in Sass that was causing caching errors when unserializable objects
  were in the Ruby options hash. Note that these errors may persist when using
  Sass with Sprockets until the Sprockets importer is made serializable.

## 3.3.2 (11 March 2014)

* Fix a bug with loading the bundled version of Listen.

## 3.3.1 (10 March 2014)

This release includes a number of fixes for issues that popped up in the
immediate aftermath of the 3.3.0 release.

### Re-bundle [listen](http://github.com/guard/listen)

With 3.3.0, we un-bundled the listen library from Sass. We did so hoping that it
would make it easier for users to keep up to date with the latest features and
bug fixes, but unfortunately listen 2.0 and on have dropped support for Ruby
1.8.7, which Sass continues to support. Further complicating things, RubyGems
lacks the ability to install only the version of listen supported by the current
Ruby installation, so we were unable to use a standard Gem dependency on listen.

To work around this, we tried to piggyback on RubyGems' native extension support
to install the correct version of listen when Sass was installed. This is what
we released in 3.3.0. However, this caused numerous problems in practice,
especially for users on Windows. It quickly became clear that this wasn't a
viable long-term solution.

As such, we're going back to the bundling strategy. While not perfect, this
worked well enough for the duration of the Sass 3.2 release, and we expect it to
cause much less havoc than un-bundling. We'll bundle listen 1.3.1, the most
recent version that retains Ruby 1.8.7 compatibility. If a user of Sass has a
more recent version of listen installed, that will be preferred to the bundled
version. Listen versions through 2.7.0 have been tested, and we expect the code
to work without modification on versions up to 3.0.0, assuming no major API
changes.

### Smaller Changes

* Fixed a small interface incompatibility with listen 2.7.0.

* Fix some corner cases of path handling on Windows.

* Avoid errors when trying to watch read-only directories using listen 1.x.

## 3.3.0 (7 March 2014)

### SassScript Maps

SassScript has a new data type: maps. These are associations from SassScript
values (often strings, but potentially any value) to other SassScript values.
They look like this:

    $map: (key1: value1, key2: value2, key3: value3);

Unlike lists, maps must always be surrounded by parentheses. `()` is now an
empty map in addition to an empty list.

Maps will allow users to collect values into named groups and access those
groups dynamically. For example, you could use them to manage themes for your
stylesheet:

    $themes: (
      mist: (
        header: #DCFAC0,
        text:   #00968B,
        border: #85C79C
      ),
      spring: (
        header: #F4FAC7,
        text:   #C2454E,
        border: #FFB158
      ),
      // ...
    );

    @mixin themed-header($theme-name) {
      h1 {
        color: map-get(map-get($themes, $theme-name), header);
      }
    }

There are a variety of functions for working with maps:

* The {Sass::Script::Functions#map_get `map-get($map, $key)` function} returns
  the value in the map associated with the given key. If no value is found, it
  returns `null`.

* The {Sass::Script::Functions#map_merge `map-merge($map1, $map2)` function}
  merges two maps together into a new map. If there are any conflicts, the
  second map takes precedence, making this a good way to modify values in a map
  as well.

* The {Sass::Script::Functions#map_remove `map-remove($map, $key)` function}
  returns a new map with a key removed.

* The {Sass::Script::Functions#map_keys `map-keys($map)` function} returns all
  the keys in a map as a comma-separated list.

* The {Sass::Script::Functions#map_values `map-values($map)` function} returns
  all the values in a map as a comma-separated list.

* The {Sass::Script::Functions#map_has_key `map-has-key($map, $key)` function}
  returns whether or not a map contains a pair with the given key.

All the existing list functions also work on maps, treating them as lists of
pairs. For example, `nth((foo: 1, bar: 2), 1)` returns `foo 1`. Maps can also be
used with `@each`, using the new multiple assignment feature (see below):

    @each $header, $size in (h1: 2em, h2: 1.5em, h3: 1.2em) {
      #{$header} {
        font-size: $size;
      }
    }

Produces:

    h1 {
      font-size: 2em;
    }

    h2 {
      font-size: 1.5em;
    }

    h3 {
      font-size: 1.2em;
    }

#### Variable Keyword Arguments

Maps can be passed as variable arguments, just like lists. For example, if
`$map` is `(alpha: -10%, "blue": 30%)`, you can write `scale-color($color,
$map...)` and it will do the same thing as `scale-color($color, $alpha: -10%,
$blue: 30%)`. To pass a variable argument list and map at the same time, just do
the list first, then the map, as in `fn($list..., $map...)`.

You can also access the keywords passed to a function that accepts a variable
argument list using the new {Sass::Script::Functions#keywords `keywords($args)`
function}. For example:

    @function create-map($args...) {
      @return keywords($args);
    }

    create-map($foo: 10, $bar: 11); // returns (foo: 10, bar: 11)

#### Lists of Pairs as Maps

The new map functions work on lists of pairs as well, for the time being. This
feature exists to help libraries that previously used lists of pairs to simulate
maps. These libraries can now use map functions internally without introducing
backwards-incompatibility. For example:

    $themes: (
      mist (
        header #DCFAC0,
        text   #00968B,
        border #85C79C
      ),
      spring (
        header #F4FAC7,
        text   #C2454E,
        border #FFB158
      ),
      // ...
    );

    @mixin themed-header($theme-name) {
      h1 {
        color: map-get(map-get($themes, $theme-name), header);
      }
    }

Since it's just a migration feature, using lists of pairs in place of maps is
already deprecated. Library authors should encourage their users to use actual
maps instead.

### Source Maps

Sass now has the ability to generate standard JSON [source maps][] of a format
that will soon be supported in most major browsers. These source maps tell the
browser how to find the Sass styles that caused each CSS style to be generated.
They're much more fine-grained than the old Sass-specific debug info that was
generated; rather than providing the source location of entire CSS rules at a
time, source maps provide the source location of each individual selector and
property.

Source maps can be generated by passing the `--sourcemap` flag to the `sass`
executable, by passing the {file:SASS_REFERENCE.md#sourcemap-option `:sourcemap`
option} to \{Sass::Plugin}, or by using the
\{Sass::Engine#render\_with\_sourcemap} method. By default, Sass assumes that
the source stylesheets will be made available on whatever server you're using,
and that their relative location will be the same as it is on the local
filesystem. If this isn't the case, you'll need to make a custom class that
extends \{Sass::Importers::Base} or \{Sass::Importers::Filesystem} and overrides
\{Sass::Importers::Base#public\_url `#public_url`}.

Thanks to Alexander Pavlov for implementing this.

[source maps]: https://docs.google.com/document/d/1U1RGAehQwRypUTovF1KRlpiOFze0b-_2gc6fAH0KY0k/edit?hl=en_US&pli=1&pli=1

#### `@at-root`

Sass 3.3 adds the `@at-root` directive, which is a way to tell Sass to
put a collection of rules at the top-level root of the document. The
easiest way to use it is with a selector:

    .badge {
      @at-root .info { ... }
      @at-root .header { ... }
    }

In addition to using `@at-root` on a single selector, you can also use it on a
whole block of them. For example:

    .badge {
      @at-root {
        .info { ... }
        .header { ... }
      }
    }

Also produces:

    .info { ... }
    .header { ... }

#### `@at-root (without: ...)` and `@at-root (with: ...)`

By default, `@at-root` just excludes selectors. However, it's also
possible to use `@at-root` to move outside of nested directives such
as `@media` as well. For example:

    @media print {
      .page {
        width: 8in;
        @at-root (without: media) {
          color: red;
        }
      }
    }

produces:

    @media print {
      .page {
        width: 8in;
      }
    }
    .page {
      color: red;
    }

You can use `@at-root (without: ...)` to move outside of any
directive. You can also do it with multiple directives separated by a
space: `@at-root (without: media supports)` moves outside of both
`@media` and `@supports` queries.

There are two special values you can pass to `@at-root`. "rule" refers
to normal CSS rules; `@at-root (without: rule)` is the same as
`@at-root` with no query. `@at-root (without: all)` means that the
styles should be moved outside of *all* directives and CSS rules.

If you want to specify which directives or rules to include, rather
than listing which ones should be excluded, you can use `with` instead
of `without`. For example, `@at-root (with: rule)` will move outside
of all directives, but will preserve any CSS rules.

### Smaller Improvements

* The parent selector, `&`, can be used with an identifier suffix. For
  example, `&-suffix` and `&_suffix` are now legal. The suffix will be
  added to the end of the parent selector, and will throw an error if
  this isn't possible. `&` must still appear at the beginning of a
  compound selector -- that is, `.foo-&` is still illegal.

* [listen](http://github.com/guard/listen) is no longer bundled with
  Sass, nor is it a standard RubyGems dependency. Instead, it's
  automatically installed along with Sass in order to ensure that the
  user ends up with a version of Listen that works with their local
  Ruby version.

* Sass now has numerous functions for working with strings:
  \{Sass::Script::Functions#str_length `str-length`} will return the length of a
  string; \{Sass::Script::Functions#str_insert `str-insert`} will insert one
  string into another; \{Sass::Script::Functions#str_index `str-index`} will
  return the index of a substring within another string;
  \{Sass::Script::Functions#str_slice `str-slice`} will slice a substring from a
  string; \{Sass::Script::Functions#to_upper_case `to-upper-case`} will
  transform a string to upper case characters; and
  \{Sass::Script::Functions#to_lower_case `to-lower-case`} will transform a
  string to lower case characters.

* A \{Sass::Script::Functions#list_separator `list-separator`} function has been
  added to determine what separator a list uses. Thanks to [Sam
  Richard](https://github.com/Snugug).

* Custom Ruby functions can now access the global environment, which
  allows them the same power as Sass-based functions with respect to
  reading and setting variables defined elsewhere in the stylesheet.

* The `set-nth($list, $n, $value)` function lets you construct a new
  list based on `$list`, with the nth element changed to the value
  specified.

* In order to make it easier for mixins to process maps, they may now
  recursively call themselves and one another. It is no longer an
  error to have a mixin `@include` loop.

* Add "grey" and "transparent" as recognized SassScript colors. Thanks to [Rob
  Wierzbowski](https://github.com/robwierzbowski).

* Add a function \{Sass::Script::Functions#unique\_id `unique-id()`} that will
  return a CSS identifier that is unique within the scope of a single CSS file.

* Allow negative indices into lists when using `nth()`.

* You can now detect the presence of a Sass feature using the new function
  `feature-exists($feature-name)`. There are no detectable features in this
  release, this is provided so that subsequent releases can begin to
  use it. Additionally, plugins can now expose their functionality
  through `feature-exists` by calling `Sass.add_feature(feature_name)`. Features
  exposed by plugins must begin with a dash to distinguish them from
  official features.

* It is now possible to determine the existence of different Sass
  constructs using these new functions:

  * `variable-exists($name)` checks if a variable resolves in the
    current scope.
  * `global-variable-exists($name)` checks if a global variable of the
    given name exists.
  * `function-exists($name)` checks if a function exists.
  * `mixin-exists($name)` checks if a mixin exists.

* You can call a function by name by passing the function name to the
  call function. For example, `call(nth, a b c, 2)` returns `b`.

* Comments following selectors in the indented syntax will be correctly
  converted using `sass-convert`.

* `@each` now supports "multiple assignment", which makes it easier to iterate
  over lists of lists. If you write `@each $var1, $var2, $var3 in a b c, d e f,
  g h i`, the elements of the sub-lists will be assigned individually to the
  variables. `$var1`, `$var2`, and `$var3` will be `a`, `b` and `c`; then `d`,
  `e`, and `f`; and then `g`, `h`, and `i`. For more information, see
  {file:SASS_REFERENCE.md#each-multi-assign the `@each` reference}.

* `@for` loops can now go downward as well as upward. For example,
  `@for $var from 5 through 1` will set `$var` to `5`, `4`, `3`, `2`,
  and `1`. Thanks to [Robin Roestenburg](http://twitter.com/robinroest).

* There is a new {Sass::Script::Value::Helpers convenience API} for creating
  Sass values from within ruby extensions.

* The `if()` function now only evaluates the argument corresponding to
  the value of the first argument.

* Comma-separated lists may now have trailing commas (e.g. `1, 2,
  3,`). This also allows you to use a trailing comma to distinguish a
  list with a single element from that element itself -- for example,
  `(1,)` is explicitly a list containing the value `1`.

* All directives that are nested in CSS rules or properties and that
  contain more CSS rules or properties are now bubbled up through
  their parent rules.

* A new `random()` function returns a random number.

* A new function inspect($value) is provided for debugging the current
  sass representation of a value.

* The `@debug` directive now automatically inspects sass objects that are not
  strings.

* Numbers will no longer be emitted in scientific notation.

* `sass-convert` will now correctly handle silent (`//`-style) comments
  contained within loud (`/* */`-style) comments.

* Allow modulo arithmetic for numbers with compatible units. Thanks to
  [Isaac Devine](http://www.devinesystems.co.nz).

* Keyword arguments to mixins and functions that contain hyphens will have the
  hyphens preserved when using `sass-convert`.

### Backwards Incompatibilities -- Must Read!

* Sass will now throw an error when `@extend` is used to extend a selector
  outside the `@media` context of the extending selector. This means the
  following will be an error:

      @media screen {
        .foo { @extend .bar; }
      }
      .bar { color: blue; }

* Sass will now throw an error when an `@extend` that has no effect is used. The
  `!optional` flag may be used to avoid this behavior for a single `@extend`.

* Sass will now throw an error when it encounters a single `@import` statement
  that tries to import more than one file. For example, if you have `@import
  "screen"` and both `screen.scss` and `_screen.scss` exist, a warning will be
  printed.

* `grey` and `transparent` are no longer interpreted as strings; they're now
  interpreted as colors, as per the CSS spec.

* The automatic placement of the current working directory onto the Sass
  load path is now deprecated as this causes unpredictable build
  processes.  If you need the current working directory to be available,
  set `SASS_PATH=.` in your shell's environment.

* `Sass::Compiler.on_updating_stylesheet` has been removed.

* `Sass::Plugin.options=` has been removed.

* `Sass::Script::Number::PRECISION` has been removed.

* The methods in the `Sass::Util` module can no longer be used by
  including it. They must be invoked on the module itself for
  performance reasons.

* Sass values have always been immutable. The ruby object that backs
  each sass value is now "frozen" to prevent accidental modification and
  for performance.

* Many classes in the \{Sass::Script} have been rearranged. All the value
  classes have been moved into \{Sass::Script::Value} (e.g.
  \{Sass::Script::Value::Color}, \{Sass::Script::Value::String}, etc). Their
  base class is now \{Sass::Script::Value::Base} instead of
  `Sass::Script::Literal`. All the parse tree classes have been moved into
  \{Sass::Script::Tree} (e.g. \{Sass::Script::Tree::Node},
  \{Sass::Script::Tree::Operation}, etc).

  The old names will continue to work for the next couple releases, but they
  will be removed eventually. Any code using them should upgrade to the new
  names.

* As part of a migration to cleaner variable semantics, assigning to
  global variables in a local context by default is deprecated. If
  there's a global variable named `$color` and you write `$color:
  blue` within a CSS rule, Sass will now print a warning; in the
  future, it will create a new local variable named `$color`. You may
  now explicitly assign to global variables using the `!global` flag;
  for example, `$color: blue !global` will always assign to the global
  `$color` variable.

* Two numbers separated by a hyphen with no whitespace will now be
  parsed as a subtraction operation rather than two numbers in a list.
  That is, `2px-1px` will parse the same as `2px - 1px` rather than
  `2px -1px`.

* `index()`'s `false` return value when a value isn't found is deprecated. In
  future Sass releases it will be `null` instead, so it should be used in ways
  that are compatible with both `false` and `null`.

* `mix()`'s arguments are now `$color1` and `$color2` rather than
  `$color-1` and `$color-2`, in keeping with other functions.

* `comparable()`'s arguments are now `$number1` and `$number2` rather than
  `$number-1` and `$number-2`, in keeping with other functions.

* `percentage()`, `round()`, `ceil()`, `floor()`, and `abs()` now
  take arguments named '$number' instead of '$value'.

## 3.2.16 (17 March 2014)

* Handle a race condition in the filesystem cache store when a cache
  entry becomes invalidated.

## 3.2.15 (7 March 2014)

* Support `&.foo` when the parent selector has a newline followed by a comma.

## 3.2.14 (24 January 2014)

* Don't crash when parsing a directive with no name in the indented syntax.

* Clean up file paths when importing to avoid errors for overlong path
  names.

* Parse calls to functions named `true`, `false`, and `null` as function calls.

* Don't move CSS `@import`s to the top of the file unless it's necessary.

## 3.2.13 (19 December 2013)

* Numbers returned by user-defined functions now trigger division, just like
  numbers stored in variables.

* Support importing files in paths with open brackets.

* Fix `sass-convert`'s handling of rules with empty bodies when converting from
  CSS.

* Fix CSS imports using `url()` with a quoted string and media queries.

## 3.2.12 (4 October 2013)

* Add a couple missing `require`s, fixing some load errors, especially when
  using the command-line interface.

* Tune up some heuristics for eliminating redundant generated selectors. This
  will prevent some selector elimination in cases where multi-layered `@extend`
  is being used and where it seems intuitively like selectors shouldn't be
  eliminated.

## 3.2.11 (27 September 2013)

* Fix `@extend`'s semantics with respect to pseudo-elements. They are no longer
  treated identically to pseudo-classes.

* A more understandable error is now provided when the `-E` option is
  passed to the Sass command line in ruby 1.8

* Fixed a bug in the output of lists containing unary plus or minus
  operations during sass <=> scss conversion.

* Avoid the [IE7 `content: counter` bug][cc bug] with `content: counters` as
  well.

* Fix some thread-safety issues.

## 3.2.10 (26 July 2013)

* Use the Sass logger infrastructure for `@debug` directives.

* When printing a Sass error into a CSS comment, escape `*/` so the comment
  doesn't end prematurely.

* Preserve the `!` in `/*! ... */`-style comments.

* Fix a bug where selectors were being incorrectly trimmed when using `@extend`.

* Fix a bug where `sass --unix-newlines` and `sass-convert --in-place` are not
  working on Windows (thanks [SATO Kentaro](http://www.ranvis.com)).

## 3.2.9 (10 May 2013)

* Fix a bug where `@extend`s would occasionally cause a selector to be generated
  with the incorrect specificity.

* Avoid loading [listen](http://github.com/guard/listen) v1.0, even if it's
  installed as a Gem (see [issue 719](https://github.com/nex3/sass/issues/719)).

* Update the bundled version of [listen](http://github.com/guard/listen) to
  0.7.3.

* Automatically avoid the [IE7 `content: counter` bug][cc bug].

[cc bug]: http://jes.st/2013/ie7s-css-breaking-content-counter-bug/

## 3.2.8 (22 April 2013)

* Fix some edge cases where redundant selectors were emitted when using
  `@extend`.

* Fix a bug where comma-separated lists with interpolation could lose elements.

* Fix a bug in `sass-convert` where lists being passed as arguments to functions
  or mixins would lose their surrounding parentheses.

* Fix a bug in `sass-convert` where `null` wasn't being converted correctly.

* Fix a bug where multiple spaces in a string literal would sometimes be folded
  together.

* `sass` and `sass-convert` won't create an empty file before writing to it.
  This fixes a flash of unstyled content when using LiveReload and similar
  tools.

* Fix a case where a corrupted cache could produce fatal errors on some versions
  of Ruby.

* Fix a case where a mixin loop error would be incorrectly reported when using
  `@content`.

## 3.2.7 (8 March 2013)

* The \{Sass::Script::Functions#index `index`} and \{Sass::Script::Functions#zip
  `zip`} functions now work like all other list functions and treat individual
  values as single-element lists.

* Avoid stack overflow errors caused by very long function or mixin argument
  lists.

* Emit relative paths when using the `--line-comments` flag of the `sass`
  executable.

* Fix a case where very long numbers would cause the SCSS parser to
  take exponential time.

## 3.2.6 (22 February 2013)

* Support for Rubinius 2.0.0.rc1. All tests pass in 1.8 mode. 1.9 mode has some
  tests blocked on [Rubinius issue
  2139](https://github.com/rubinius/rubinius/issues/2139).

* Support for JRuby 1.7.2.

* Support for symlinked executables. Thanks to [Yin-So
  Chen](http://yinsochen.com/).

* Support for bubbling `@supports` queries in the indented syntax.

* Fix an incorrect warning when using `@extend` from within nested `@media`
  queries.

* Update the bundled version of [listen](http://github.com/guard/listen) to
  0.7.2.

## 3.2.5 (4 January 2013)

* Fix a bug where bogus `@extend` warnings were being generated.

* Fix an `@import` bug on Windows. Thanks to [Darryl
  Miles](https://github.com/dlmiles).

* Ruby 2.0.0-preview compatibility. Thanks to [Eric
  Saxby](http://www.livinginthepast.org/).

* Fix incorrect line numbering when using DOS line endings with the indented
  syntax.

## 3.2.4 (21 December 2012)

* Fix imports from `.jar` files in JRuby. Thanks to [Alex
  Hvostov](https://github.com/argv-minus-one).

* Allow comments within `@import` statements in SCSS.

* Fix a parsing performance bug where long decimals would occasionally take many
  minutes to parse.

## 3.2.3 (9 November 2012)

* `sass --watch` no longer crashs when a file in a watched directory is deleted.

* Allow `@extend` within bubbling nodes such as `@media`.

* Fix various JRuby incompatibilities and test failures.

* Work around a performance bug that arises from using `@extend` with
  deeply-nested selectors.

## 3.2.2 (2 November 2012)

* Add a `--poll` option to force `sass --watch` to use the polling backend to
  [Listen](https://github.com/guard/listen).

* Fix some error reporting bugs related to `@import`.

* Treat [protocol-relative URLs][pru] in `@import`s as static URLs, just like
  `http` and `https` URLs.

* Improve the error message for misplaced simple selectors.

* Fix an option-handling bug that was causing errors with the Compass URL
  helpers.

* Fix a performance issue with `@import` that only appears when
  ActiveSupport is loaded.

* Fix flushing of actions to stdout. Thanks to
  [Russell Davis](http://github.com/russelldavis).

* Fix the documentation for the `max()` function.

* Fix a `@media` parsing bug.

[pru]: http://paulirish.com/2010/the-protocol-relative-url/

### Deprecations -- Must Read!

* Sass will now print a warning when it encounters a single `@import` statement
  that tries to import more than one file. For example, if you have `@import
  "screen"` and both `screen.scss` and `_screen.scss` exist, a warning will be
  printed. This will become an error in future versions of Sass.

## 3.2.1 (15 August 2012)

* Fix a buggy interaction with Pow and Capybara that caused `EOFError`s.

## 3.2.0 (10 August 2012)

### `@content`

A mixin include can now accept a block of content ({file:SASS_REFERENCE.md#mixin-content Reference Documentation}).
The style block will be passed to the mixin and can be placed at the point @content is used. E.g.:

    @mixin iphone {
      @media only screen and (max-width: 480px) {
        @content;
      }
    }

    @include iphone {
      body { color: red }
    }

Or in `.sass` syntax:

    =iphone
      @media only screen and (max-width: 480px)
        @content

    +iphone
      body
        color: red

Produces:

    @media only screen and (max-width: 480px) {
      body { color: red }
    }

Note that the contents passed to the mixin are evaluated in the scope they are used,
not the scope of the mixin. {file:SASS_REFERENCE.md#variable_scope_and_content_blocks More on variable scoping.}

### Placeholder Selectors: `%foo`

Sass supports a new, special type of selector called a "placeholder selector".
These look like class and id selectors, except the `#` or `.` is replaced by `%`.
They're meant to be used with the {file:SASS_REFERENCE.md#extend `@extend` directive},
when you want to write styles to be extended
but you don't want the base styles to appear in the CSS.

On its own, a placeholder selector just causes a ruleset not to be rendered.
For example:

    // This ruleset won't be rendered on its own.
    #context a%extreme {
      color: blue;
      font-weight: bold;
      font-size: 2em;
    }

However, placeholder selectors can be extended, just like classes and ids.
The extended selectors will be generated, but the base placeholder selector will not.
For example:

    .notice { @extend %extreme; }

Is compiled to:

    #context a.notice {
      color: blue;
      font-weight: bold;
      font-size: 2em;
    }

### Variable Arguments

Mixins and functions now both support variable arguments. When defining a mixin
or function, you can add `...` after the final argument to have it accept an
unbounded number of arguments and package them into a list. When calling a mixin
or function, you can add `...` to expand the final argument (if it's a list) so
that each value is passed as a separate argument. For example:

    @mixin box-shadow($shadows...) {
      // $shadows is a list of all arguments passed to box-shadow
      -moz-box-shadow: $shadows;
      -webkit-box-shadow: $shadows;
      box-shadow: $shadows;      
    }

    // This is the same as "@include spacing(1, 2, 3);"
    $values: 1, 2, 3;
    @include spacing($values...);

Finally, if a variable argument list is passed directly on to another mixin or
function, it will also pass along any keyword arguments. This means that you can
wrap a pre-existing mixin or function and add new functionality without changing
the call signature.

### Directive Interpolation

`#{}` interpolation is now allowed in all plain CSS directives
(such as `@font-face`, `@keyframes`, and of course `@media`).

In addition, `@media` gets some special treatment.
In addition to allowing `#{}` interpolation,
expressions may be used directly in media feature queries.
This means that you can write e.g.:

    $media: screen;
    $feature: -webkit-min-device-pixel-ratio;
    $value: 1.5;

    @media #{$media} and ($feature: $value) {
      ...
    }

This is intended to allow authors to easily write mixins
that make use of `@media` and other directives dynamically.

### Smaller Improvements

* Mixins and functions may now be defined in a nested context, for example
  within `@media` rules. This also allows files containing them to be imported
  in such contexts.

* Previously, only the `:-moz-any` selector was supported; this has been
  expanded to support any vendor prefix, as well as the plain `:any` selector.

* All proposed [CSS4 selectors](http://dev.w3.org/csswg/selectors4/) are now
  supported, including reference selectors (e.g. `.foo /attr/ .bar`) and subject
  selectors (e.g. `.foo!`).

* Sass now supports a global list of load paths, accessible via
  {Sass.load_paths}. This allows plugins and libraries to easily register their
  Sass files such that they're accessible to all {Sass::Engine} instances.

* `Sass.load_paths` is initialized to the value of the `SASS_PATH` environment
  variable. This variable should contain a colon-separated list of load paths
  (semicolon-separated on Windows).

* In certain cases, redundant selectors used to be created as a result of a
  single rule having multiple `@extend`s. That redundancy has been eliminated.

* Redundant selectors were also sometimes created by nested selectors
  using `@extend`. That redundancy has been eliminated as well.

* There is now much more comprehensive support for using `@extend` alongside
  CSS3 selector combinators (`+`, `~`, and `>`). These combinators will now be
  merged as much as possible.

* The full set of [extended color keywords](http://www.w3.org/TR/css3-color/#svg-color)
  are now supported by Sass. They may be used to refer to color objects, and
  colors will render using those color names when appropriate.

* Sass 3.2 adds the \{Sass::Script::Functions#ie_hex_str `ie-hex-str`} function
  which returns a hex string for a color suitable for use with IE filters.

* Sass 3.2 adds the \{Sass::Script::Functions#min `min`} and
  \{Sass::Script::Functions#max `max`} functions, which return the minimum and
  maximum of several values.

* Sass functions are now more strict about how keyword arguments can be passed.

* Decimal numbers now default to five digits of precision after the decimal
  point.

* The \{Sass::Script::Functions::EvaluationContext#options options hash}
  available to Sass functions now contains the filename of the file that the
  function was executed in, rather than the top-level file.

### Backwards Incompatibilities -- Must Read!

#### `@extend` Warnings

Any `@extend` that doesn't match any selectors in the document will now print a
warning. These warnings will become errors in future versions of Sass. This will
help protect against typos and make it clearer why broken styles aren't working.
For example:

    h1.notice {color: red}
    a.important {@extend .notice}

This will print a warning, since the only use of `.notice` can't be merged with
`a`.

You can declare that you don't want warnings for a specific `@extend` by using
the `!optional` flag. For example:

    h1.notice {color: red}
    a.important {@extend .notice !optional}

This will not print a warning.

#### Smaller Incompatibilities

* Parent selectors followed immediately by identifiers (e.g. `&foo`)
  are fully disallowed.
  They were deprecated in 3.1.8.

* `#{}` interpolation is now allowed in all comments.

* The `!` flag may not be used with `//` comments (e.g. `//!`).

* `#{}` interpolation is now disallowed in all `@import` statements
  except for those using `url()`.

* `sass-convert` no longer supports converting files from LessCSS.

## 3.1.21 (10 August 2012)

* Preserve single-line comments that are embedded within multi-line comments.
* Preserve newlines in nested selectors when those selectors are used multiple
  times in the same document.
* Allow tests to be run without the `LANG` environment variable set.
* Update the bundled version of [Listen](https://github.com/guard/listen) to
  0.4.7.
* Sass will now convert `px` to other absolute units using the
  conversion ratio of `96px == 1in` as dictated by the
  [CSS Spec](http://www.w3.org/TR/CSS21/syndata.html#length-units)

## 3.1.20

* Don't crash if a UTF encoding isn't found. Thanks to [Andrew
  Garbutt](http://github.com/techsplicer).
* Properly watch files recursively with `sass --watch`. Thanks to [Sébastien
  Tisserant](https://github.com/sebweaver).
* Fix the documentation for the \{Sass::Script::Functions#append append()}
  function.
* Support the `saturate()`, `opacity()`, and `invert()` functions when used as
  in the [Filter Effects][filter] spec.
* Support MacRuby. Thanks to [Will Glynn](http://github.com/delta407).

[filter]: https://dvcs.w3.org/hg/FXTF/raw-file/tip/filters/index.html

## 3.1.19

* Fix an `uninitialized constant Sass::Exec::Sass::Util` error when using the
  command-line tool.
* Allow `@extend` within directives such as `@media` as long as it only extends
  selectors that are within the same directive.

## 3.1.18

* Ruby 2.0 compatibility. Thanks to [Jeremy
  Kemper](https://github.com/jeremy).

### Deprecations -- Must Read!

* Deprecate the use of `@extend` within directives such as `@media`. This has
  never worked correctly, and now it's officially deprecated. It will be an
  error in 3.2.

## 3.1.17

* Don't crash when calling `#inspect` on an internal Sass tree object in Ruby
  1.9.
* Fix some bugs in `sass --watch` introduced in 3.1.16. Thanks to [Maher
  Sallam](https://github.com/Maher4Ever).
* Support bare interpolation in the value portion of attribute
  selectors (e.g. `[name=#{$value}]`).
* Support keyword arguments for the `invert()` function.
* Handle backslash-separated paths better on Windows.
* Fix `rake install` on Ruby 1.9.
* Properly convert nested `@if` statements with `sass-convert`.

## 3.1.16

* Fix some bugs in `sass-convert` selector parsing when converting from CSS.
* Substantially improve compilation performance on Ruby 1.8.
* Support the `@-moz-document` directive's non-standard `url-prefix` and
  `domain` function syntax.
* Support the [`@supports` directive](http://www.w3.org/TR/css3-conditional/#at-supports).
* Fix a performance issue when using `/*! */` comments with the Rails asset
  pipeline.
* Support `-moz-element`.
* Properly handle empty lists in `sass-convert`.
* Move from [FSSM](https://github.com/ttilley/fssm) to
  [Listen](https://github.com/guard/listen) for file-system monitoring.

## 3.1.15

* Support extending multiple comma-separated selectors (e.g. `@extend .foo, .bar`).
  This is just a terser way to write multiple `@extend`s
  (e.g. `@extend .foo; @extend .bar`).
  This wasn't previously intended to work, but it did in the indented syntax only.
* Avoid more stack overflows when there are import loops in files.
* Update the bundled [FSSM](https://github.com/ttilley/fssm) to version 0.2.8.1.
* Make the `grayscale` function work with `-webkit-filter`.
* Provide a better error message for selectors beginning with `/`
  in the indented syntax.
* Flush standard output after printing notifications in `sass --watch`.
* Fix variable definitions in the REPL.

## 3.1.14

* Fix a typo that was causing crashes on Ruby 1.9.

## 3.1.13

* Fix a smattering of subtle bugs that would crop up when using multibyte
  character sets.
* Fix a bug when using `@extend` with selectors containing newlines.
* Make boolean operators short-circuit.
* Remove unnecessary whitespace in selectors in `:compressed` mode.
* Don't output debug info within non-`@media` directives.
* Make sure `:after` and `:before` selectors end up on the end of
  selectors resulting from `@extend`.
* Fix a bug when using imports containing invalid path characters on Windows.
* Bubble CSS `@import` statements to the top of stylesheets.

## 3.1.12

* Compatibility with the `mathn` library
  (thanks to [Thomas Walpole](https://github.com/twalpole)).
* Fix some infinite loops with mixins that were previously uncaught.
* Catch infinite `@import` loops.
* Fix a deprecation warning in `sass --update` and `--watch`
  (thanks to [Marcel Köppen](https://github.com/Marzelpan)).
* Don't make `$important` a special pre-initialized variable.
* Fix exponential parsing time of certain complex property values and selectors.
* Properly merge `@media` directives with comma-separated queries.
  E.g. `@media foo, bar { @media baz { ... } }` now becomes
  `@media foo and baz, bar and baz { ... }`.

## 3.1.11

* Allow control directives (such as `@if`) to be nested beneath properties.
* Allow property names to begin with a hyphen followed by interpolation (e.g. `-#{...}`).
* Fix a parsing error with interpolation in comma-separated lists.
* Make `--cache-store` with with `--update`.
* Properly report `ArgumentError`s that occur within user-defined functions.
* Don't crash on JRuby if the underlying Java doesn't support every Unicode encoding.
* Add new `updated_stylesheet` callback, which is run after each stylesheet has
  been successfully compiled. Thanks to [Christian Peters](https://github.com/ChristianPeters).
* Allow absolute paths to be used in an importer with a different root.
* Don't destructively modify the options when running `Sass::Plugin.force_update`.
* Prevent Regexp buffer overflows when parsing long strings
  (thanks to [Agworld](https://github.com/Agworld).

### Deprecations -- Must Read!

* The `updating_stylesheet` is deprecated and will be removed in a
  future release. Use the new `updated_stylesheet` callback instead.

## 3.1.10

* Fix another aspect of the 3.1.8 regression relating to `+`.

## 3.1.9

* Fix a regression in 3.1.8 that broke the `+` combinator in selectors.

* Deprecate the loud-comment flag when used with silent comments (e.g. `//!`).
  Using it with multi-line comments (e.g. `/*!`) still works.

## 3.1.8

* Deprecate parent selectors followed immediately by identifiers (e.g. `&foo`).
  This should never have worked, since it violates the rule
  of `&` only being usable where an element selector would.

* Add a `--force` option to the `sass` executable which makes `--update`
  always compile all stylesheets, even if the CSS is newer.

* Disallow semicolons at the end of `@import` directives in the indented syntax.

* Don't error out when being used as a library without requiring `fileutil`.

* Don't crash when Compass-style sprite imports are used with `StalenessChecker`
  (thanks to [Matthias Bauer](https://github.com/moeffju)).

* The numeric precision of numbers in Sass can now be set using the
  `--precision` option to the command line. Additionally, the default
  number of digits of precision in Sass output can now be
  changed by setting `Sass::Script::Number.precision` to an integer
  (defaults to 3). Since this value can now be changed, the `PRECISION`
  constant in `Sass::Script::Number` has been deprecated. In the unlikely
  event that you were using it in your code, you should now use
   `Sass::Script::Number.precision_factor` instead.

* Don't crash when running `sass-convert` with selectors with two commas in a row.

* Explicitly require Ruby >= 1.8.7 (thanks [Eric Mason](https://github.com/ericmason)).

* Properly validate the nesting of elements in imported stylesheets.

* Properly compile files in parent directories with `--watch` and `--update`.

* Properly null out options in mixin definitions before caching them. This fixes
  a caching bug that has been plaguing some Rails 3.1 users.

## 3.1.7

* Don't crash when doing certain operations with `@function`s.

## 3.1.6

* The option `:trace_selectors` can now be used to emit a full trace
  before each selector. This can be helpful for in-browser debugging of
  stylesheet imports and mixin includes. This option supersedes the
  `:line_comments` option and is superseded by the `:debug_info`
  option.

* Fix a bug where long `@if`/`@else` chains would cause exponential slowdown
  under some circumstances.

## 3.1.5

* Updated the vendored FSSM version, which will avoid segfaults on OS
  X Lion when using `--watch`.

## 3.1.4

* Sass no longer unnecessarily caches the sass options hash.
  This allows objects that cannot be marshaled to be placed into the
  options hash.

## 3.1.3

* Sass now logs message thru a logger object which can be changed to
  provide integration with other frameworks' logging infrastructure.


## 3.1.2

* Fix some issues that were breaking Sass when running within Rubinius.
* Fix some issues that were affecting Rails 3.1 integration.
* New function `zip` allows several lists to be combined into one
  list of lists. For example:
  `zip(1px 1px 3px, solid dashed solid, red green blue)` becomes
  `1px solid red, 1px dashed green, 3px solid blue`
* New function `index` returns the list index of a value
  within a list. For example: `index(1px solid red, solid)`
  returns `2`. When the value is not found `false` is returned.

## 3.1.1

* Make sure `Sass::Plugin` is loaded at the correct time in Rails 3.

## 3.1.0

* Add an {Sass::Script::Functions#invert `invert` function} that takes the inverse of colors.

* A new sass function called `if` can be used to emit one of two values
  based on the truth value of the first argument.
  For example, `if(true, 1px, 2px)` returns `1px` and `if(false, 1px, 2px)` returns `2px`.

* Compass users can now use the `--compass` flag
  to make the Compass libraries available for import.
  This will also load the Compass project configuration
  if run from the project root.

* Many performance optimizations have been made by [thedarkone](http://github.com/thedarkone).

* Allow selectors to contain extra commas to make them easier to modify.
  Extra commas will be removed when the selectors are converted to CSS.

* `@import` may now be used within CSS or `@media` rules.
  The imported file will be treated as though it were nested within the rule.
  Files with mixins may not be imported in nested contexts.

* If a comment starts with `!`, that comment will now be interpolated
  (`#{...}` will be replaced with the resulting value of the expression
  inside) and the comment will always be printed out in the generated CSS
  file -- even with compressed output. This is useful for adding copyright
  notices to your stylesheets.

* A new executable named `scss` is now available. It is exactly like the
  `sass` executable except it defaults to assuming input is in the SCSS syntax.
  Both programs will use the source file's extension to determine the syntax where
  possible.

### Sass-based Functions

While it has always been possible to add functions to Sass with Ruby, this release adds the ability to define new functions within Sass files directly.
For example:

    $grid-width: 40px;
    $gutter-width: 10px;

    @function grid-width($n) {
      @return $n * $grid-width + ($n - 1) * $gutter-width;
    }

    #sidebar { width: grid-width(5); }

Becomes:

    #sidebar {
      width: 240px; }

### Keyword Arguments

Both mixins and Sass functions now support the ability to pass in keyword arguments.
For example, with mixins:

    @mixin border-radius($value, $moz: true, $webkit: true, $css3: true) {
      @if $moz { -moz-border-radius: $value }
      @if $webkit { -webkit-border-radius: $value }
      @if $css3 { border-radius: $value }
    }

    @include border-radius(10px, $webkit: false);

And with functions:

    p {
      color: hsl($hue: 180, $saturation: 78%, $lightness: 57%);
    }

Keyword arguments are of the form `$name: value` and come after normal arguments.
They can be used for either optional or required arguments.
For mixins, the names are the same as the argument names for the mixins.
For functions, the names are defined along with the functions.
The argument names for the built-in functions are listed
{Sass::Script::Functions in the function documentation}.

Sass functions defined in Ruby can use the {Sass::Script::Functions.declare} method
to declare the names of the arguments they take.

#### New Keyword Functions

The new keyword argument functionality enables new Sass color functions
that use keywords to encompass a large amount of functionality in one function.

* The {Sass::Script::Functions#adjust_color adjust-color} function works like the old
  `lighten`, `saturate`, and `adjust-hue` methods.
  It increases and/or decreases the values of a color's properties by fixed amounts.
  For example, `adjust-color($color, $lightness: 10%)` is the same as `lighten($color, 10%)`:
  it returns `$color` with its lightness increased by 10%.

* The {Sass::Script::Functions#scale_color scale_color} function
  is similar to {Sass::Script::Functions#adjust_color adjust_color},
  but instead of increasing and/or decreasing a color's properties by fixed amounts,
  it scales them fluidly by percentages.
  The closer the percentage is to 100% (or -100%),
  the closer the new property value will be to its maximum (or minimum).
  For example, `scale-color(hsl(120, 70, 80), $lightness: 50%)`
  will change the lightness from 80% to 90%,
  because 90% is halfway between 80% and 100%.
  Similarly, `scale-color(hsl(120, 70, 50), $lightness: 50%)`
  will change the lightness from 50% to 75%.

* The {Sass::Script::Functions#change_color change-color} function simply changes a color's properties
  regardless of their old values.
  For example `change-color($color, $lightness: 10%)` returns `$color` with 10% lightness,
  and `change-color($color, $alpha: 0.7)` returns color with opacity 0.7.

Each keyword function accepts `$hue`, `$saturation`, `$value`,
`$red`, `$green`, `$blue`, and `$alpha` keywords,
with the exception of `scale-color()` which doesn't accept `$hue`.
These keywords modify the respective properties of the given color.

Each keyword function can modify multiple properties at once.
For example, `adjust-color($color, $lightness: 15%, $saturation: -10%)`
both lightens and desaturates `$color`.
HSL properties cannot be modified at the same time as RGB properties, though.

### Lists

Lists are now a first-class data type in Sass,
alongside strings, numbers, colors, and booleans.
They can be assigned to variables, passed to mixins,
and used in CSS declarations.
Just like the other data types (except booleans),
Sass lists look just like their CSS counterparts.
They can be separated either by spaces (e.g. `1px 2px 0 10px`)
or by commas (e.g. `Helvetica, Arial, sans-serif`).
In addition, individual values count as single-item lists.

Lists won't behave any differently in Sass 3.1 than they did in 3.0.
However, you can now do more with them using the new [list functions](Sass/Script/Functions.html#list-functions):

* The {Sass::Script::Functions#nth `nth($list, $n)` function} returns the nth item in a list.
  For example, `nth(1px 2px 10px, 2)` returns the second item, `2px`.
  Note that lists in Sass start at 1, not at 0 like they do in some other languages.

* The {Sass::Script::Functions#join `join($list1, $list2)` function}
  joins together two lists into one.
  For example, `join(1px 2px, 10px 5px)` returns `1px 2px 10px 5px`.

* The {Sass::Script::Functions#append `append($list, $val)` function}
  appends values to the end of a list.
  For example, `append(1px 2px, 10px)` returns `1px 2px 10px`.

* The {Sass::Script::Functions#join `length($list)` function}
  returns the length of a list.
  For example, `length(1px 2px 10px 5px)` returns `4`.

For more details about lists see {file:SASS_REFERENCE.md#lists the reference}.

#### `@each`

There's also a new directive that makes use of lists.
The {file:SASS_REFERENCE.md#each-directive `@each` directive} assigns a variable to each item in a list in turn,
like `@for` does for numbers.
This is useful for writing a bunch of similar styles
without having to go to the trouble of creating a mixin.
For example:

    @each $animal in puma, sea-slug, egret, salamander {
      .#{$animal}-icon {
        background-image: url('/images/#{$animal}.png');
      }
    }

is compiled to:

    .puma-icon {
      background-image: url('/images/puma.png'); }
    .sea-slug-icon {
      background-image: url('/images/sea-slug.png'); }
    .egret-icon {
      background-image: url('/images/egret.png'); }
    .salamander-icon {
      background-image: url('/images/salamander.png'); }

### `@media` Bubbling

Modern stylesheets often use `@media` rules to target styles
at certain sorts of devices, screen resolutions, or even orientations.
They're also useful for print and aural styling.
Unfortunately, it's annoying and repetitive to break the flow of a stylesheet
and add a `@media` rule containing selectors you've already written
just to tweak the style a little.

Thus, Sass 3.1 now allows you to nest `@media` rules within selectors.
It will automatically bubble them up to the top level,
putting all the selectors on the way inside the rule.
For example:

    .sidebar {
      width: 300px;
      @media screen and (orientation: landscape) {
        width: 500px;
      }
    }

is compiled to:

    .sidebar {
      width: 300px;
    }
    @media screen and (orientation: landscape) {
      .sidebar {
        width: 500px;
      }
    }

You can also nest `@media` directives within one another.
The queries will then be combined using the `and` operator.
For example:

    @media screen {
      .sidebar {
        @media (orientation: landscape) {
          width: 500px;
        }
      }
    }

is compiled to:

    @media screen and (orientation: landscape) {
      .sidebar {
        width: 500px;
      }
    }

### Nested `@import`

The `@import` statement can now be nested within other structures
such as CSS rules and `@media` rules. For example:

    @media print {
      @import "print";
    }

This imports `print.scss` and places all rules so imported within the `@media print` block.
This makes it easier to create stylesheets for specific media or sections of the document
and distributing those stylesheets across multiple files.

### Backwards Incompatibilities -- Must Read!

* When `@import` is given a path without `.sass`, `.scss`, or `.css` extension,
  and no file exists at that path, it will now throw an error.
  The old behavior of becoming a plain-CSS `@import` was deprecated
  and has now been removed.

* Get rid of the `--rails` flag for the `sass` executable.
  This flag hasn't been necessary since Rails 2.0.
  Existing Rails 2.0 installations will continue to work.

* Removed deprecated support for ! prefixed variables. Use $ to prefix variables now.

* Removed the deprecated css2sass executable. Use sass-convert now.

* Removed support for the equals operator in variable assignment. Use : now.

* Removed the sass2 mode from sass-convert. Users who have to migrate from sass2
  should install Sass 3.0 and quiet all deprecation warnings before installing Sass 3.1.

### Sass Internals

* It is now possible to define a custom importer that can be used to find imports using different import semantics than the default filesystem importer that Sass provides. For instance, you can use this to generate imports on the fly, look them up from a database, or implement different file naming conventions. See the {Sass::Importers::Base Importer Base class} for more information.

* It is now possible to define a custom cache store to allow for efficient caching of Sass files using alternative cache stores like memcached in environments where a writable filesystem is not available or where the cache need to be shared across many servers for dynamically generated stylesheet environments. See the {Sass::CacheStores::Base CacheStore Base class} for more information.

## 3.0.26 (Unreleased)

* Fix a performance bug in large SCSS stylesheets with many nested selectors.
  This should dramatically decrease compilation time of such stylesheets.

* Upgrade the bundled FSSM to version 0.2.3.
  This means `sass --watch` will work out of the box with Rubinius.

## 3.0.25

[Tagged on GitHub](http://github.com/nex3/sass/commit/3.0.25).

* When displaying a Sass error in an imported stylesheet,
  use the imported stylesheet's contents rather than the top-level stylesheet.

* Fix a bug that caused some lines with non-ASCII characters to be ignored in Ruby 1.8.

* Fix a bug where boolean operators (`and`, `or`, and `not`) wouldn't work at the end of a line
  in a multiline SassScript expression.

* When using `sass --update`, only update individual files when they've changed.

## 3.0.24

[Tagged on GitHub](http://github.com/nex3/sass/commit/3.0.24).

* Raise an error when `@else` appears without an `@if` in SCSS.

* Fix some cases where `@if` rules were causing the line numbers in error reports
  to become incorrect.

## 3.0.23

[Tagged on GitHub](http://github.com/nex3/sass/commit/3.0.23).

* Fix the error message for unloadable modules when running the executables under Ruby 1.9.2.

### `@charset` Change

The behavior of `@charset` has changed in version 3.0.23
in order to work around a bug in Safari,
where `@charset` declarations placed anywhere other than the beginning of the document
cause some CSS rules to be ignored.
This change also makes `@charset`s in imported files behave in a more useful way.

#### Ruby 1.9

When using Ruby 1.9, which keeps track of the character encoding of the Sass document internally,
`@charset` directive in the Sass stylesheet and any stylesheets it imports
are no longer directly output to the generated CSS.
They're still used for determining the encoding of the input and output stylesheets,
but they aren't rendered in the same way other directives are.

Instead, Sass adds a single `@charset` directive at the beginning of the output stylesheet
if necessary, whether or not the input stylesheet had a `@charset` directive.
It will add this directive if and only if the output stylesheet contains non-ASCII characters.
By default, the declared charset will be UTF-8,
but if the Sass stylesheet declares a different charset then that will be used instead if possible.

One important consequence of this scheme is that it's possible for a Sass file
to import partials with different encodings (e.g. one encoded as UTF-8 and one as IBM866).
The output will then be UTF-8, unless the importing stylesheet
declares a different charset.

#### Ruby 1.8

Ruby 1.8 doesn't have good support for encodings, so it uses a simpler but less accurate
scheme for figuring out what `@charset` declaration to use for the output stylesheet.
It just takes the first `@charset` declaration to appear in the stylesheet
or any of its imports and moves it to the beginning of the document.
This means that under Ruby 1.8 it's *not* safe to import files with different encodings.

## 3.0.22

[Tagged on GitHub](http://github.com/nex3/sass/commit/3.0.22).

* Remove `vendor/sass`, which snuck into the gem by mistake
  and was causing trouble for Heroku users (thanks to [Jacques Crocker](http://railsjedi.com/)).

* `sass-convert` now understands better when it's acceptable
  to remove parentheses from expressions.

## 3.0.21

[Tagged on GitHub](http://github.com/nex3/sass/commit/3.0.21).

* Fix the permissions errors for good.

* Fix more `#options` attribute errors.

## 3.0.20

[Tagged on GitHub](http://github.com/nex3/sass/commit/3.0.20).

* Fix some permissions errors.

* Fix `#options` attribute errors when CSS functions were used with commas.

## 3.0.19

[Tagged on GitHub](http://github.com/nex3/sass/commit/3.0.19).

* Make the alpha value for `rgba` colors respect
  {Sass::Script::Value::Number.precision}.

* Remove all newlines in selectors in `:compressed` mode.

* Make color names case-insensitive.

* Properly detect SCSS files when using `sass -c`.

* Remove spaces after commas in `:compressed` mode.

* Allow the `--unix-newlines` flag to work on Unix, where it's a no-op.

## 3.0.18

[Tagged on GitHub](http://github.com/nex3/sass/commit/3.0.18).

* Don't require `rake` in the gemspec, for bundler compatibility under
  JRuby. Thanks to [Gordon McCreight](http://www.gmccreight.com/blog).

* Add a command-line option `--stop-on-error` that causes Sass to exit
  when a file fails to compile using `--watch` or `--update`.

* Fix a bug in `haml_tag` that would allow duplicate attributes to be added
  and make `data-` attributes not work.

* Get rid of the annoying RDoc errors on install.

* Disambiguate references to the `Rails` module when `haml-rails` is installed.

* Allow `@import` in SCSS to import multiple files in the same `@import` rule.

## 3.0.17

[Tagged on GitHub](http://github.com/nex3/sass/commit/3.0.17).

* Disallow `#{}` interpolation in `@media` queries or unrecognized directives.
  This was never allowed, but now it explicitly throws an error
  rather than just producing invalid CSS.

* Make `sass --watch` not throw an error when passed a single file or directory.

* Understand that mingw counts as Windows.

* Make `sass --update` return a non-0 exit code if one or more files being updated
  contained an error.

## 3.0.16

[Tagged on GitHub](http://github.com/nex3/sass/commit/3.0.16).

* Fix a bug where certain sorts of comments would get improperly
  rendered in the `:compact` style.

* Always allow a trailing `*/` in loud comments in the indented syntax.

* Fix a performance issue with SCSS parsing in rare cases.
  Thanks to [Chris Eppstein](http://chriseppstein.github.com).

* Use better heuristics for figuring out when someone might be using
  the wrong syntax with `sass --watch`.

## 3.0.15

[Tagged on GitHub](http://github.com/nex3/sass/commit/3.0.15).

* Fix a bug where `sass --watch` and `sass --update` were completely broken.

* Allow `@import`ed values to contain commas.

## 3.0.14

[Tagged on GitHub](http://github.com/nex3/sass/commit/3.0.14).

* Properly parse paths with drive letters on Windows (e.g. `C:\Foo\Bar.sass`)
  in the Sass executable.

* Compile Sass files in a deterministic order.

* Fix a bug where comments after `@if` statements in SCSS
  weren't getting passed through to the output document.

## 3.0.13

[Tagged on GitHub](http://github.com/nex3/sass/commit/3.0.13).

## CSS `@import` Directives

Sass is now more intelligent about when to compile `@import` directives to plain CSS.
Any of the following conditions will cause a literal CSS `@import`:

* Importing a path with a `.css` extension (e.g. `@import "foo.css"`).
* Importing a path with a media type (e.g. `@import "foo" screen;`).
* Importing an HTTP path (e.g. `@import "http://foo.com/style.css"`).
* Importing any URL (e.g. `@import url(foo)`).

The former two conditions always worked, but the latter two are new.

## `-moz-calc` Support

The new [`-moz-calc()` function](http://hacks.mozilla.org/2010/06/css3-calc/) in Firefox 4
will now be properly parsed by Sass.
`calc()` was already supported, but because the parsing rules are different
than for normal CSS functions, this had to be expanded to include `-moz-calc`.

In anticipation of wider browser support, in fact,
*any* function named `-*-calc` (such as `-webkit-calc` or `-ms-calc`)
will be parsed the same as the `calc` function.

## `:-moz-any` Support

The [`:-moz-any` pseudoclass selector](http://hacks.mozilla.org/2010/05/moz-any-selector-grouping/)
is now parsed by Sass.

## `--require` Flag

The Sass command-line executable can now require Ruby files
using the `--require` flag (or `-r` for short).

## Rails Support

Make sure the default Rails options take precedence over the default non-Rails options.
This makes `./script/server --daemon` work again.

### Rails 3 Support

Support for Rails 3 versions prior to beta 4 has been removed.
Upgrade to Rails 3.0.0.beta4 if you haven't already.

## 3.0.12

[Tagged on GitHub](http://github.com/nex3/sass/commit/3.0.12).

## Rails 3 Support

Apparently the last version broke in new and exciting ways under Rails 3,
due to the inconsistent load order caused by certain combinations of gems.
3.0.12 hacks around that inconsistency, and *should* be fully Rails 3-compatible.

### Deprecated: Rails 3 Beta 3

Haml's support for Rails 3.0.0.beta.3 has been deprecated.
Haml 3.0.13 will only support 3.0.0.beta.4.

## 3.0.11

[Tagged on GitHub](http://github.com/nex3/sass/commit/3.0.11).

There were no changes made to Haml between versions 3.0.10 and 3.0.11.

## Rails 3 Support

Make sure Sass *actually* regenerates stylesheets under Rails 3.
The fix in 3.0.10 didn't work because the Rack stack we were modifying
wasn't reloaded at the proper time.

## Bug Fixes

* Give a decent error message when `--recursive` is used
  in `sass-convert` without a directory.

## 3.0.10

[Tagged on GitHub](http://github.com/nex3/sass/commit/3.0.10).

### Appengine-JRuby Support

The way we determine the location of the Haml installation
no longer breaks the version of JRuby
used by [`appengine-jruby`](http://code.google.com/p/appengine-jruby/).

### Rails 3 Support

Sass will regenerate stylesheets under Rails 3
even when no controllers are being accessed.

### Other Improvements

* When using `sass-convert --from sass2 --to sass --recursive`,
  suggest the use of `--in-place` as well.

## 3.0.9

[Tagged on GitHub](http://github.com/nex3/sass/commit/3.0.9).

There were no changes made to Sass between versions 3.0.8 and 3.0.9.
A bug in Gemcutter caused the gem to be uploaded improperly.

## 3.0.8

[Tagged on GitHub](http://github.com/nex3/sass/commit/3.0.8).

* Fix a bug with Rails versions prior to Rails 3.

## 3.0.7

[Tagged on GitHub](http://github.com/nex3/sass/commit/3.0.7).

### Encoding Support

Sass 3.0.7 adds support for `@charset` for declaring the encoding of a stylesheet.
For details see {file:SASS_REFERENCE.md#encodings the reference}.

The `sass` and `sass-convert` executables also now take an `-E` option
for specifying the encoding of Sass/SCSS/CSS files.

### Bug Fixes

* When compiling a file named `.sass` but with SCSS syntax specified,
  use the latter (and vice versa).

* Fix a bug where interpolation would cause some selectors to render improperly.

* If a line in a Sass comment starts with `*foo`,
  render it as `*foo` rather than `* *foo`.

## 3.0.6

[Tagged on GitHub](http://github.com/nex3/sass/commit/3.0.6).

There were no changes made to Sass between versions 3.0.5 and 3.0.6.

## 3.0.5

[Tagged on GitHub](http://github.com/nex3/sass/commit/3.0.5).

### `#{}` Interpolation in Properties

Previously, using `#{}` in some places in properties
would cause a syntax error.
Now it can be used just about anywhere.

Note that when `#{}` is used near operators like `/`,
those operators are treated as plain CSS
rather than math operators.
For example:

    p {
      $font-size: 12px;
      $line-height: 30px;
      font: #{$font-size}/#{$line-height};
    }

is compiled to:

    p {
      font: 12px/30px;
    }

This is useful, since normally {file:SASS_REFERENCE.md#division-and-slash
a slash with variables is treated as division}.

### Recursive Mixins

Mixins that include themselves will now print
much more informative error messages.
For example:

    @mixin foo {@include bar}
    @mixin bar {@include foo}
    @include foo

will print:

    An @include loop has been found:
        foo includes bar
        bar includes foo

Although it was previously possible to use recursive mixins
without causing infinite looping, this is now disallowed,
since there's no good reason to do it.

### Rails 3 Support

Fix Sass configuration under Rails 3.
Thanks [Dan Cheail](http://github.com/codeape).

### `sass --no-cache`

Make the `--no-cache` flag properly forbid Sass from writing `.sass-cache` files.

## 3.0.4

[Tagged on GitHub](http://github.com/nex3/sass/commit/3.0.4).

* Raise an informative error when function arguments have a mispaced comma,
  as in `foo(bar, )`.

* Fix a performance problem when using long function names
  such as `-moz-linear-gradient`.

## 3.0.3

[Tagged on GitHub](http://github.com/nex3/sass/commit/3.0.3).

### Rails 3 Support

Make sure Sass is loaded properly when using Rails 3
along with non-Rails-3-compatible plugins like some versions of `will_paginate`.

Also, In order to make some Rails loading errors like the above easier to debug,
Sass will now raise an error if `Rails.root` is `nil` when Sass is loading.
Previously, this would just cause the paths to be mis-set.

### Merb Support

Merb, including 1.1.0 as well as earlier versions,
should *really* work with this release.

### Bug Fixes

* Raise an informative error when mixin arguments have a mispaced comma,
  as in `@include foo(bar, )`.

* Make sure SassScript subtraction happens even when nothing else dynamic is going on.

* Raise an error when colors are used with the wrong number of digits.

## 3.0.2

[Tagged on GitHub](http://github.com/nex3/sass/commit/3.0.2).

### Merb 1.1.0 Support

Fixed a bug inserting the Sass plugin into the Merb 1.1.0 Rack application.

### Bug Fixes

* Allow identifiers to begin with multiple underscores.

* Don't raise an error when using `haml --rails` with older Rails versions.

## 3.0.1

[Tagged on GitHub](http://github.com/nex3/sass/commit/3.0.1).

### Installation in Rails

`haml --rails` is no longer necessary for installing Sass in Rails.
Now all you need to do is add `gem "haml"` to the Gemfile for Rails 3,
or add `config.gem "haml"` to `config/environment.rb` for previous versions.

`haml --rails` will still work,
but it has been deprecated and will print an error message.
It will not work in the next version of Sass.

### Rails 3 Beta Integration

* Make sure manually importing the Sass Rack plugin still works with Rails,
  even though it's not necessary now.

* Allow Sass to be configured in Rails even when it's being lazy-loaded.

### `:template_location` Methods

The {file:SASS_REFERENCE.md#template_location-option `:template_location` option}
can be either a String, a Hash, or an Array.
This makes it difficult to modify or use with confidence.
Thus, three new methods have been added for handling it:

* {Sass::Plugin::Configuration#template_location_array Sass::Plugin#template_location_array} --
  Returns the template locations and CSS locations formatted as an array.

* {Sass::Plugin::Configuration#add_template_location Sass::Plugin#add_template_location} --
  Converts the template location option to an array and adds a new location.

* {Sass::Plugin::Configuration#remove_template_location Sass::Plugin#remove_template_location} --
  Converts the template location option to an array and removes an existing location.

## 3.0.0
{#3-0-0}

[Tagged on GitHub](http://github.com/nex3/sass/commit/3.0.0).

### Deprecations -- Must Read!
{#3-0-0-deprecations}

* Using `=` for SassScript properties and variables is deprecated,
  and will be removed in Sass 3.2.
  Use `:` instead.
  See also [this changelog entry](#3-0-0-sass-script-context)

* Because of the above, property values using `:`
  will be parsed more thoroughly than they were before.
  Although all valid CSS3 properties
  as well as most hacks and proprietary syntax should be supported,
  it's possible that some properties will break.
  If this happens, please report it to [the Sass mailing list](http://groups.google.com/group/haml).

* In addition, setting the default value of variables
  with `||=` is now deprecated
  and will be removed in Sass 3.2.
  Instead, add `!default` to the end of the value.
  See also [this changelog entry](#3-0-0-default-flag)

* The `!` prefix for variables is deprecated,
  and will be removed in Sass 3.2.
  Use `$` as a prefix instead.
  See also [this changelog entry](#3-0-0-dollar-prefix).

* The `css2sass` command-line tool has been deprecated,
  and will be removed in Sass 3.2.
  Use the new `sass-convert` tool instead.
  See also [this changelog entry](#3-0-0-sass-convert).

* Selector parent references using `&` can now only be used
  where element names are valid.
  This is because Sass 3 fully parses selectors
  to support the new [`@extend` directive](#3-0-0-extend),
  and it's possible that the `&` could be replaced by an element name.

### SCSS (Sassy CSS)

Sass 3 introduces a new syntax known as SCSS
which is fully compatible with the syntax of CSS3,
while still supporting the full power of Sass.
This means that every valid CSS3 stylesheet
is a valid SCSS file with the same meaning.
In addition, SCSS understands most CSS hacks
and vendor-specific syntax, such as [IE's old `filter` syntax](http://msdn.microsoft.com/en-us/library/ms533754%28VS.85%29.aspx).

SCSS files use the `.scss` extension.
They can import `.sass` files, and vice-versa.
Their syntax is fully described in the {file:SASS_REFERENCE.md Sass reference};
if you're already familiar with Sass, though,
you may prefer the {file:SCSS_FOR_SASS_USERS.md intro to SCSS for Sass users}.

Since SCSS is a much more approachable syntax for those new to Sass,
it will be used as the default syntax for the reference,
as well as for most other Sass documentation.
The indented syntax will continue to be fully supported, however.

Sass files can be converted to SCSS using the new `sass-convert` command-line tool.
For example:

    # Convert a Sass file to SCSS
    $ sass-convert style.sass style.scss

**Note that if you're converting a Sass file written for Sass 2**,
you should use the `--from sass2` flag.
For example:

    # Convert a Sass file to SCSS
    $ sass-convert --from sass2 style.sass style.scss

    # Convert all Sass files to SCSS
    $ sass-convert --recursive --in-place --from sass2 --to scss stylesheets/

### Syntax Changes {#3-0-0-syntax-changes}

#### SassScript Context
{#3-0-0-sass-script-context}

The `=` character is no longer required for properties that use SassScript
(that is, variables and operations).
All properties now use SassScript automatically;
this means that `:` should be used instead.
Variables should also be set with `:`.
For example, what used to be

    // Indented syntax
    .page
      color = 5px + 9px

should now be

    // Indented syntax
    .page
      color: 5px + 9px

This means that SassScript is now an extension of the CSS3 property syntax.
All valid CSS3 properties are valid SassScript,
and will compile without modification
(some invalid properties work as well, such as Microsoft's proprietary `filter` syntax).
This entails a few changes to SassScript to make it fully CSS3-compatible,
which are detailed below.

This also means that Sass will now be fully parsing all property values,
rather than passing them through unchanged to the CSS.
Although care has been taken to support all valid CSS3,
as well as hacks and proprietary syntax,
it's possible that a property that worked in Sass 2 won't work in Sass 3.
If this happens, please report it to [the Sass mailing list](http://groups.google.com/group/haml).

Note that if `=` is used,
SassScript will be interpreted as backwards-compatibly as posssible.
In particular, the changes listed below don't apply in an `=` context.

The `sass-convert` command-line tool can be used
to upgrade Sass files to the new syntax using the `--in-place` flag.
For example:

    # Upgrade style.sass:
    $ sass-convert --in-place style.sass

    # Upgrade all Sass files:
    $ sass-convert --recursive --in-place --from sass2 --to sass stylesheets/

##### Quoted Strings

Quoted strings (e.g. `"foo"`) in SassScript now render with quotes.
In addition, unquoted strings are no longer deprecated,
and render without quotes.
This means that almost all strings that had quotes in Sass 2
should not have quotes in Sass 3.

Although quoted strings render with quotes when used with `:`,
they do not render with quotes when used with `#{}`.
This allows quoted strings to be used for e.g. selectors
that are passed to mixins.

Strings can be forced to be quoted and unquoted using the new
\{Sass::Script::Functions#unquote unquote} and \{Sass::Script::Functions#quote quote}
functions.

##### Division and `/`

Two numbers separated by a `/` character
are allowed as property syntax in CSS,
e.g. for the `font` property.
SassScript also uses `/` for division, however,
which means it must decide what to do
when it encounters numbers separated by `/`.

For CSS compatibility, SassScript does not perform division by default.
However, division will be done in almost all cases where division is intended.
In particular, SassScript will perform division
in the following three situations:

1. If the value, or any part of it, is stored in a variable.
2. If the value is surrounded by parentheses.
3. If the value is used as part of another arithmetic expression.

For example:

    p
      font: 10px/8px
      $width: 1000px
      width: $width/2
      height: (500px/2)
      margin-left: 5px + 8px/2px

is compiled to:

    p {
      font: 10px/8px;
      width: 500px;
      height: 250px;
      margin-left: 9px; }

##### Variable Defaults

Since `=` is no longer used for variable assignment,
assigning defaults to variables with `||=` no longer makes sense.
Instead, the `!default` flag
should be added to the end of the variable value.
This syntax is meant to be similar to CSS's `!important` flag.
For example:

    $var: 12px !default;

#### Variable Prefix Character
{#3-0-0-dollar-prefix}

The Sass variable character has been changed from `!`
to the more aesthetically-appealing `$`.
For example, what used to be

    !width = 13px
    .icon
      width = !width

should now be

    $width: 13px
    .icon
      width: $width

The `sass-convert` command-line tool can be used
to upgrade Sass files to the new syntax using the `--in-place` flag.
For example:

    # Upgrade style.sass:
    $ sass-convert --in-place style.sass

    # Upgrade all Sass files:
    $ sass-convert --recursive --in-place --from sass2 --to sass stylesheets/

`!` may still be used, but it's deprecated and will print a warning.
It will be removed in the next version of Sass, 3.2.

#### Variable and Mixin Names

SassScript variable and mixin names may now contain hyphens.
In fact, they may be any valid CSS3 identifier.
For example:

    $prettiest-color: #542FA9
    =pretty-text
      color: $prettiest-color

In order to allow frameworks like [Compass](http://compass-style.org)
to use hyphens in variable names
while maintaining backwards-compatibility,
variables and mixins using hyphens may be referred to
with underscores, and vice versa.
For example:

    $prettiest-color: #542FA9
    .pretty
      // Using an underscore instead of a hyphen works
      color: $prettiest_color

#### Single-Quoted Strings

SassScript now supports single-quoted strings.
They behave identically to double-quoted strings,
except that single quotes need to be backslash-escaped
and double quotes do not.

#### Mixin Definition and Inclusion

Sass now supports the `@mixin` directive as a way of defining mixins (like `=`),
as well as the `@include` directive as a way of including them (like `+`).
The old syntax is *not* deprecated,
and the two are fully compatible.
For example:

    @mixin pretty-text
      color: $prettiest-color

    a
      @include pretty-text

is the same as:

    =pretty-text
      color: $prettiest-color

    a
      +pretty-text

#### Sass Properties

New-style properties (with the colon after the name) in indented syntax
now allow whitespace before the colon. For example:

    foo
      color : blue

#### Sass `@import`

The Sass `@import` statement now allows non-CSS files to be specified with quotes,
for similarity with the SCSS syntax. For example, `@import "foo.sass"`
will now import the `foo.sass` file, rather than compiling to `@import "foo.sass";`.

### `@extend`
{#3-0-0-extend}

There are often cases when designing a page
when one class should have all the styles of another class,
as well as its own specific styles.
The most common way of handling this is to use both the more general class
and the more specific class in the HTML.
For example, suppose we have a design for a normal error
and also for a serious error. We might write our markup like so:

    <div class="error seriousError">
      Oh no! You've been hacked!
    </div>

And our styles like so:

    .error {
      border: 1px #f00;
      background-color: #fdd;
    }
    .seriousError {
      border-width: 3px;
    }

Unfortunately, this means that we have to always remember
to use `.error` with `.seriousError`.
This is a maintenance burden, leads to tricky bugs,
and can bring non-semantic style concerns into the markup.

The `@extend` directive avoids these problems
by telling Sass that one selector should inherit the styles of another selector.
For example:

    .error {
      border: 1px #f00;
      background-color: #fdd;
    }
    .seriousError {
      @extend .error;
      border-width: 3px;
    }

This means that all styles defined for `.error`
are also applied to `.seriousError`,
in addition to the styles specific to `.seriousError`.
In effect, everything with class `.seriousError` also has class `.error`.

Other rules that use `.error` will work for `.seriousError` as well.
For example, if we have special styles for errors caused by hackers:

    .error.intrusion {
      background-image: url("/image/hacked.png");
    }

Then `<div class="seriousError intrusion">`
will have the `hacked.png` background image as well.

#### How it Works

`@extend` works by inserting the extending selector (e.g. `.seriousError`)
anywhere in the stylesheet that the extended selector (.e.g `.error`) appears.
Thus the example above:

    .error {
      border: 1px #f00;
      background-color: #fdd;
    }
    .error.intrusion {
      background-image: url("/image/hacked.png");
    }
    .seriousError {
      @extend .error;
      border-width: 3px;
    }

is compiled to:

    .error, .seriousError {
      border: 1px #f00;
      background-color: #fdd; }

    .error.intrusion, .seriousError.intrusion {
      background-image: url("/image/hacked.png"); }

    .seriousError {
      border-width: 3px; }

When merging selectors, `@extend` is smart enough
to avoid unnecessary duplication,
so something like `.seriousError.seriousError` gets translated to `.seriousError`.
In addition, it won't produce selectors that can't match anything, like `#main#footer`.

See also {file:SASS_REFERENCE.md#extend the `@extend` reference documentation}.

### Colors

SassScript color values are much more powerful than they were before.
Support was added for alpha channels,
and most of Chris Eppstein's [compass-colors](http://chriseppstein.github.com/compass-colors) plugin
was merged in, providing color-theoretic functions for modifying colors.

One of the most interesting of these functions is {Sass::Script::Functions#mix mix},
which mixes two colors together.
This provides a much better way of combining colors and creating themes
than standard color arithmetic.

#### Alpha Channels

Sass now supports colors with alpha channels,
constructed via the {Sass::Script::Functions#rgba rgba}
and {Sass::Script::Functions#hsla hsla} functions.
Alpha channels are unaffected by color arithmetic.
However, the {Sass::Script::Functions#opacify opacify}
and {Sass::Script::Functions#transparentize transparentize} functions
allow colors to be made more and less opaque, respectively.

Sass now also supports functions that return the values of the
{Sass::Script::Functions#red red},
{Sass::Script::Functions#blue blue},
{Sass::Script::Functions#green green},
and {Sass::Script::Functions#alpha alpha}
components of colors.

#### HSL Colors

Sass has many new functions for using the HSL values of colors.
For an overview of HSL colors, check out [the CSS3 Spec](http://www.w3.org/TR/css3-color/#hsl-color).
All these functions work just as well on RGB colors
as on colors constructed with the {Sass::Script::Functions#hsl hsl} function.

* The {Sass::Script::Functions#lighten lighten}
  and {Sass::Script::Functions#darken darken}
  functions adjust the lightness of a color.

* The {Sass::Script::Functions#saturate saturate}
  and {Sass::Script::Functions#desaturate desaturate}
  functions adjust the saturation of a color.

* The {Sass::Script::Functions#adjust_hue adjust-hue}
  function adjusts the hue of a color.

* The {Sass::Script::Functions#hue hue},
  {Sass::Script::Functions#saturation saturation},
  and {Sass::Script::Functions#lightness lightness}
  functions return the corresponding HSL values of the color.

* The {Sass::Script::Functions#grayscale grayscale}
  function converts a color to grayscale.

* The {Sass::Script::Functions#complement complement}
  function returns the complement of a color.

### Other New Functions

Several other new functions were added to make it easier to have
more flexible arguments to mixins and to enable deprecation
of obsolete APIs.

* {Sass::Script::Functions#type_of `type-of`} -- Returns the type of a value.
* {Sass::Script::Functions#unit `unit`} --
  Returns the units associated with a number.
* {Sass::Script::Functions#unitless `unitless`} --
  Returns whether a number has units or not.
* {Sass::Script::Functions#comparable `comparable`} --
  Returns whether two numbers can be added or compared.

### Watching for Updates
{#3-0-0-watch}

The `sass` command-line utility has a new flag: `--watch`.
`sass --watch` monitors files or directories for updated Sass files
and compiles those files to CSS automatically.
This will allow people not using Ruby or [Compass](http://compass-style.org)
to use Sass without having to manually recompile all the time.

Here's the syntax for watching a directory full of Sass files:

    sass --watch app/stylesheets:public/stylesheets

This will watch every Sass file in `app/stylesheets`.
Whenever one of them changes,
the corresponding CSS file in `public/stylesheets` will be regenerated.
Any files that import that file will be regenerated, too.

The syntax for watching individual files is the same:

    sass --watch style.sass:out.css

You can also omit the output filename if you just want it to compile to name.css.
For example:

    sass --watch style.sass

This will update `style.css` whenever `style.sass` changes.

You can list more than one file and/or directory,
and all of them will be watched:

    sass --watch foo/style:public/foo bar/style:public/bar
    sass --watch screen.sass print.sass awful-hacks.sass:ie.css
    sass --watch app/stylesheets:public/stylesheets public/stylesheets/test.sass

File and directory watching is accessible from Ruby,
using the {Sass::Plugin::Compiler#watch Sass::Plugin#watch} function.

#### Bulk Updating

Another new flag for the `sass` command-line utility is `--update`.
It checks a group of Sass files to see if their CSS needs to be updated,
and updates if so.

The syntax for `--update` is just like watch:

    sass --update app/stylesheets:public/stylesheets
    sass --update style.sass:out.css
    sass --watch screen.sass print.sass awful-hacks.sass:ie.css

In fact, `--update` work exactly the same as `--watch`,
except that it doesn't continue watching the files
after the first check.

### `sass-convert` (née `css2sass`) {#3-0-0-sass-convert}

The `sass-convert` tool, which used to be known as `css2sass`,
has been greatly improved in various ways.
It now uses a full-fledged CSS3 parser,
so it should be able to handle any valid CSS3,
as well as most hacks and proprietary syntax.

`sass-convert` can now convert between Sass and SCSS.
This is normally inferred from the filename,
but it can also be specified using the `--from` and `--to` flags.
For example:

    $ generate-sass | sass-convert --from sass --to scss | consume-scss

It's also now possible to convert a file in-place --
that is, overwrite the old file with the new file.
This is useful for converting files in the [Sass 2 syntax](#3-0-0-deprecations)
to the new Sass 3 syntax,
e.g. by doing `sass-convert --in-place --from sass2 style.sass`.

#### `--recursive`

The `--recursive` option allows `sass-convert` to convert an entire directory of files.
`--recursive` requires both the `--from` and `--to` flags to be specified.
For example:

    # Convert all .sass files in stylesheets/ to SCSS.
    # "sass2" means that these files are assumed to use the Sass 2 syntax.
    $ sass-convert --recursive --from sass2 --to scss stylesheets/

#### `--dasherize`

The `--dasherize` options converts all underscores to hyphens,
which are now allowed as part of identifiers in Sass.
Note that since underscores may still be used in place of hyphens
when referring to mixins and variables,
this won't cause any backwards-incompatibilities.

#### Convert Less to SCSS

`sass-convert` can also convert [Less](http://lesscss.org) files
to SCSS (or the indented syntax, although I anticipate less interest in that).
For example:

    # Convert all .less files in the current directory into .scss files
    sass-convert --from less --to scss --recursive .

This is done using the Less parser, so it requires that the `less` RubyGem be installed.

##### Incompatibilities

Because of the reasonably substantial differences between Sass and Less,
there are some things that can't be directly translated,
and one feature that can't be translated at all.
In the tests I've run on open-source Less stylesheets,
none of these have presented issues, but it's good to be aware of them.

First, Less doesn't distinguish fully between mixins and selector inheritance.
In Less, all classes and some other selectors may be used as mixins,
alongside more Sass-like mixins.
If a class is being used as a mixin,
it may also be used directly in the HTML,
so it's not safe to translate it into a Sass mixin.
What `sass-convert` does instead is leave the class in the stylesheet as a class,
and use {file:SASS_REFERENCE.md#extend `@extend`}
rather than {file:SASS_REFERENCE.md#including_a_mixin `@include`}
to take on the styles of that class.
Although `@extend` and mixins work quite differently,
using `@extend` here doesn't actually seem to make a difference in practice.

Another issue with Less mixins is that Less allows nested selectors
(such as `.body .button` or `.colors > .teal`) to be used
as a means of "namespacing" mixins.
Sass's `@extend` doesn't work that way,
so it does away with the namespacing and just extends the base class
(so `.colors > .teal` becomes simply `@extend .teal`).
In practice, this feature doesn't seem to be widely-used,
but `sass-convert` will print a warning and leave a comment
when it encounters it just in case.

Finally, Less has the ability to directly access variables and property values
defined in other selectors, which Sass does not support.
Whenever such an accessor is used,
`sass-convert` will print a warning
and comment it out in the SCSS output.
Like namespaced mixins, though,
this does not seem to be a widely-used feature.

### `@warn` Directive

A new directive `@warn` has been added that allows Sass libraries to emit warnings.
This can be used to issue deprecation warnings, discourage sloppy use of mixins, etc.
`@warn` takes a single argument: a SassScript expression that will be
displayed on the console along with a stylesheet trace for locating the warning.
For example:

    @mixin blue-text {
      @warn "The blue-text mixin is deprecated. Use new-blue-text instead.";
      color: #00f;
    }

Warnings may be silenced with the new `--quiet` command line option,
or the corresponding {file:SASS_REFERENCE.md#quiet-option `:quiey` Sass option}.
This option will also affect warnings printed by Sass itself.
Warnings are off by default in the Rails, Rack, and Merb production environments.

### Sass::Plugin API

{Sass::Plugin} now has a large collection of callbacks that allow users
to run code when various actions are performed.
For example:

    Sass::Plugin.on_updating_stylesheet do |template, css|
      puts "#{template} has been compiled to #{css}!"
    end

For a full list of callbacks and usage notes, see the {Sass::Plugin} documentation.

{Sass::Plugin} also has a new method,
{Sass::Plugin#force_update_stylesheets force_update_stylesheets}.
This works just like {Sass::Plugin#update_stylesheets},
except that it doesn't check modification times and doesn't use the cache;
all stylesheets are always compiled anew.

### Output Formatting

Properties with a value and *also* nested properties
are now rendered with the nested properties indented.
For example:

    margin: auto
      top: 10px
      bottom: 20px

is now compiled to:

    margin: auto;
      margin-top: 10px;
      margin-bottom: 20px;

#### `:compressed` Style

When the `:compressed` style is used,
colors will be output as the minimal possible representation.
This means whichever is smallest of the HTML4 color name
and the hex representation (shortened to the three-letter version if possible).

### Stylesheet Updating Speed

Several caching layers were added to Sass's stylesheet updater.
This means that it should run significantly faster.
This benefit will be seen by people using Sass in development mode
with Rails, Rack, and Merb,
as well as people using `sass --watch` from the command line,
and to a lesser (but still significant) extent `sass --update`.
Thanks to [thedarkone](http://github.com/thedarkone).

### Error Backtraces

Numerous bugs were fixed with the backtraces given for Sass errors,
especially when importing files and using mixins.
All imports and mixins will now show up in the Ruby backtrace,
with the proper filename and line number.

In addition, when the `sass` executable encounters an error,
it now prints the filename where the error occurs,
as well as a backtrace of Sass imports and mixins.

### Ruby 1.9 Support

* Sass and `css2sass` now produce more descriptive errors
  when given a template with invalid byte sequences for that template's encoding,
  including the line number and the offending character.

* Sass and `css2sass` now accept Unicode documents with a
  [byte-order-mark](http://en.wikipedia.org/wiki/Byte_order_mark).

### Firebug Support

A new {file:SASS_REFERENCE.md#debug_info-option `:debug_info` option}
has been added that emits line-number and filename information
to the CSS file in a browser-readable format.
This can be used with the new [FireSass Firebug extension](https://addons.mozilla.org/en-US/firefox/addon/103988)
to report the Sass filename and line number for generated CSS files.

This is also available via the `--debug-info` command-line flag.

### Minor Improvements

* If a CSS or Sass function is used that has the name of a color,
  it will now be parsed as a function rather than as a color.
  For example, `fuchsia(12)` now renders as `fuchsia(12)`
  rather than `fuchsia 12`,
  and `tealbang(12)` now renders as `tealbang(12)`
  rather than `teal bang(12)`.

* The Sass Rails and Merb plugins now use Rack middleware by default.

* Haml is now compatible with the [Rip](http://hellorip.com/) package management system.
  Thanks to [Josh Peek](http://joshpeek.com/).

* Indented-syntax `/*` comments may now include `*` on lines beyond the first.

* A {file:SASS_REFERENCE.md#read_cache-option `:read_cache`} option has been added
  to allow the Sass cache to be read from but not written to.

* Stylesheets are no longer checked during each request
  when running tests in Rails.
  This should speed up some tests significantly.

## 2.2.24

[Tagged on GitHub](http://github.com/nex3/sass/commit/2.2.24).

* Parent references -- the `&` character --
  may only be placed at the beginning of simple selector sequences in Sass 3.
  Placing them elsewhere is deprecated in 2.2.24 and will print a warning.
  For example, `foo &.bar` is allowed, but `foo .bar&` is not.

## 2.2.23

[Tagged on GitHub](http://github.com/nex3/sass/commit/2.2.23).

* Don't crash when `rake gems` is run in Rails with Sass installed.
  Thanks to [Florian Frank](http://github.com/flori).

* When raising a file-not-found error,
  add a list of load paths that were checked.

* If an import isn't found for a cached Sass file and the
  {file:SASS_REFERENCE.md#full_exception `:full_exception option`} is enabled,
  print the full exception rather than raising it.

* Fix a bug with a weird interaction with Haml, DataMapper, and Rails 3
  that caused some tag helpers to go into infinite recursion.

## 2.2.22

[Tagged on GitHub](http://github.com/nex3/sass/commit/2.2.22).

* Add a railtie so Haml and Sass will be automatically loaded in Rails 3.
  Thanks to [Daniel Neighman](http://pancakestacks.wordpress.com/).

* Make loading the gemspec not crash on read-only filesystems like Heroku's.

## 2.2.21

[Tagged on GitHub](http://github.com/nex3/sass/commit/2.2.21).

* Fix a few bugs in the git-revision-reporting in {Sass::Version#version}.
  In particular, it will still work if `git gc` has been called recently,
  or if various files are missing.

* Always use `__FILE__` when reading files within the Haml repo in the `Rakefile`.
  According to [this bug report](http://github.com/carlhuda/bundler/issues/issue/44),
  this should make Sass work better with Bundler.

## 2.2.20

[Tagged on GitHub](http://github.com/nex3/sass/commit/2.2.20).

* If the cache file for a given Sass file is corrupt
  because it doesn't have enough content,
  produce a warning and read the Sass file
  rather than letting the exception bubble up.
  This is consistent with other sorts of sassc corruption handling.

* Calls to `defined?` shouldn't interfere with Rails' autoloading
  in very old versions (1.2.x).

## 2.2.19

[Tagged on GitHub](http://github.com/nex3/sass/commit/2.2.18).

There were no changes made to Sass between versions 2.2.18 and 2.2.19.

## 2.2.18

[Tagged on GitHub](http://github.com/nex3/sass/commit/2.2.18).

* Use `Rails.env` rather than `RAILS_ENV` when running under Rails 3.0.
  Thanks to [Duncan Grazier](http://duncangrazier.com/).

* Support `:line_numbers` as an alias for {file:SASS_REFERENCE.md#line_numbers-option `:line_comments`},
  since that's what the docs have said forever.
  Similarly, support `--line-numbers` as a command-line option.

* Add a `--unix-newlines` flag to all executables
  for outputting Unix-style newlines on Windows.

* Add a {file:SASS_REFERENCE.md#unix_newlines-option `:unix_newlines` option}
  for {Sass::Plugin} for outputting Unix-style newlines on Windows.

* Fix the `--cache-location` flag, which was previously throwing errors.
  Thanks to [tav](http://tav.espians.com/).

* Allow comments at the beginning of the document to have arbitrary indentation,
  just like comments elsewhere.
  Similarly, comment parsing is a little nicer than before.

## 2.2.17

[Tagged on GitHub](http://github.com/nex3/sass/commit/2.2.16).

* When the {file:SASS_REFERENCE.md#full_exception-option `:full_exception` option}
  is false, raise the error in Ruby code rather than swallowing it
  and printing something uninformative.

* Fixed error-reporting when something goes wrong when loading Sass
  using the `sass` executable.
  This used to raise a NameError because `Sass::SyntaxError` wasn't defined.
  Now it'll raise the correct exception instead.

* Report the filename in warnings about selectors without properties.

* `nil` values for Sass options are now ignored,
  rather than raising errors.

* Fix a bug that appears when Plugin template locations
  have multiple trailing slashes.
  Thanks to [Jared Grippe](http://jaredgrippe.com/).

### Must Read!

* When `@import` is given a filename without an extension,
  the behavior of rendering a CSS `@import` if no Sass file is found
  is deprecated.
  In future versions, `@import foo` will either import the template
  or raise an error.

## 2.2.16

[Tagged on GitHub](http://github.com/nex3/sass/commit/2.2.16).

* Fixed a bug where modules containing user-defined Sass functions
  weren't made available when simply included in {Sass::Script::Functions}
  ({Sass::Script::Functions Functions} needed to be re-included in
  {Sass::Script::Functions::EvaluationContext Functions::EvaluationContext}).
  Now the module simply needs to be included in {Sass::Script::Functions}.

## 2.2.15

[Tagged on GitHub](http://github.com/nex3/sass/commit/2.2.15).

* Added {Sass::Script::Value::Color#with} for a way of setting color channels
  that's easier than manually constructing a new color
  and is forwards-compatible with alpha-channel colors
  (to be introduced in Sass 2.4).

* Added a missing require in Sass that caused crashes
  when it was being run standalone.

## 2.2.14

[Tagged on GitHub](http://github.com/nex3/sass/commit/2.2.14).

* All Sass functions now raise explicit errors if their inputs
  are of the incorrect type.

* Allow the SassScript `rgb()` function to take percentages
  in addition to numerical values.

* Fixed a bug where SassScript strings with `#` followed by `#{}` interpolation
  didn't evaluate the interpolation.

### SassScript Ruby API

These changes only affect people defining their own Sass functions
using {Sass::Script::Functions}.

* `Sass::Script::Color#value` attribute is deprecated.
  Use {Sass::Script::Value::Color#rgb} instead.
  The returned array is now frozen as well.

* Add an `assert_type` function that's available to {Sass::Script::Functions}.
  This is useful for typechecking the inputs to functions.

### Rack Support

Sass 2.2.14 includes Rack middleware for running Sass,
meaning that all Rack-enabled frameworks can now use Sass.
To activate this, just add

    require 'sass/plugin/rack'
    use Sass::Plugin::Rack

to your `config.ru`.
See the {Sass::Plugin::Rack} documentation for more details.

## 2.2.13

[Tagged on GitHub](http://github.com/nex3/sass/commit/2.2.13).

There were no changes made to Sass between versions 2.2.12 and 2.2.13.

## 2.2.12

[Tagged on GitHub](http://github.com/nex3/sass/commit/2.2.12).

* Fix a stupid bug introduced in 2.2.11 that broke the Sass Rails plugin.

## 2.2.11

[Tagged on GitHub](http://github.com/nex3/sass/commit/2.2.11).

* Added a note to errors on properties that could be pseudo-classes (e.g. `:focus`)
  indicating that they should be backslash-escaped.

* Automatically interpret properties that could be pseudo-classes as such
  if {file:SASS_REFERENCE.md.html#property_syntax-option `:property_syntax`}
  is set to `:new`.

* Fixed `css2sass`'s generation of pseudo-classes so that they're backslash-escaped.

* Don't crash if the Haml plugin skeleton is installed and `rake gems:install` is run.

* Don't use `RAILS_ROOT` directly.
  This no longer exists in Rails 3.0.
  Instead abstract this out as `Haml::Util.rails_root`.
  This changes makes Haml fully compatible with edge Rails as of this writing.

* Make use of a Rails callback rather than a monkeypatch to check for stylesheet updates
  in Rails 3.0+.

## 2.2.10

[Tagged on GitHub](http://github.com/nex3/sass/commit/2.2.10).

* Add support for attribute selectors with spaces around the `=`.
  For example:

      a[href = http://google.com]
        color: blue

## 2.2.9

[Tagged on GitHub](http://github.com/nex3/sass/commit/2.2.9).

There were no changes made to Sass between versions 2.2.8 and 2.2.9.

## 2.2.8

[Tagged on GitHub](http://github.com/nex3/sass/commit/2.2.8).

There were no changes made to Sass between versions 2.2.7 and 2.2.8.

## 2.2.7

[Tagged on GitHub](http://github.com/nex3/sass/commit/2.2.7).

There were no changes made to Sass between versions 2.2.6 and 2.2.7.

## 2.2.6

[Tagged on GitHub](http://github.com/nex3/sass/commit/2.2.6).

* Don't crash when the `__FILE__` constant of a Ruby file is a relative path,
  as apparently happens sometimes in TextMate
  (thanks to [Karl Varga](http://github.com/kjvarga)).

* Add "Sass" to the `--version` string for the executables.

## 2.2.5

[Tagged on GitHub](http://github.com/nex3/sass/commit/2.2.5).

There were no changes made to Sass between versions 2.2.4 and 2.2.5.

## 2.2.4

[Tagged on GitHub](http://github.com/nex3/sass/commit/2.2.4).

* Don't add `require 'rubygems'` to the top of init.rb when installed
  via `sass --rails`. This isn't necessary, and actually gets
  clobbered as soon as haml/template is loaded.

* Document the previously-undocumented {file:SASS_REFERENCE.md#line-option `:line` option},
  which allows the number of the first line of a Sass file to be set for error reporting.

## 2.2.3

[Tagged on GitHub](http://github.com/nex3/sass/commit/2.2.3).

Sass 2.2.3 prints line numbers for warnings about selectors
with no properties.

## 2.2.2

[Tagged on GitHub](http://github.com/nex3/sass/commit/2.2.2).

Sass 2.2.2 is a minor bug-fix release.
Notable changes include better parsing of mixin definitions and inclusions
and better support for Ruby 1.9.

## 2.2.1

[Tagged on GitHub](http://github.com/nex3/sass/commit/2.2.1).

Sass 2.2.1 is a minor bug-fix release.

### Must Read!

* It used to be acceptable to use `-` immediately following variable names,
  without any whitespace in between (for example, `!foo-!bar`).
  This is now deprecated, so that in the future variables with hyphens
  can be supported. Surround `-` with spaces.

## 2.2.0

[Tagged on GitHub](http://github.com/nex3/sass/commit/2.2.0).

The 2.2 release marks a significant step in the evolution of the Sass
language. The focus has been to increase the power of Sass to keep
your stylesheets maintainable by allowing new forms of abstraction to
be created within your stylesheets and the stylesheets provided by
others that you can download and import into your own. The fundamental
units of abstraction in Sass are variables and mixins. Please read
below for a list of changes:

### Must Read!

* Sass Comments (//) used to only comment out a single line. This was deprecated
  in 2.0.10 and starting in 2.2, Sass comments will comment out any lines indented
  under them. Upgrade to 2.0.10 in order to see deprecation warnings where this change
  affects you.

* Implicit Strings within SassScript are now deprecated and will be removed in 2.4.
  For example: `border= !width solid #00F` should now be written as `border: #{!width} solid #00F`
  or as `border= !width "solid" #00F`. After upgrading to 2.2, you will see deprecation warnings
  if you have sass files that use implicit strings.


### Sass Syntax Changes

#### Flexible Indentation

The indentation of Sass documents is now flexible. The first indent
that is detected will determine the indentation style for that
document. Tabs and spaces may never be mixed, but within a document,
you may choose to use tabs or a flexible number of spaces.

#### Multiline Sass Comments

Sass Comments (//) will now comment out whatever is indented beneath
them. Previously they were single line when used at the top level of a
document. Upgrading to the latest stable version will give you
deprecation warnings if you have silent comments with indentation
underneath them.

#### Mixin Arguments

Sass Mixins now accept any number of arguments. To define a mixin with
arguments, specify the arguments as a comma-delimited list of
variables like so:

    =my-mixin(!arg1, !arg2, !arg3)

As before, the definition of the mixin is indented below the mixin
declaration. The variables declared in the argument list may be used
and will be bound to the values passed to the mixin when it is
invoked.  Trailing arguments may have default values as part of the
declaration:

    =my-mixin(!arg1, !arg2 = 1px, !arg3 = blue)

In the example above, the mixin may be invoked by passing 1, 2 or 3
arguments to it. A similar syntax is used to invoke a mixin that
accepts arguments:

    div.foo
      +my-mixin(1em, 3px)

When a mixin has no required arguments, the parenthesis are optional.

The default values for mixin arguments are evaluated in the global
context at the time when the mixin is invoked, they may also reference
the previous arguments in the declaration. For example:

    !default_width = 30px
    =my-fancy-mixin(!width = !default_width, !height = !width)
      width= !width
      height= !height

    .default-box
      +my-fancy-mixin

    .square-box
      +my-fancy-mixin(50px)

    .rectangle-box
      +my-fancy-mixin(25px, 75px)

    !default_width = 10px
    .small-default-box
      +my-fancy-mixin


compiles to:

    .default-box {
      width: 30px;
      height: 30px; }

    .square-box {
      width: 50px;
      height: 50px; }

    .rectangle-box {
      width: 25px;
      height: 75px; }

    .small-default-box {
      width: 10px;
      height: 10px; }


### Sass, Interactive

The sass command line option -i now allows you to quickly and
interactively experiment with SassScript expressions. The value of the
expression you enter will be printed out after each line. Example:

    $ sass -i
    >> 5px
    5px
    >> 5px + 10px
    15px
    >> !five_pixels = 5px
    5px
    >> !five_pixels + 10px
    15px

### SassScript

The features of SassScript have been greatly enhanced with new control
directives, new fundamental data types, and variable scoping.

#### New Data Types

SassScript now has four fundamental data types:

1. Number
2. String
3. Boolean (New in 2.2)
4. Colors

#### More Flexible Numbers

Like JavaScript, SassScript numbers can now change between floating
point and integers. No explicit casting or decimal syntax is
required. When a number is emitted into a CSS file it will be rounded
to the nearest thousandth, however the internal representation
maintains much higher precision.

#### Improved Handling of Units

While Sass has long supported numbers with units, it now has a much
deeper understanding of them. The following are examples of legal
numbers in SassScript:

    0, 1000, 6%, -2px, 5pc, 20em, or 2foo.

Numbers of the same unit may always be added and subtracted. Numbers
that have units that Sass understands and finds comparable, can be
combined, taking the unit of the first number. Numbers that have
non-comparable units may not be added nor subtracted -- any attempt to
do so will cause an error. However, a unitless number takes on the
unit of the other number during a mathematical operation. For example:

    >> 3mm + 4cm
    43mm
    >> 4cm + 3mm
    4.3cm
    >> 3cm + 2in
    8.08cm
    >> 5foo + 6foo
    11foo
    >> 4% + 5px
    SyntaxError: Incompatible units: 'px' and '%'.
    >> 5 + 10px
    15px

Sass allows compound units to be stored in any intermediate form, but
will raise an error if you try to emit a compound unit into your css
file.

    >> !em_ratio = 1em / 16px
    0.063em/px
    >> !em_ratio * 32px
    2em
    >> !em_ratio * 40px
    2.5em

#### Colors

A color value can be declared using a color name, hexadecimal,
shorthand hexadecimal, the rgb function, or the hsl function. When
outputting a color into css, the color name is used, if any, otherwise
it is emitted as hexadecimal value. Examples:

    > #fff
    white
    >> white
    white
    >> #FFFFFF
    white
    >> hsl(180, 100, 100)
    white
    >> rgb(255, 255, 255)
    white
    >> #AAA
    #aaaaaa

Math on color objects is performed piecewise on the rgb
components. However, these operations rarely have meaning in the
design domain (mostly they make sense for gray-scale colors).

    >> #aaa + #123
    #bbccdd
    >> #333 * 2
    #666666

#### Booleans

Boolean objects can be created by comparison operators or via the
`true` and `false` keywords.  Booleans can be combined using the
`and`, `or`, and `not` keywords.

    >> true
    true
    >> true and false
    false
    >> 5 < 10
    true
    >> not (5 < 10)
    false
    >> not (5 < 10) or not (10 < 5)
    true
    >> 30mm == 3cm
    true
    >> 1px == 1em
    false

#### Strings

Unicode escapes are now allowed within SassScript strings.

### Control Directives

New directives provide branching and looping within a sass stylesheet
based on SassScript expressions. See the [Sass
Reference](SASS_REFERENCE.md.html#control_directives) for complete
details.

#### @for

The `@for` directive loops over a set of numbers in sequence, defining
the current number into the variable specified for each loop. The
`through` keyword means that the last iteration will include the
number, the `to` keyword means that it will stop just before that
number.

    @for !x from 1px through 5px
      .border-#{!x}
        border-width= !x

compiles to:

    .border-1px {
      border-width: 1px; }

    .border-2px {
      border-width: 2px; }

    .border-3px {
      border-width: 3px; }

    .border-4px {
      border-width: 4px; }

    .border-5px {
      border-width: 5px; }

#### @if / @else if / @else

The branching directives `@if`, `@else if`, and `@else` let you select
between several branches of sass to be emitted, based on the result of
a SassScript expression. Example:

    !type = "monster"
    p
      @if !type == "ocean"
        color: blue
      @else if !type == "matador"
        color: red
      @else if !type == "monster"
        color: green
      @else
        color: black

is compiled to:

    p {
      color: green; }

#### @while

The `@while` directive lets you iterate until a condition is
met. Example:

    !i = 6
    @while !i > 0
      .item-#{!i}
        width = 2em * !i
      !i = !i - 2

is compiled to:

    .item-6 {
      width: 12em; }

    .item-4 {
      width: 8em; }

    .item-2 {
      width: 4em; }

### Variable Scoping

The term "constant" has been renamed to "variable." Variables can be
declared at any scope (a.k.a. nesting level) and they will only be
visible to the code until the next outdent. However, if a variable is
already defined in a higher level scope, setting it will overwrite the
value stored previously.

In this code, the `!local_var` variable is scoped and hidden from
other higher level scopes or sibling scopes:

    .foo
      .bar
        !local_var = 1px
        width= !local_var
      .baz
        // this will raise an undefined variable error.
        width= !local_var
      // as will this
      width= !local_var

In this example, since the `!global_var` variable is first declared at
a higher scope, it is shared among all lower scopes:

    !global_var = 1px
    .foo
      .bar
        !global_var = 2px
        width= !global_var
      .baz
        width= !global_var
      width= !global_var

compiles to:

    .foo {
      width: 2px; }
      .foo .bar {
        width: 2px; }
      .foo .baz {
        width: 2px; }


### Interpolation

Interpolation has been added. This allows SassScript to be used to
create dynamic properties and selectors.  It also cleans up some uses
of dynamic values when dealing with compound properties. Using
interpolation, the result of a SassScript expression can be placed
anywhere:

    !x = 1
    !d = 3
    !property = "border"
    div.#{!property}
      #{!property}: #{!x + !d}px solid
      #{!property}-color: blue

is compiled to:

    div.border {
      border: 4px solid;
      border-color: blue; }

### Sass Functions

SassScript defines some useful functions that are called using the
normal CSS function syntax:

    p
      color = hsl(0, 100%, 50%)

is compiled to:

    #main {
      color: #ff0000; }

The following functions are provided: `hsl`, `percentage`, `round`,
`ceil`, `floor`, and `abs`.  You can define additional functions in
ruby.

See {Sass::Script::Functions} for more information.


### New Options

#### `:line_comments`

To aid in debugging, You may set the `:line_comments` option to
`true`. This will cause the sass engine to insert a comment before
each selector saying where that selector was defined in your sass
code.

#### `:template_location`

The {Sass::Plugin} `:template_location` option now accepts a hash of
sass paths to corresponding css paths. Please be aware that it is
possible to import sass files between these separate locations -- they
are not isolated from each other.

### Miscellaneous Features

#### `@debug` Directive

The `@debug` directive accepts a SassScript expression and emits the
value of that expression to the terminal (stderr).

Example:

    @debug 1px + 2px

During compilation the following will be printed:

    Line 1 DEBUG: 3px

#### Ruby 1.9 Support

Sass now fully supports Ruby 1.9.1.

#### Sass Cache

By default, Sass caches compiled templates and
[partials](SASS_REFERENCE.md.html#partials).  This dramatically speeds
up re-compilation of large collections of Sass files, and works best
if the Sass templates are split up into separate files that are all
[`@import`](SASS_REFERENCE.md.html#import)ed into one large file.

Without a framework, Sass puts the cached templates in the
`.sass-cache` directory.  In Rails and Merb, they go in
`tmp/sass-cache`.  The directory can be customized with the
[`:cache_location`](#cache_location-option) option.  If you don't want
Sass to use caching at all, set the [`:cache`](#cache-option) option
to `false`.<|MERGE_RESOLUTION|>--- conflicted
+++ resolved
@@ -3,7 +3,6 @@
 * Table of contents
 {:toc}
 
-<<<<<<< HEAD
 ## 3.4.0 (Unreleased)
 
 ### Using `&` in SassScript
@@ -109,8 +108,6 @@
 * SassScript strings in SCSS may no longer include unescaped newlines. As doing
   so produced invalid CSS, there will be no deprecation period for this change.
 
-## 3.3.7 (Unreleased)
-=======
 ## 3.3.8 (Unreleased)
 
 * When a use of `@at-root` doesn't add any new rules, it will no longer split
@@ -119,7 +116,6 @@
 [issue 1239]: https://github.com/nex3/sass/issues/1239
 
 ## 3.3.7 (2 May 2014)
->>>>>>> b5c2c536
 
 * Properly set the default `Sass::Plugin` options in Rails 3.0.
 
