# Sass Changelog

* Table of contents
{:toc}

<<<<<<< HEAD
## 3.2.0 (Unreleased)

* A mixin include can now accept a block of content ({file:SASS_REFERENCE.md#mixin-content Reference Documentation}).
  The style block will be passed to the mixin and can be placed at the point @content is used. E.g.:
  
      @mixin iphone {
        @media only screen and (max-width: 480px) {
          @content;
        }
      }
      
      @include iphone {
        body { color: red }
      }

  Or in `.sass` syntax:
  
      =iphone
        @media only screen and (max-width: 480px)
          @content
      
      +iphone
        body
          color: red

  Produces:
  
      @media only screen and (max-width: 480px) {
        body { color: red }
      }
  
  Note that the contents passed to the mixin are evaluated in the scope they are used,
  not the scope of the mixin. {file:SASS_REFERENCE.md#variable_scope_and_content_blocks More on variable scoping.}

## `:any` Support

Previously, only the `:-moz-any` selector was supported; this has been expanded
to support any vendor prefix, as well as the plain `:any` selector.

### Backwards Incompatibilities -- Must Read!

* Parent selectors followed immediately by identifiers (e.g. `&foo`)
  are fully disallowed.
  They were deprecated in 3.1.8.

* `#{}` interpolation is now allowed in all comments.

* The `!` flag may not be used with `//` comments (e.g. `//!`).
=======
## 3.1.11 (Unreleased)

* Allow control directives (such as `@if`) to be nested beneath properties.
* Allow property names to begin with a hyphen followed by interpolation (e.g. `-#{...}`).
* Fix a parsing error with interpolation in comma-separated lists.
* Make `--cache-store` with with `--update`.
* Properly report `ArgumentError`s that occur within user-defined functions.
* Don't crash on JRuby if the underlying Java doesn't support every Unicode encoding.
* Add new `updated_stylesheet` callback, which is run after each stylesheet has
  been successfully compiled. Thanks to [Christian Peters](https://github.com/ChristianPeters).
* Allow absolute paths to be used in an importer with a different root.
* Don't destructively modify the options when running `Sass::Plugin.force_update`.

### Deprecations -- Must Read!

* The `updating_stylesheet` is deprecated and will be removed in a
  future release. Use the new `updated_stylesheet` callback instead.
>>>>>>> cc73198e

## 3.1.10

* Fix another aspect of the 3.1.8 regression relating to `+`.

## 3.1.9

* Fix a regression in 3.1.8 that broke the `+` combinator in selectors.

* Deprecate the loud-comment flag when used with silent comments (e.g. `//!`).
  Using it with multi-line comments (e.g. `/*!`) still works.

## 3.1.8

* Deprecate parent selectors followed immediately by identifiers (e.g. `&foo`).
  This should never have worked, since it violates the rule
  of `&` only being usable where an element selector would.

* Add a `--force` option to the `sass` executable which makes `--update`
  always compile all stylesheets, even if the CSS is newer.

* Disallow semicolons at the end of `@import` directives in the indented syntax.

* Don't error out when being used as a library without requiring `fileutil`.

* Don't crash when Compass-style sprite imports are used with `StalenessChecker`
  (thanks to [Matthias Bauer](https://github.com/moeffju)).

* The numeric precision of numbers in Sass can now be set using the
  `--precision` option to the command line. Additionally, the default
  number of digits of precision in Sass output can now be
  changed by setting `Sass::Script::Number.precision` to an integer
  (defaults to 3). Since this value can now be changed, the `PRECISION`
  constant in `Sass::Script::Number` has been deprecated. In the unlikely
  event that you were using it in your code, you should now use
   `Sass::Script::Number.precision_factor` instead.

* Don't crash when running `sass-convert` with selectors with two commas in a row.

* Explicitly require Ruby >= 1.8.7 (thanks [Eric Mason](https://github.com/ericmason)).

* Properly validate the nesting of elements in imported stylesheets.

* Properly compile files in parent directories with `--watch` and `--update`.

* Properly null out options in mixin definitions before caching them. This fixes
  a caching bug that has been plaguing some Rails 3.1 users.

## 3.1.7

* Don't crash when doing certain operations with `@function`s.

## 3.1.6

* The option `:trace_selectors` can now be used to emit a full trace
  before each selector. This can be helpful for in-browser debugging of
  stylesheet imports and mixin includes. This option supersedes the
  `:line_comments` option and is superseded by the `:debug_info`
  option.

* Fix a bug where long `@if`/`@else` chains would cause exponential slowdown
  under some circumstances.

## 3.1.5

* Updated the vendored FSSM version, which will avoid segfaults on OS
  X Lion when using `--watch`.

## 3.1.4

* Sass no longer unnecessarily caches the sass options hash.
  This allows objects that cannot be marshaled to be placed into the
  options hash.

## 3.1.3

* Sass now logs message thru a logger object which can be changed to
  provide integration with other frameworks' logging infrastructure.


## 3.1.2

* Fix some issues that were breaking Sass when running within Rubinius.
* Fix some issues that were affecting Rails 3.1 integration.
* New function `zip` allows several lists to be combined into one
  list of lists. For example:
  `zip(1px 1px 3px, solid dashed solid, red green blue)` becomes
  `1px solid red, 1px dashed green, 3px solid blue`
* New function `index` returns the list index of a value
  within a list. For example: `index(1px solid red, solid)`
  returns `2`. When the value is not found `false` is returned.

## 3.1.1

* Make sure `Sass::Plugin` is loaded at the correct time in Rails 3.

## 3.1.0

* Add an {Sass::Script::Functions#invert `invert` function} that takes the inverse of colors.

* A new sass function called `if` can be used to emit one of two values
  based on the truth value of the first argument.
  For example, `if(true, 1px, 2px)` returns `1px` and `if(false, 1px, 2px)` returns `2px`.

* Compass users can now use the `--compass` flag
  to make the Compass libraries available for import.
  This will also load the Compass project configuration
  if run from the project root.

* Many performance optimizations have been made by [thedarkone](http://github.com/thedarkone).

* Allow selectors to contain extra commas to make them easier to modify.
  Extra commas will be removed when the selectors are converted to CSS.

* `@import` may now be used within CSS or `@media` rules.
  The imported file will be treated as though it were nested within the rule.
  Files with mixins may not be imported in nested contexts.

* If a comment starts with `!`, that comment will now be interpolated
  (`#{...}` will be replaced with the resulting value of the expression
  inside) and the comment will always be printed out in the generated CSS
  file -- even with compressed output. This is useful for adding copyright
  notices to your stylesheets.

* A new executable named `scss` is now available. It is exactly like the
  `sass` executable except it defaults to assuming input is in the SCSS syntax.
  Both programs will use the source file's extension to determine the syntax where
  possible.

### Sass-based Functions

While it has always been possible to add functions to Sass with Ruby, this release adds the ability to define new functions within Sass files directly.
For example:

    $grid-width: 40px;
    $gutter-width: 10px;
    
    @function grid-width($n) {
      @return $n * $grid-width + ($n - 1) * $gutter-width;
    }
    
    #sidebar { width: grid-width(5); }

Becomes:

    #sidebar {
      width: 240px; }

### Keyword Arguments

Both mixins and Sass functions now support the ability to pass in keyword arguments.
For example, with mixins:

    @mixin border-radius($value, $moz: true, $webkit: true, $css3: true) {
      @if $moz { -moz-border-radius: $value }
      @if $webkit { -webkit-border-radius: $value }
      @if $css3 { border-radius: $value }
    }

    @include border-radius(10px, $webkit: false);

And with functions:

    p {
      color: hsl($hue: 180, $saturation: 78%, $lightness: 57%);
    }

Keyword arguments are of the form `$name: value` and come after normal arguments.
They can be used for either optional or required arguments.
For mixins, the names are the same as the argument names for the mixins.
For functions, the names are defined along with the functions.
The argument names for the built-in functions are listed
{Sass::Script::Functions in the function documentation}.

Sass functions defined in Ruby can use the {Sass::Script::Functions.declare} method
to declare the names of the arguments they take.

#### New Keyword Functions

The new keyword argument functionality enables new Sass color functions
that use keywords to encompass a large amount of functionality in one function.

* The {Sass::Script::Functions#adjust_color adjust-color} function works like the old
  `lighten`, `saturate`, and `adjust-hue` methods.
  It increases and/or decreases the values of a color's properties by fixed amounts.
  For example, `adjust-color($color, $lightness: 10%)` is the same as `lighten($color, 10%)`:
  it returns `$color` with its lightness increased by 10%.

* The {Sass::Script::Functions#scale_color scale_color} function
  is similar to {Sass::Script::Functions#adjust adjust},
  but instead of increasing and/or decreasing a color's properties by fixed amounts,
  it scales them fluidly by percentages.
  The closer the percentage is to 100% (or -100%),
  the closer the new property value will be to its maximum (or minimum).
  For example, `scale-color(hsl(120, 70, 80), $lightness: 50%)`
  will change the lightness from 80% to 90%,
  because 90% is halfway between 80% and 100%.
  Similarly, `scale-color(hsl(120, 70, 50), $lightness: 50%)`
  will change the lightness from 50% to 75%.

* The {Sass::Script::Functions#change_color change-color} function simply changes a color's properties
  regardless of their old values.
  For example `change-color($color, $lightness: 10%)` returns `$color` with 10% lightness,
  and `change-color($color, $alpha: 0.7)` returns color with opacity 0.7.

Each keyword function accepts `$hue`, `$saturation`, `$value`,
`$red`, `$green`, `$blue`, and `$alpha` keywords,
with the exception of `scale-color()` which doesn't accept `$hue`.
These keywords modify the respective properties of the given color.

Each keyword function can modify multiple properties at once.
For example, `adjust-color($color, $lightness: 15%, $saturation: -10%)`
both lightens and desaturates `$color`.
HSL properties cannot be modified at the same time as RGB properties, though.

### Lists

Lists are now a first-class data type in Sass,
alongside strings, numbers, colors, and booleans.
They can be assigned to variables, passed to mixins,
and used in CSS declarations.
Just like the other data types (except booleans),
Sass lists look just like their CSS counterparts.
They can be separated either by spaces (e.g. `1px 2px 0 10px`)
or by commas (e.g. `Helvetica, Arial, sans-serif`).
In addition, individual values count as single-item lists.

Lists won't behave any differently in Sass 3.1 than they did in 3.0.
However, you can now do more with them using the new [list functions](Sass/Script/Functions.html#list-functions):

* The {Sass::Script::Functions#nth `nth($list, $n)` function} returns the nth item in a list.
  For example, `nth(1px 2px 10px, 2)` returns the second item, `2px`.
  Note that lists in Sass start at 1, not at 0 like they do in some other languages.

* The {Sass::Script::Functions#join `join($list1, $list2)` function}
  joins together two lists into one.
  For example, `join(1px 2px, 10px 5px)` returns `1px 2px 10px 5px`.

* The {Sass::Script::Functions#append `append($list, $val)` function}
  appends values to the end of a list.
  For example, `append(1px 2px, 10px)` returns `1px 2px 10px`.

* The {Sass::Script::Functions#join `length($list)` function}
  returns the length of a list.
  For example, `length(1px 2px 10px 5px)` returns `4`.

For more details about lists see {file:SASS_REFERENCE.md#lists the reference}.

#### `@each`

There's also a new directive that makes use of lists.
The {file:SASS_REFERENCE.md#each-directive `@each` directive} assigns a variable to each item in a list in turn,
like `@for` does for numbers.
This is useful for writing a bunch of similar styles
without having to go to the trouble of creating a mixin.
For example:

    @each $animal in puma, sea-slug, egret, salamander {
      .#{$animal}-icon {
        background-image: url('/images/#{$animal}.png');
      }
    }

is compiled to:

    .puma-icon {
      background-image: url('/images/puma.png'); }
    .sea-slug-icon {
      background-image: url('/images/sea-slug.png'); }
    .egret-icon {
      background-image: url('/images/egret.png'); }
    .salamander-icon {
      background-image: url('/images/salamander.png'); }

### `@media` Bubbling

Modern stylesheets often use `@media` rules to target styles
at certain sorts of devices, screen resolutions, or even orientations.
They're also useful for print and aural styling.
Unfortunately, it's annoying and repetitive to break the flow of a stylesheet
and add a `@media` rule containing selectors you've already written
just to tweak the style a little.

Thus, Sass 3.1 now allows you to nest `@media` rules within selectors.
It will automatically bubble them up to the top level,
putting all the selectors on the way inside the rule.
For example:

    .sidebar {
      width: 300px;
      @media screen and (orientation: landscape) {
        width: 500px;
      }
    }

is compiled to:

    .sidebar {
      width: 300px;
    }
    @media screen and (orientation: landscape) {
      .sidebar {
        width: 500px;
      }
    }

You can also nest `@media` directives within one another.
The queries will then be combined using the `and` operator.
For example:

    @media screen {
      .sidebar {
        @media (orientation: landscape) {
          width: 500px;
        }
      }
    }

is compiled to:

    @media screen and (orientation: landscape) {
      .sidebar {
        width: 500px;
      }
    }

### Nested `@import`

The `@import` statement can now be nested within other structures
such as CSS rules and `@media` rules. For example:

    @media print {
      @import "print";
    }

This imports `print.scss` and places all rules so imported within the `@media print` block.
This makes it easier to create stylesheets for specific media or sections of the document
and distributing those stylesheets across multiple files.

### Backwards Incompatibilities -- Must Read!

* When `@import` is given a path without `.sass`, `.scss`, or `.css` extension,
  and no file exists at that path, it will now throw an error.
  The old behavior of becoming a plain-CSS `@import` was deprecated
  and has now been removed.

* Get rid of the `--rails` flag for the `sass` executable.
  This flag hasn't been necessary since Rails 2.0.
  Existing Rails 2.0 installations will continue to work.

* Removed deprecated support for ! prefixed variables. Use $ to prefix variables now.

* Removed the deprecated css2sass executable. Use sass-convert now.

* Removed support for the equals operator in variable assignment. Use : now.

* Removed the sass2 mode from sass-convert. Users who have to migrate from sass2
  should install Sass 3.0 and quiet all deprecation warnings before installing Sass 3.1.

### Sass Internals

* It is now possible to define a custom importer that can be used to find imports using different import semantics than the default filesystem importer that Sass provides. For instance, you can use this to generate imports on the fly, look them up from a database, or implement different file naming conventions. See the {Sass::Importers::Base Importer Base class} for more information.

* It is now possible to define a custom cache store to allow for efficient caching of Sass files using alternative cache stores like memcached in environments where a writable filesystem is not available or where the cache need to be shared across many servers for dynamically generated stylesheet environments. See the {Sass::CacheStores::Base CacheStore Base class} for more information.

## 3.0.26 (Unreleased)

* Fix a performance bug in large SCSS stylesheets with many nested selectors.
  This should dramatically decrease compilation time of such stylesheets.

* Upgrade the bundled FSSM to version 0.2.3.
  This means `sass --watch` will work out of the box with Rubinius.

## 3.0.25

[Tagged on GitHub](http://github.com/nex3/haml/commit/3.0.25).

* When displaying a Sass error in an imported stylesheet,
  use the imported stylesheet's contents rather than the top-level stylesheet.

* Fix a bug that caused some lines with non-ASCII characters to be ignored in Ruby 1.8.

* Fix a bug where boolean operators (`and`, `or`, and `not`) wouldn't work at the end of a line
  in a multiline SassScript expression.

* When using `sass --update`, only update individual files when they've changed.

## 3.0.24

[Tagged on GitHub](http://github.com/nex3/haml/commit/3.0.24).

* Raise an error when `@else` appears without an `@if` in SCSS.

* Fix some cases where `@if` rules were causing the line numbers in error reports
  to become incorrect.

## 3.0.23

[Tagged on GitHub](http://github.com/nex3/haml/commit/3.0.23).

* Fix the error message for unloadable modules when running the executables under Ruby 1.9.2.

### `@charset` Change

The behavior of `@charset` has changed in version 3.0.23
in order to work around a bug in Safari,
where `@charset` declarations placed anywhere other than the beginning of the document
cause some CSS rules to be ignored.
This change also makes `@charset`s in imported files behave in a more useful way.

#### Ruby 1.9

When using Ruby 1.9, which keeps track of the character encoding of the Sass document internally,
`@charset` directive in the Sass stylesheet and any stylesheets it imports
are no longer directly output to the generated CSS.
They're still used for determining the encoding of the input and output stylesheets,
but they aren't rendered in the same way other directives are.

Instead, Sass adds a single `@charset` directive at the beginning of the output stylesheet
if necessary, whether or not the input stylesheet had a `@charset` directive.
It will add this directive if and only if the output stylesheet contains non-ASCII characters.
By default, the declared charset will be UTF-8,
but if the Sass stylesheet declares a different charset then that will be used instead if possible.

One important consequence of this scheme is that it's possible for a Sass file
to import partials with different encodings (e.g. one encoded as UTF-8 and one as IBM866).
The output will then be UTF-8, unless the importing stylesheet
declares a different charset.

#### Ruby 1.8

Ruby 1.8 doesn't have good support for encodings, so it uses a simpler but less accurate
scheme for figuring out what `@charset` declaration to use for the output stylesheet.
It just takes the first `@charset` declaration to appear in the stylesheet
or any of its imports and moves it to the beginning of the document.
This means that under Ruby 1.8 it's *not* safe to import files with different encodings.

## 3.0.22

[Tagged on GitHub](http://github.com/nex3/haml/commit/3.0.22).

* Remove `vendor/sass`, which snuck into the gem by mistake
  and was causing trouble for Heroku users (thanks to [Jacques Crocker](http://railsjedi.com/)).

* `sass-convert` now understands better when it's acceptable
  to remove parentheses from expressions.

## 3.0.21

[Tagged on GitHub](http://github.com/nex3/haml/commit/3.0.21).

* Fix the permissions errors for good.

* Fix more `#options` attribute errors.

## 3.0.20

[Tagged on GitHub](http://github.com/nex3/haml/commit/3.0.20).

* Fix some permissions errors.

* Fix `#options` attribute errors when CSS functions were used with commas.

## 3.0.19

[Tagged on GitHub](http://github.com/nex3/haml/commit/3.0.19).

* Make the alpha value for `rgba` colors respect {Sass::Script::Number::PRECISION}.

* Remove all newlines in selectors in `:compressed` mode.

* Make color names case-insensitive.

* Properly detect SCSS files when using `sass -c`.

* Remove spaces after commas in `:compressed` mode.

* Allow the `--unix-newlines` flag to work on Unix, where it's a no-op.

## 3.0.18

[Tagged on GitHub](http://github.com/nex3/haml/commit/3.0.18).

* Don't require `rake` in the gemspec, for bundler compatibility under
  JRuby. Thanks to [Gordon McCreight](http://www.gmccreight.com/blog).

* Add a command-line option `--stop-on-error` that causes Sass to exit
  when a file fails to compile using `--watch` or `--update`.

* Fix a bug in `haml_tag` that would allow duplicate attributes to be added
  and make `data-` attributes not work.

* Get rid of the annoying RDoc errors on install.

* Disambiguate references to the `Rails` module when `haml-rails` is installed.

* Allow `@import` in SCSS to import multiple files in the same `@import` rule.

## 3.0.17

[Tagged on GitHub](http://github.com/nex3/haml/commit/3.0.17).

* Disallow `#{}` interpolation in `@media` queries or unrecognized directives.
  This was never allowed, but now it explicitly throws an error
  rather than just producing invalid CSS.

* Make `sass --watch` not throw an error when passed a single file or directory.

* Understand that mingw counts as Windows.

* Make `sass --update` return a non-0 exit code if one or more files being updated
  contained an error.

## 3.0.16

[Tagged on GitHub](http://github.com/nex3/haml/commit/3.0.16).

* Fix a bug where certain sorts of comments would get improperly
  rendered in the `:compact` style.

* Always allow a trailing `*/` in loud comments in the indented syntax.

* Fix a performance issue with SCSS parsing in rare cases.
  Thanks to [Chris Eppstein](http://chriseppstein.github.com).

* Use better heuristics for figuring out when someone might be using
  the wrong syntax with `sass --watch`.

## 3.0.15

[Tagged on GitHub](http://github.com/nex3/haml/commit/3.0.15).

* Fix a bug where `sass --watch` and `sass --update` were completely broken.

* Allow `@import`ed values to contain commas.

## 3.0.14

[Tagged on GitHub](http://github.com/nex3/haml/commit/3.0.14).

* Properly parse paths with drive letters on Windows (e.g. `C:\Foo\Bar.sass`)
  in the Sass executable.

* Compile Sass files in a deterministic order.

* Fix a bug where comments after `@if` statements in SCSS
  weren't getting passed through to the output document.

## 3.0.13

[Tagged on GitHub](http://github.com/nex3/haml/commit/3.0.13).

## CSS `@import` Directives

Sass is now more intelligent about when to compile `@import` directives to plain CSS.
Any of the following conditions will cause a literal CSS `@import`:

* Importing a path with a `.css` extension (e.g. `@import "foo.css"`).
* Importing a path with a media type (e.g. `@import "foo" screen;`).
* Importing an HTTP path (e.g. `@import "http://foo.com/style.css"`).
* Importing any URL (e.g. `@import url(foo)`).

The former two conditions always worked, but the latter two are new.

## `-moz-calc` Support

The new [`-moz-calc()` function](http://hacks.mozilla.org/2010/06/css3-calc/) in Firefox 4
will now be properly parsed by Sass.
`calc()` was already supported, but because the parsing rules are different
than for normal CSS functions, this had to be expanded to include `-moz-calc`.

In anticipation of wider browser support, in fact,
*any* function named `-*-calc` (such as `-webkit-calc` or `-ms-calc`)
will be parsed the same as the `calc` function.

## `:-moz-any` Support

The [`:-moz-any` pseudoclass selector](http://hacks.mozilla.org/2010/05/moz-any-selector-grouping/)
is now parsed by Sass.

## `--require` Flag

The Sass command-line executable can now require Ruby files
using the `--require` flag (or `-r` for short).

## Rails Support

Make sure the default Rails options take precedence over the default non-Rails options.
This makes `./script/server --daemon` work again.

### Rails 3 Support

Support for Rails 3 versions prior to beta 4 has been removed.
Upgrade to Rails 3.0.0.beta4 if you haven't already.

## 3.0.12

[Tagged on GitHub](http://github.com/nex3/haml/commit/3.0.12).

## Rails 3 Support

Apparently the last version broke in new and exciting ways under Rails 3,
due to the inconsistent load order caused by certain combinations of gems.
3.0.12 hacks around that inconsistency, and *should* be fully Rails 3-compatible.

### Deprecated: Rails 3 Beta 3

Haml's support for Rails 3.0.0.beta.3 has been deprecated.
Haml 3.0.13 will only support 3.0.0.beta.4.

## 3.0.11

[Tagged on GitHub](http://github.com/nex3/haml/commit/3.0.11).

There were no changes made to Haml between versions 3.0.10 and 3.0.11.

## Rails 3 Support

Make sure Sass *actually* regenerates stylesheets under Rails 3.
The fix in 3.0.10 didn't work because the Rack stack we were modifying
wasn't reloaded at the proper time.

## Bug Fixes

* Give a decent error message when `--recursive` is used
  in `sass-convert` without a directory.

## 3.0.10

[Tagged on GitHub](http://github.com/nex3/haml/commit/3.0.10).

### Appengine-JRuby Support

The way we determine the location of the Haml installation
no longer breaks the version of JRuby
used by [`appengine-jruby`](http://code.google.com/p/appengine-jruby/).

### Rails 3 Support

Sass will regenerate stylesheets under Rails 3
even when no controllers are being accessed.

### Other Improvements

* When using `sass-convert --from sass2 --to sass --recursive`,
  suggest the use of `--in-place` as well.

## 3.0.9

[Tagged on GitHub](http://github.com/nex3/haml/commit/3.0.9).

There were no changes made to Sass between versions 3.0.8 and 3.0.9.
A bug in Gemcutter caused the gem to be uploaded improperly.

## 3.0.8

[Tagged on GitHub](http://github.com/nex3/haml/commit/3.0.8).

* Fix a bug with Rails versions prior to Rails 3.

## 3.0.7

[Tagged on GitHub](http://github.com/nex3/haml/commit/3.0.7).

### Encoding Support

Sass 3.0.7 adds support for `@charset` for declaring the encoding of a stylesheet.
For details see {file:SASS_REFERENCE.md#encodings the reference}.

The `sass` and `sass-convert` executables also now take an `-E` option
for specifying the encoding of Sass/SCSS/CSS files.

### Bug Fixes

* When compiling a file named `.sass` but with SCSS syntax specified,
  use the latter (and vice versa).

* Fix a bug where interpolation would cause some selectors to render improperly.

* If a line in a Sass comment starts with `*foo`,
  render it as `*foo` rather than `* *foo`.

## 3.0.6

[Tagged on GitHub](http://github.com/nex3/haml/commit/3.0.6).

There were no changes made to Sass between versions 3.0.5 and 3.0.6.

## 3.0.5

[Tagged on GitHub](http://github.com/nex3/haml/commit/3.0.5).

### `#{}` Interpolation in Properties

Previously, using `#{}` in some places in properties
would cause a syntax error.
Now it can be used just about anywhere.

Note that when `#{}` is used near operators like `/`,
those operators are treated as plain CSS
rather than math operators.
For example:

    p {
      $font-size: 12px;
      $line-height: 30px;
      font: #{$font-size}/#{$line-height};
    }

is compiled to:

    p {
      font: 12px/30px;
    }

This is useful, since normally {file:SASS_REFERENCE.md#division-and-slash
a slash with variables is treated as division}.

### Recursive Mixins

Mixins that include themselves will now print
much more informative error messages.
For example:

    @mixin foo {@include bar}
    @mixin bar {@include foo}
    @include foo

will print:

    An @include loop has been found:
        foo includes bar
        bar includes foo

Although it was previously possible to use recursive mixins
without causing infinite looping, this is now disallowed,
since there's no good reason to do it.

### Rails 3 Support

Fix Sass configuration under Rails 3.
Thanks [Dan Cheail](http://github.com/codeape).

### `sass --no-cache`

Make the `--no-cache` flag properly forbid Sass from writing `.sass-cache` files.

## 3.0.4

[Tagged on GitHub](http://github.com/nex3/haml/commit/3.0.4).

* Raise an informative error when function arguments have a mispaced comma,
  as in `foo(bar, )`.

* Fix a performance problem when using long function names
  such as `-moz-linear-gradient`.

## 3.0.3

[Tagged on GitHub](http://github.com/nex3/haml/commit/3.0.3).

### Rails 3 Support

Make sure Sass is loaded properly when using Rails 3
along with non-Rails-3-compatible plugins like some versions of `will_paginate`.

Also, In order to make some Rails loading errors like the above easier to debug,
Sass will now raise an error if `Rails.root` is `nil` when Sass is loading.
Previously, this would just cause the paths to be mis-set.

### Merb Support

Merb, including 1.1.0 as well as earlier versions,
should *really* work with this release.

### Bug Fixes

* Raise an informative error when mixin arguments have a mispaced comma,
  as in `@include foo(bar, )`.

* Make sure SassScript subtraction happens even when nothing else dynamic is going on.

* Raise an error when colors are used with the wrong number of digits.

## 3.0.2

[Tagged on GitHub](http://github.com/nex3/haml/commit/3.0.2).

### Merb 1.1.0 Support

Fixed a bug inserting the Sass plugin into the Merb 1.1.0 Rack application.

### Bug Fixes

* Allow identifiers to begin with multiple underscores.

* Don't raise an error when using `haml --rails` with older Rails versions.

## 3.0.1

[Tagged on GitHub](http://github.com/nex3/haml/commit/3.0.1).

### Installation in Rails

`haml --rails` is no longer necessary for installing Sass in Rails.
Now all you need to do is add `gem "haml"` to the Gemfile for Rails 3,
or add `config.gem "haml"` to `config/environment.rb` for previous versions.

`haml --rails` will still work,
but it has been deprecated and will print an error message.
It will not work in the next version of Sass.

### Rails 3 Beta Integration

* Make sure manually importing the Sass Rack plugin still works with Rails,
  even though it's not necessary now.

* Allow Sass to be configured in Rails even when it's being lazy-loaded.

### `:template_location` Methods

The {file:SASS_REFERENCE.md#template_location-option `:template_location` option}
can be either a String, a Hash, or an Array.
This makes it difficult to modify or use with confidence.
Thus, three new methods have been added for handling it:

* {Sass::Plugin::Configuration#template_location_array Sass::Plugin#template_location_array} --
  Returns the template locations and CSS locations formatted as an array.

* {Sass::Plugin::Configuration#add_template_location Sass::Plugin#add_template_location} --
  Converts the template location option to an array and adds a new location.

* {Sass::Plugin::Configuration#remove_template_location Sass::Plugin#remove_template_location} --
  Converts the template location option to an array and removes an existing location.

## 3.0.0
{#3-0-0}

[Tagged on GitHub](http://github.com/nex3/haml/commit/3.0.0).

### Deprecations -- Must Read!
{#3-0-0-deprecations}

* Using `=` for SassScript properties and variables is deprecated,
  and will be removed in Sass 3.2.
  Use `:` instead.
  See also [this changelog entry](#3-0-0-sass-script-context)

* Because of the above, property values using `:`
  will be parsed more thoroughly than they were before.
  Although all valid CSS3 properties
  as well as most hacks and proprietary syntax should be supported,
  it's possible that some properties will break.
  If this happens, please report it to [the Sass mailing list](http://groups.google.com/group/haml).

* In addition, setting the default value of variables
  with `||=` is now deprecated
  and will be removed in Sass 3.2.
  Instead, add `!default` to the end of the value.
  See also [this changelog entry](#3-0-0-default-flag)

* The `!` prefix for variables is deprecated,
  and will be removed in Sass 3.2.
  Use `$` as a prefix instead.
  See also [this changelog entry](#3-0-0-dollar-prefix).

* The `css2sass` command-line tool has been deprecated,
  and will be removed in Sass 3.2.
  Use the new `sass-convert` tool instead.
  See also [this changelog entry](#3-0-0-sass-convert).

* Selector parent references using `&` can now only be used
  where element names are valid.
  This is because Sass 3 fully parses selectors
  to support the new [`@extend` directive](#3-0-0-extend),
  and it's possible that the `&` could be replaced by an element name.

### SCSS (Sassy CSS)

Sass 3 introduces a new syntax known as SCSS
which is fully compatible with the syntax of CSS3,
while still supporting the full power of Sass.
This means that every valid CSS3 stylesheet
is a valid SCSS file with the same meaning.
In addition, SCSS understands most CSS hacks
and vendor-specific syntax, such as [IE's old `filter` syntax](http://msdn.microsoft.com/en-us/library/ms533754%28VS.85%29.aspx).

SCSS files use the `.scss` extension.
They can import `.sass` files, and vice-versa.
Their syntax is fully described in the {file:SASS_REFERENCE.md Sass reference};
if you're already familiar with Sass, though,
you may prefer the {file:SCSS_FOR_SASS_USERS.md intro to SCSS for Sass users}.

Since SCSS is a much more approachable syntax for those new to Sass,
it will be used as the default syntax for the reference,
as well as for most other Sass documentation.
The indented syntax will continue to be fully supported, however.

Sass files can be converted to SCSS using the new `sass-convert` command-line tool.
For example:

    # Convert a Sass file to SCSS
    $ sass-convert style.sass style.scss

**Note that if you're converting a Sass file written for Sass 2**,
you should use the `--from sass2` flag.
For example:

    # Convert a Sass file to SCSS
    $ sass-convert --from sass2 style.sass style.scss

    # Convert all Sass files to SCSS
    $ sass-convert --recursive --in-place --from sass2 --to scss stylesheets/

### Syntax Changes {#3-0-0-syntax-changes}

#### SassScript Context
{#3-0-0-sass-script-context}

The `=` character is no longer required for properties that use SassScript
(that is, variables and operations).
All properties now use SassScript automatically;
this means that `:` should be used instead.
Variables should also be set with `:`.
For example, what used to be

    // Indented syntax
    .page
      color = 5px + 9px

should now be

    // Indented syntax
    .page
      color: 5px + 9px

This means that SassScript is now an extension of the CSS3 property syntax.
All valid CSS3 properties are valid SassScript,
and will compile without modification
(some invalid properties work as well, such as Microsoft's proprietary `filter` syntax).
This entails a few changes to SassScript to make it fully CSS3-compatible,
which are detailed below.

This also means that Sass will now be fully parsing all property values,
rather than passing them through unchanged to the CSS.
Although care has been taken to support all valid CSS3,
as well as hacks and proprietary syntax,
it's possible that a property that worked in Sass 2 won't work in Sass 3.
If this happens, please report it to [the Sass mailing list](http://groups.google.com/group/haml).

Note that if `=` is used,
SassScript will be interpreted as backwards-compatibly as posssible.
In particular, the changes listed below don't apply in an `=` context.

The `sass-convert` command-line tool can be used
to upgrade Sass files to the new syntax using the `--in-place` flag.
For example:

    # Upgrade style.sass:
    $ sass-convert --in-place style.sass

    # Upgrade all Sass files:
    $ sass-convert --recursive --in-place --from sass2 --to sass stylesheets/

##### Quoted Strings

Quoted strings (e.g. `"foo"`) in SassScript now render with quotes.
In addition, unquoted strings are no longer deprecated,
and render without quotes.
This means that almost all strings that had quotes in Sass 2
should not have quotes in Sass 3.

Although quoted strings render with quotes when used with `:`,
they do not render with quotes when used with `#{}`.
This allows quoted strings to be used for e.g. selectors
that are passed to mixins.

Strings can be forced to be quoted and unquoted using the new
\{Sass::Script::Functions#unquote unquote} and \{Sass::Script::Functions#quote quote}
functions.

##### Division and `/`

Two numbers separated by a `/` character
are allowed as property syntax in CSS,
e.g. for the `font` property.
SassScript also uses `/` for division, however,
which means it must decide what to do
when it encounters numbers separated by `/`.

For CSS compatibility, SassScript does not perform division by default.
However, division will be done in almost all cases where division is intended.
In particular, SassScript will perform division
in the following three situations:

1. If the value, or any part of it, is stored in a variable.
2. If the value is surrounded by parentheses.
3. If the value is used as part of another arithmetic expression.

For example:

    p
      font: 10px/8px
      $width: 1000px
      width: $width/2
      height: (500px/2)
      margin-left: 5px + 8px/2px

is compiled to:

    p {
      font: 10px/8px;
      width: 500px;
      height: 250px;
      margin-left: 9px; }

##### Variable Defaults

Since `=` is no longer used for variable assignment,
assigning defaults to variables with `||=` no longer makes sense.
Instead, the `!default` flag
should be added to the end of the variable value.
This syntax is meant to be similar to CSS's `!important` flag.
For example:

    $var: 12px !default;

#### Variable Prefix Character
{#3-0-0-dollar-prefix}

The Sass variable character has been changed from `!`
to the more aesthetically-appealing `$`.
For example, what used to be

    !width = 13px
    .icon
      width = !width

should now be

    $width: 13px
    .icon
      width: $width

The `sass-convert` command-line tool can be used
to upgrade Sass files to the new syntax using the `--in-place` flag.
For example:

    # Upgrade style.sass:
    $ sass-convert --in-place style.sass

    # Upgrade all Sass files:
    $ sass-convert --recursive --in-place --from sass2 --to sass stylesheets/

`!` may still be used, but it's deprecated and will print a warning.
It will be removed in the next version of Sass, 3.2.

#### Variable and Mixin Names

SassScript variable and mixin names may now contain hyphens.
In fact, they may be any valid CSS3 identifier.
For example:

    $prettiest-color: #542FA9
    =pretty-text
      color: $prettiest-color

In order to allow frameworks like [Compass](http://compass-style.org)
to use hyphens in variable names
while maintaining backwards-compatibility,
variables and mixins using hyphens may be referred to
with underscores, and vice versa.
For example:

    $prettiest-color: #542FA9
    .pretty
      // Using an underscore instead of a hyphen works
      color: $prettiest_color

#### Single-Quoted Strings

SassScript now supports single-quoted strings.
They behave identically to double-quoted strings,
except that single quotes need to be backslash-escaped
and double quotes do not.

#### Mixin Definition and Inclusion

Sass now supports the `@mixin` directive as a way of defining mixins (like `=`),
as well as the `@include` directive as a way of including them (like `+`).
The old syntax is *not* deprecated,
and the two are fully compatible.
For example:

    @mixin pretty-text
      color: $prettiest-color

    a
      @include pretty-text

is the same as:

    =pretty-text
      color: $prettiest-color

    a
      +pretty-text

#### Sass Properties

New-style properties (with the colon after the name) in indented syntax
now allow whitespace before the colon. For example:

    foo
      color : blue

#### Sass `@import`

The Sass `@import` statement now allows non-CSS files to be specified with quotes,
for similarity with the SCSS syntax. For example, `@import "foo.sass"`
will now import the `foo.sass` file, rather than compiling to `@import "foo.sass";`.

### `@extend`
{#3-0-0-extend}

There are often cases when designing a page
when one class should have all the styles of another class,
as well as its own specific styles.
The most common way of handling this is to use both the more general class
and the more specific class in the HTML.
For example, suppose we have a design for a normal error
and also for a serious error. We might write our markup like so:

    <div class="error seriousError">
      Oh no! You've been hacked!
    </div>

And our styles like so:

    .error {
      border: 1px #f00;
      background-color: #fdd;
    }
    .seriousError {
      border-width: 3px;
    }

Unfortunately, this means that we have to always remember
to use `.error` with `.seriousError`.
This is a maintenance burden, leads to tricky bugs,
and can bring non-semantic style concerns into the markup.

The `@extend` directive avoids these problems
by telling Sass that one selector should inherit the styles of another selector.
For example:

    .error {
      border: 1px #f00;
      background-color: #fdd;
    }
    .seriousError {
      @extend .error;
      border-width: 3px;
    }

This means that all styles defined for `.error`
are also applied to `.seriousError`,
in addition to the styles specific to `.seriousError`.
In effect, everything with class `.seriousError` also has class `.error`.

Other rules that use `.error` will work for `.seriousError` as well.
For example, if we have special styles for errors caused by hackers:

    .error.intrusion {
      background-image: url("/image/hacked.png");
    }

Then `<div class="seriousError intrusion">`
will have the `hacked.png` background image as well.

#### How it Works

`@extend` works by inserting the extending selector (e.g. `.seriousError`)
anywhere in the stylesheet that the extended selector (.e.g `.error`) appears.
Thus the example above:

    .error {
      border: 1px #f00;
      background-color: #fdd;
    }
    .error.intrusion {
      background-image: url("/image/hacked.png");
    }
    .seriousError {
      @extend .error;
      border-width: 3px;
    }

is compiled to:

    .error, .seriousError {
      border: 1px #f00;
      background-color: #fdd; }

    .error.intrusion, .seriousError.intrusion {
      background-image: url("/image/hacked.png"); }

    .seriousError {
      border-width: 3px; }

When merging selectors, `@extend` is smart enough
to avoid unnecessary duplication,
so something like `.seriousError.seriousError` gets translated to `.seriousError`.
In addition, it won't produce selectors that can't match anything, like `#main#footer`.

See also {file:SASS_REFERENCE.md#extend the `@extend` reference documentation}.

### Colors

SassScript color values are much more powerful than they were before.
Support was added for alpha channels,
and most of Chris Eppstein's [compass-colors](http://chriseppstein.github.com/compass-colors) plugin
was merged in, providing color-theoretic functions for modifying colors.

One of the most interesting of these functions is {Sass::Script::Functions#mix mix},
which mixes two colors together.
This provides a much better way of combining colors and creating themes
than standard color arithmetic.

#### Alpha Channels

Sass now supports colors with alpha channels,
constructed via the {Sass::Script::Functions#rgba rgba}
and {Sass::Script::Functions#hsla hsla} functions.
Alpha channels are unaffected by color arithmetic.
However, the {Sass::Script::Functions#opacify opacify}
and {Sass::Script::Functions#transparentize transparentize} functions
allow colors to be made more and less opaque, respectively.

Sass now also supports functions that return the values of the
{Sass::Script::Functions#red red},
{Sass::Script::Functions#blue blue},
{Sass::Script::Functions#green green},
and {Sass::Script::Functions#alpha alpha}
components of colors.

#### HSL Colors

Sass has many new functions for using the HSL values of colors.
For an overview of HSL colors, check out [the CSS3 Spec](http://www.w3.org/TR/css3-color/#hsl-color).
All these functions work just as well on RGB colors
as on colors constructed with the {Sass::Script::Functions#hsl hsl} function.

* The {Sass::Script::Functions#lighten lighten}
  and {Sass::Script::Functions#darken darken}
  functions adjust the lightness of a color.

* The {Sass::Script::Functions#saturate saturate}
  and {Sass::Script::Functions#desaturate desaturate}
  functions adjust the saturation of a color.

* The {Sass::Script::Functions#adjust_hue adjust-hue}
  function adjusts the hue of a color.

* The {Sass::Script::Functions#hue hue},
  {Sass::Script::Functions#saturation saturation},
  and {Sass::Script::Functions#lightness lightness}
  functions return the corresponding HSL values of the color.

* The {Sass::Script::Functions#grayscale grayscale}
  function converts a color to grayscale.

* The {Sass::Script::Functions#complement complement}
  function returns the complement of a color.

### Other New Functions

Several other new functions were added to make it easier to have
more flexible arguments to mixins and to enable deprecation
of obsolete APIs.

* {Sass::Script::Functions#type_of `type-of`} -- Returns the type of a value.
* {Sass::Script::Functions#unit `unit`} --
  Returns the units associated with a number.
* {Sass::Script::Functions#unitless `unitless`} --
  Returns whether a number has units or not.
* {Sass::Script::Functions#comparable `comparable`} --
  Returns whether two numbers can be added or compared.

### Watching for Updates
{#3-0-0-watch}

The `sass` command-line utility has a new flag: `--watch`.
`sass --watch` monitors files or directories for updated Sass files
and compiles those files to CSS automatically.
This will allow people not using Ruby or [Compass](http://compass-style.org)
to use Sass without having to manually recompile all the time.

Here's the syntax for watching a directory full of Sass files:

    sass --watch app/stylesheets:public/stylesheets

This will watch every Sass file in `app/stylesheets`.
Whenever one of them changes,
the corresponding CSS file in `public/stylesheets` will be regenerated.
Any files that import that file will be regenerated, too.

The syntax for watching individual files is the same:

    sass --watch style.sass:out.css

You can also omit the output filename if you just want it to compile to name.css.
For example:

    sass --watch style.sass

This will update `style.css` whenever `style.sass` changes.

You can list more than one file and/or directory,
and all of them will be watched:

    sass --watch foo/style:public/foo bar/style:public/bar
    sass --watch screen.sass print.sass awful-hacks.sass:ie.css
    sass --watch app/stylesheets:public/stylesheets public/stylesheets/test.sass

File and directory watching is accessible from Ruby,
using the {Sass::Plugin::Compiler#watch Sass::Plugin#watch} function.

#### Bulk Updating

Another new flag for the `sass` command-line utility is `--update`.
It checks a group of Sass files to see if their CSS needs to be updated,
and updates if so.

The syntax for `--update` is just like watch:

    sass --update app/stylesheets:public/stylesheets
    sass --update style.sass:out.css
    sass --watch screen.sass print.sass awful-hacks.sass:ie.css

In fact, `--update` work exactly the same as `--watch`,
except that it doesn't continue watching the files
after the first check.

### `sass-convert` (née `css2sass`) {#3-0-0-sass-convert}

The `sass-convert` tool, which used to be known as `css2sass`,
has been greatly improved in various ways.
It now uses a full-fledged CSS3 parser,
so it should be able to handle any valid CSS3,
as well as most hacks and proprietary syntax.

`sass-convert` can now convert between Sass and SCSS.
This is normally inferred from the filename,
but it can also be specified using the `--from` and `--to` flags.
For example:

    $ generate-sass | sass-convert --from sass --to scss | consume-scss

It's also now possible to convert a file in-place --
that is, overwrite the old file with the new file.
This is useful for converting files in the [Sass 2 syntax](#3-0-0-deprecations)
to the new Sass 3 syntax,
e.g. by doing `sass-convert --in-place --from sass2 style.sass`.

#### `--recursive`

The `--recursive` option allows `sass-convert` to convert an entire directory of files.
`--recursive` requires both the `--from` and `--to` flags to be specified.
For example:

    # Convert all .sass files in stylesheets/ to SCSS.
    # "sass2" means that these files are assumed to use the Sass 2 syntax.
    $ sass-convert --recursive --from sass2 --to scss stylesheets/

#### `--dasherize`

The `--dasherize` options converts all underscores to hyphens,
which are now allowed as part of identifiers in Sass.
Note that since underscores may still be used in place of hyphens
when referring to mixins and variables,
this won't cause any backwards-incompatibilities.

#### Convert Less to SCSS

`sass-convert` can also convert [Less](http://lesscss.org) files
to SCSS (or the indented syntax, although I anticipate less interest in that).
For example:

    # Convert all .less files in the current directory into .scss files
    sass-convert --from less --to scss --recursive .

This is done using the Less parser, so it requires that the `less` RubyGem be installed.

##### Incompatibilities

Because of the reasonably substantial differences between Sass and Less,
there are some things that can't be directly translated,
and one feature that can't be translated at all.
In the tests I've run on open-source Less stylesheets,
none of these have presented issues, but it's good to be aware of them.

First, Less doesn't distinguish fully between mixins and selector inheritance.
In Less, all classes and some other selectors may be used as mixins,
alongside more Sass-like mixins.
If a class is being used as a mixin,
it may also be used directly in the HTML,
so it's not safe to translate it into a Sass mixin.
What `sass-convert` does instead is leave the class in the stylesheet as a class,
and use {file:SASS_REFERENCE.md#extend `@extend`}
rather than {file:SASS_REFERENCE.md#including_a_mixin `@include`}
to take on the styles of that class.
Although `@extend` and mixins work quite differently,
using `@extend` here doesn't actually seem to make a difference in practice.

Another issue with Less mixins is that Less allows nested selectors
(such as `.body .button` or `.colors > .teal`) to be used
as a means of "namespacing" mixins.
Sass's `@extend` doesn't work that way,
so it does away with the namespacing and just extends the base class
(so `.colors > .teal` becomes simply `@extend .teal`).
In practice, this feature doesn't seem to be widely-used,
but `sass-convert` will print a warning and leave a comment
when it encounters it just in case.

Finally, Less has the ability to directly access variables and property values
defined in other selectors, which Sass does not support.
Whenever such an accessor is used,
`sass-convert` will print a warning
and comment it out in the SCSS output.
Like namespaced mixins, though,
this does not seem to be a widely-used feature.

### `@warn` Directive

A new directive `@warn` has been added that allows Sass libraries to emit warnings.
This can be used to issue deprecation warnings, discourage sloppy use of mixins, etc.
`@warn` takes a single argument: a SassScript expression that will be
displayed on the console along with a stylesheet trace for locating the warning.
For example:

    @mixin blue-text {
      @warn "The blue-text mixin is deprecated. Use new-blue-text instead.";
      color: #00f;
    }

Warnings may be silenced with the new `--quiet` command line option,
or the corresponding {file:SASS_REFERENCE.md#quiet-option `:quiey` Sass option}.
This option will also affect warnings printed by Sass itself.
Warnings are off by default in the Rails, Rack, and Merb production environments.

### Sass::Plugin API

{Sass::Plugin} now has a large collection of callbacks that allow users
to run code when various actions are performed.
For example:

    Sass::Plugin.on_updating_stylesheet do |template, css|
      puts "#{template} has been compiled to #{css}!"
    end

For a full list of callbacks and usage notes, see the {Sass::Plugin} documentation.

{Sass::Plugin} also has a new method,
{Sass::Plugin#force_update_stylesheets force_update_stylesheets}.
This works just like {Sass::Plugin#update_stylesheets},
except that it doesn't check modification times and doesn't use the cache;
all stylesheets are always compiled anew.

### Output Formatting

Properties with a value and *also* nested properties
are now rendered with the nested properties indented.
For example:

    margin: auto
      top: 10px
      bottom: 20px

is now compiled to:

    margin: auto;
      margin-top: 10px;
      margin-bottom: 20px;

#### `:compressed` Style

When the `:compressed` style is used,
colors will be output as the minimal possible representation.
This means whichever is smallest of the HTML4 color name
and the hex representation (shortened to the three-letter version if possible).

### Stylesheet Updating Speed

Several caching layers were added to Sass's stylesheet updater.
This means that it should run significantly faster.
This benefit will be seen by people using Sass in development mode
with Rails, Rack, and Merb,
as well as people using `sass --watch` from the command line,
and to a lesser (but still significant) extent `sass --update`.
Thanks to [thedarkone](http://github.com/thedarkone).

### Error Backtraces

Numerous bugs were fixed with the backtraces given for Sass errors,
especially when importing files and using mixins.
All imports and mixins will now show up in the Ruby backtrace,
with the proper filename and line number.

In addition, when the `sass` executable encounters an error,
it now prints the filename where the error occurs,
as well as a backtrace of Sass imports and mixins.

### Ruby 1.9 Support

* Sass and `css2sass` now produce more descriptive errors
  when given a template with invalid byte sequences for that template's encoding,
  including the line number and the offending character.

* Sass and `css2sass` now accept Unicode documents with a
  [byte-order-mark](http://en.wikipedia.org/wiki/Byte_order_mark).

### Firebug Support

A new {file:SASS_REFERENCE.md#debug_info-option `:debug_info` option}
has been added that emits line-number and filename information
to the CSS file in a browser-readable format.
This can be used with the new [FireSass Firebug extension](https://addons.mozilla.org/en-US/firefox/addon/103988)
to report the Sass filename and line number for generated CSS files.

This is also available via the `--debug-info` command-line flag.

### Minor Improvements

* If a CSS or Sass function is used that has the name of a color,
  it will now be parsed as a function rather than as a color.
  For example, `fuchsia(12)` now renders as `fuchsia(12)`
  rather than `fuchsia 12`,
  and `tealbang(12)` now renders as `tealbang(12)`
  rather than `teal bang(12)`.

* The Sass Rails and Merb plugins now use Rack middleware by default.

* Haml is now compatible with the [Rip](http://hellorip.com/) package management system.
  Thanks to [Josh Peek](http://joshpeek.com/).

* Indented-syntax `/*` comments may now include `*` on lines beyond the first.

* A {file:SASS_REFERENCE.md#read_cache-option `:read_cache`} option has been added
  to allow the Sass cache to be read from but not written to.

* Stylesheets are no longer checked during each request
  when running tests in Rails.
  This should speed up some tests significantly.

## 2.2.24

[Tagged on GitHub](http://github.com/nex3/haml/commit/2.2.24).

* Parent references -- the `&` character --
  may only be placed at the beginning of simple selector sequences in Sass 3.
  Placing them elsewhere is deprecated in 2.2.24 and will print a warning.
  For example, `foo &.bar` is allowed, but `foo .bar&` is not.

## 2.2.23

[Tagged on GitHub](http://github.com/nex3/haml/commit/2.2.23).

* Don't crash when `rake gems` is run in Rails with Sass installed.
  Thanks to [Florian Frank](http://github.com/flori).

* When raising a file-not-found error,
  add a list of load paths that were checked.

* If an import isn't found for a cached Sass file and the
  {file:SASS_REFERENCE.md#full_exception `:full_exception option`} is enabled,
  print the full exception rather than raising it.

* Fix a bug with a weird interaction with Haml, DataMapper, and Rails 3
  that caused some tag helpers to go into infinite recursion.

## 2.2.22

[Tagged on GitHub](http://github.com/nex3/haml/commit/2.2.22).

* Add a railtie so Haml and Sass will be automatically loaded in Rails 3.
  Thanks to [Daniel Neighman](http://pancakestacks.wordpress.com/).

* Make loading the gemspec not crash on read-only filesystems like Heroku's.

## 2.2.21

[Tagged on GitHub](http://github.com/nex3/haml/commit/2.2.21).

* Fix a few bugs in the git-revision-reporting in {Sass::Version#version}.
  In particular, it will still work if `git gc` has been called recently,
  or if various files are missing.

* Always use `__FILE__` when reading files within the Haml repo in the `Rakefile`.
  According to [this bug report](http://github.com/carlhuda/bundler/issues/issue/44),
  this should make Sass work better with Bundler.

## 2.2.20

[Tagged on GitHub](http://github.com/nex3/haml/commit/2.2.20).

* If the cache file for a given Sass file is corrupt
  because it doesn't have enough content,
  produce a warning and read the Sass file
  rather than letting the exception bubble up.
  This is consistent with other sorts of sassc corruption handling.

* Calls to `defined?` shouldn't interfere with Rails' autoloading
  in very old versions (1.2.x).

## 2.2.19

[Tagged on GitHub](http://github.com/nex3/haml/commit/2.2.18).

There were no changes made to Sass between versions 2.2.18 and 2.2.19.

## 2.2.18

[Tagged on GitHub](http://github.com/nex3/haml/commit/2.2.18).

* Use `Rails.env` rather than `RAILS_ENV` when running under Rails 3.0.
  Thanks to [Duncan Grazier](http://duncangrazier.com/).

* Support `:line_numbers` as an alias for {file:SASS_REFERENCE.md#line_numbers-option `:line_comments`},
  since that's what the docs have said forever.
  Similarly, support `--line-numbers` as a command-line option.

* Add a `--unix-newlines` flag to all executables
  for outputting Unix-style newlines on Windows.

* Add a {file:SASS_REFERENCE.md#unix_newlines-option `:unix_newlines` option}
  for {Sass::Plugin} for outputting Unix-style newlines on Windows.

* Fix the `--cache-location` flag, which was previously throwing errors.
  Thanks to [tav](http://tav.espians.com/).

* Allow comments at the beginning of the document to have arbitrary indentation,
  just like comments elsewhere.
  Similarly, comment parsing is a little nicer than before.

## 2.2.17

[Tagged on GitHub](http://github.com/nex3/haml/commit/2.2.16).

* When the {file:SASS_REFERENCE.md#full_exception-option `:full_exception` option}
  is false, raise the error in Ruby code rather than swallowing it
  and printing something uninformative.

* Fixed error-reporting when something goes wrong when loading Sass
  using the `sass` executable.
  This used to raise a NameError because `Sass::SyntaxError` wasn't defined.
  Now it'll raise the correct exception instead.

* Report the filename in warnings about selectors without properties.

* `nil` values for Sass options are now ignored,
  rather than raising errors.

* Fix a bug that appears when Plugin template locations
  have multiple trailing slashes.
  Thanks to [Jared Grippe](http://jaredgrippe.com/).

### Must Read!

* When `@import` is given a filename without an extension,
  the behavior of rendering a CSS `@import` if no Sass file is found
  is deprecated.
  In future versions, `@import foo` will either import the template
  or raise an error.

## 2.2.16

[Tagged on GitHub](http://github.com/nex3/haml/commit/2.2.16).

* Fixed a bug where modules containing user-defined Sass functions
  weren't made available when simply included in {Sass::Script::Functions}
  ({Sass::Script::Functions Functions} needed to be re-included in
  {Sass::Script::Functions::EvaluationContext Functions::EvaluationContext}).
  Now the module simply needs to be included in {Sass::Script::Functions}.

## 2.2.15

[Tagged on GitHub](http://github.com/nex3/haml/commit/2.2.15).

* Added {Sass::Script::Color#with} for a way of setting color channels
  that's easier than manually constructing a new color
  and is forwards-compatible with alpha-channel colors
  (to be introduced in Sass 2.4).

* Added a missing require in Sass that caused crashes
  when it was being run standalone.

## 2.2.14

[Tagged on GitHub](http://github.com/nex3/haml/commit/2.2.14).

* All Sass functions now raise explicit errors if their inputs
  are of the incorrect type.

* Allow the SassScript `rgb()` function to take percentages
  in addition to numerical values.

* Fixed a bug where SassScript strings with `#` followed by `#{}` interpolation
  didn't evaluate the interpolation.

### SassScript Ruby API

These changes only affect people defining their own Sass functions
using {Sass::Script::Functions}.

* Sass::Script::Color#value attribute is deprecated.
  Use {Sass::Script::Color#rgb} instead.
  The returned array is now frozen as well.

* Add an `assert_type` function that's available to {Sass::Script::Functions}.
  This is useful for typechecking the inputs to functions.

### Rack Support

Sass 2.2.14 includes Rack middleware for running Sass,
meaning that all Rack-enabled frameworks can now use Sass.
To activate this, just add

    require 'sass/plugin/rack'
    use Sass::Plugin::Rack

to your `config.ru`.
See the {Sass::Plugin::Rack} documentation for more details.

## 2.2.13

[Tagged on GitHub](http://github.com/nex3/haml/commit/2.2.13).

There were no changes made to Sass between versions 2.2.12 and 2.2.13.

## 2.2.12

[Tagged on GitHub](http://github.com/nex3/haml/commit/2.2.12).

* Fix a stupid bug introduced in 2.2.11 that broke the Sass Rails plugin.

## 2.2.11

[Tagged on GitHub](http://github.com/nex3/haml/commit/2.2.11).

* Added a note to errors on properties that could be pseudo-classes (e.g. `:focus`)
  indicating that they should be backslash-escaped.

* Automatically interpret properties that could be pseudo-classes as such
  if {file:SASS_REFERENCE.md.html#property_syntax-option `:property_syntax`}
  is set to `:new`.

* Fixed `css2sass`'s generation of pseudo-classes so that they're backslash-escaped.

* Don't crash if the Haml plugin skeleton is installed and `rake gems:install` is run.

* Don't use `RAILS_ROOT` directly.
  This no longer exists in Rails 3.0.
  Instead abstract this out as `Haml::Util.rails_root`.
  This changes makes Haml fully compatible with edge Rails as of this writing.

* Make use of a Rails callback rather than a monkeypatch to check for stylesheet updates
  in Rails 3.0+.

## 2.2.10

[Tagged on GitHub](http://github.com/nex3/haml/commit/2.2.10).

* Add support for attribute selectors with spaces around the `=`.
  For example:

      a[href = http://google.com]
        color: blue

## 2.2.9

[Tagged on GitHub](http://github.com/nex3/haml/commit/2.2.9).

There were no changes made to Sass between versions 2.2.8 and 2.2.9.

## 2.2.8

[Tagged on GitHub](http://github.com/nex3/haml/commit/2.2.8).

There were no changes made to Sass between versions 2.2.7 and 2.2.8.

## 2.2.7

[Tagged on GitHub](http://github.com/nex3/haml/commit/2.2.7).

There were no changes made to Sass between versions 2.2.6 and 2.2.7.

## 2.2.6

[Tagged on GitHub](http://github.com/nex3/haml/commit/2.2.6).

* Don't crash when the `__FILE__` constant of a Ruby file is a relative path,
  as apparently happens sometimes in TextMate
  (thanks to [Karl Varga](http://github.com/kjvarga)).

* Add "Sass" to the `--version` string for the executables.

## 2.2.5

[Tagged on GitHub](http://github.com/nex3/haml/commit/2.2.5).

There were no changes made to Sass between versions 2.2.4 and 2.2.5.

## 2.2.4

[Tagged on GitHub](http://github.com/nex3/haml/commit/2.2.4).

* Don't add `require 'rubygems'` to the top of init.rb when installed
  via `sass --rails`. This isn't necessary, and actually gets
  clobbered as soon as haml/template is loaded.

* Document the previously-undocumented {file:SASS_REFERENCE.md#line-option `:line` option},
  which allows the number of the first line of a Sass file to be set for error reporting.

## 2.2.3

[Tagged on GitHub](http://github.com/nex3/haml/commit/2.2.3).

Sass 2.2.3 prints line numbers for warnings about selectors
with no properties.

## 2.2.2

[Tagged on GitHub](http://github.com/nex3/haml/commit/2.2.2).

Sass 2.2.2 is a minor bug-fix release.
Notable changes include better parsing of mixin definitions and inclusions
and better support for Ruby 1.9.

## 2.2.1

[Tagged on GitHub](http://github.com/nex3/haml/commit/2.2.1).

Sass 2.2.1 is a minor bug-fix release.

### Must Read!

* It used to be acceptable to use `-` immediately following variable names,
  without any whitespace in between (for example, `!foo-!bar`).
  This is now deprecated, so that in the future variables with hyphens
  can be supported. Surround `-` with spaces.

## 2.2.0

[Tagged on GitHub](http://github.com/nex3/haml/commit/2.2.0).

The 2.2 release marks a significant step in the evolution of the Sass
language. The focus has been to increase the power of Sass to keep
your stylesheets maintainable by allowing new forms of abstraction to
be created within your stylesheets and the stylesheets provided by
others that you can download and import into your own. The fundamental
units of abstraction in Sass are variables and mixins. Please read
below for a list of changes:

### Must Read!

* Sass Comments (//) used to only comment out a single line. This was deprecated
  in 2.0.10 and starting in 2.2, Sass comments will comment out any lines indented
  under them. Upgrade to 2.0.10 in order to see deprecation warnings where this change
  affects you.

* Implicit Strings within SassScript are now deprecated and will be removed in 2.4.
  For example: `border= !width solid #00F` should now be written as `border: #{!width} solid #00F`
  or as `border= !width "solid" #00F`. After upgrading to 2.2, you will see deprecation warnings
  if you have sass files that use implicit strings.


### Sass Syntax Changes

#### Flexible Indentation

The indentation of Sass documents is now flexible. The first indent
that is detected will determine the indentation style for that
document. Tabs and spaces may never be mixed, but within a document,
you may choose to use tabs or a flexible number of spaces.

#### Multiline Sass Comments

Sass Comments (//) will now comment out whatever is indented beneath
them. Previously they were single line when used at the top level of a
document. Upgrading to the latest stable version will give you
deprecation warnings if you have silent comments with indentation
underneath them.

#### Mixin Arguments

Sass Mixins now accept any number of arguments. To define a mixin with
arguments, specify the arguments as a comma-delimited list of
variables like so:

    =my-mixin(!arg1, !arg2, !arg3)

As before, the definition of the mixin is indented below the mixin
declaration. The variables declared in the argument list may be used
and will be bound to the values passed to the mixin when it is
invoked.  Trailing arguments may have default values as part of the
declaration:

    =my-mixin(!arg1, !arg2 = 1px, !arg3 = blue)

In the example above, the mixin may be invoked by passing 1, 2 or 3
arguments to it. A similar syntax is used to invoke a mixin that
accepts arguments:

    div.foo
      +my-mixin(1em, 3px)

When a mixin has no required arguments, the parenthesis are optional.

The default values for mixin arguments are evaluated in the global
context at the time when the mixin is invoked, they may also reference
the previous arguments in the declaration. For example:

    !default_width = 30px
    =my-fancy-mixin(!width = !default_width, !height = !width)
      width= !width
      height= !height

    .default-box
      +my-fancy-mixin

    .square-box
      +my-fancy-mixin(50px)

    .rectangle-box
      +my-fancy-mixin(25px, 75px)

    !default_width = 10px
    .small-default-box
      +my-fancy-mixin
    

compiles to:

    .default-box {
      width: 30px;
      height: 30px; }

    .square-box {
      width: 50px;
      height: 50px; }

    .rectangle-box {
      width: 25px;
      height: 75px; }

    .small-default-box {
      width: 10px;
      height: 10px; }
    

### Sass, Interactive

The sass command line option -i now allows you to quickly and
interactively experiment with SassScript expressions. The value of the
expression you enter will be printed out after each line. Example:

    $ sass -i
    >> 5px
    5px
    >> 5px + 10px
    15px
    >> !five_pixels = 5px
    5px
    >> !five_pixels + 10px
    15px

### SassScript

The features of SassScript have been greatly enhanced with new control
directives, new fundamental data types, and variable scoping.

#### New Data Types

SassScript now has four fundamental data types:

1. Number
2. String
3. Boolean (New in 2.2)
4. Colors

#### More Flexible Numbers

Like JavaScript, SassScript numbers can now change between floating
point and integers. No explicit casting or decimal syntax is
required. When a number is emitted into a CSS file it will be rounded
to the nearest thousandth, however the internal representation
maintains much higher precision.

#### Improved Handling of Units

While Sass has long supported numbers with units, it now has a much
deeper understanding of them. The following are examples of legal
numbers in SassScript:

    0, 1000, 6%, -2px, 5pc, 20em, or 2foo.

Numbers of the same unit may always be added and subtracted. Numbers
that have units that Sass understands and finds comparable, can be
combined, taking the unit of the first number. Numbers that have
non-comparable units may not be added nor subtracted -- any attempt to
do so will cause an error. However, a unitless number takes on the
unit of the other number during a mathematical operation. For example:

    >> 3mm + 4cm
    43mm
    >> 4cm + 3mm
    4.3cm
    >> 3cm + 2in
    8.08cm
    >> 5foo + 6foo
    11foo
    >> 4% + 5px
    SyntaxError: Incompatible units: 'px' and '%'.
    >> 5 + 10px
    15px

Sass allows compound units to be stored in any intermediate form, but
will raise an error if you try to emit a compound unit into your css
file.

    >> !em_ratio = 1em / 16px
    0.063em/px
    >> !em_ratio * 32px
    2em
    >> !em_ratio * 40px
    2.5em

#### Colors

A color value can be declared using a color name, hexadecimal,
shorthand hexadecimal, the rgb function, or the hsl function. When
outputting a color into css, the color name is used, if any, otherwise
it is emitted as hexadecimal value. Examples:

    > #fff
    white
    >> white
    white
    >> #FFFFFF
    white
    >> hsl(180, 100, 100)
    white
    >> rgb(255, 255, 255)
    white
    >> #AAA
    #aaaaaa

Math on color objects is performed piecewise on the rgb
components. However, these operations rarely have meaning in the
design domain (mostly they make sense for gray-scale colors).

    >> #aaa + #123
    #bbccdd
    >> #333 * 2
    #666666

#### Booleans

Boolean objects can be created by comparison operators or via the
`true` and `false` keywords.  Booleans can be combined using the
`and`, `or`, and `not` keywords.

    >> true
    true
    >> true and false
    false
    >> 5 < 10
    true
    >> not (5 < 10)
    false
    >> not (5 < 10) or not (10 < 5)
    true
    >> 30mm == 3cm
    true
    >> 1px == 1em
    false

#### Strings

Unicode escapes are now allowed within SassScript strings.

### Control Directives

New directives provide branching and looping within a sass stylesheet
based on SassScript expressions. See the [Sass
Reference](SASS_REFERENCE.md.html#control_directives) for complete
details.

#### @for

The `@for` directive loops over a set of numbers in sequence, defining
the current number into the variable specified for each loop. The
`through` keyword means that the last iteration will include the
number, the `to` keyword means that it will stop just before that
number.

    @for !x from 1px through 5px
      .border-#{!x}
        border-width= !x

compiles to:

    .border-1px {
      border-width: 1px; }

    .border-2px {
      border-width: 2px; }

    .border-3px {
      border-width: 3px; }

    .border-4px {
      border-width: 4px; }

    .border-5px {
      border-width: 5px; }

#### @if / @else if / @else

The branching directives `@if`, `@else if`, and `@else` let you select
between several branches of sass to be emitted, based on the result of
a SassScript expression. Example:

    !type = "monster"
    p
      @if !type == "ocean"
        color: blue
      @else if !type == "matador"
        color: red
      @else if !type == "monster"
        color: green
      @else
        color: black

is compiled to:

    p {
      color: green; }

#### @while

The `@while` directive lets you iterate until a condition is
met. Example:

    !i = 6
    @while !i > 0
      .item-#{!i}
        width = 2em * !i
      !i = !i - 2

is compiled to:

    .item-6 {
      width: 12em; }

    .item-4 {
      width: 8em; }

    .item-2 {
      width: 4em; }

### Variable Scoping

The term "constant" has been renamed to "variable." Variables can be
declared at any scope (a.k.a. nesting level) and they will only be
visible to the code until the next outdent. However, if a variable is
already defined in a higher level scope, setting it will overwrite the
value stored previously.

In this code, the `!local_var` variable is scoped and hidden from
other higher level scopes or sibling scopes:

    .foo
      .bar
        !local_var = 1px
        width= !local_var
      .baz
        // this will raise an undefined variable error.
        width= !local_var
      // as will this
      width= !local_var

In this example, since the `!global_var` variable is first declared at
a higher scope, it is shared among all lower scopes:

    !global_var = 1px
    .foo
      .bar
        !global_var = 2px
        width= !global_var
      .baz
        width= !global_var
      width= !global_var

compiles to:

    .foo {
      width: 2px; }
      .foo .bar {
        width: 2px; }
      .foo .baz {
        width: 2px; }


### Interpolation

Interpolation has been added. This allows SassScript to be used to
create dynamic properties and selectors.  It also cleans up some uses
of dynamic values when dealing with compound properties. Using
interpolation, the result of a SassScript expression can be placed
anywhere:

    !x = 1
    !d = 3
    !property = "border"
    div.#{!property}
      #{!property}: #{!x + !d}px solid
      #{!property}-color: blue

is compiled to:

    div.border {
      border: 4px solid;
      border-color: blue; }

### Sass Functions

SassScript defines some useful functions that are called using the
normal CSS function syntax:

    p
      color = hsl(0, 100%, 50%)

is compiled to:

    #main {
      color: #ff0000; }

The following functions are provided: `hsl`, `percentage`, `round`,
`ceil`, `floor`, and `abs`.  You can define additional functions in
ruby.

See {Sass::Script::Functions} for more information.


### New Options

#### `:line_comments`

To aid in debugging, You may set the `:line_comments` option to
`true`. This will cause the sass engine to insert a comment before
each selector saying where that selector was defined in your sass
code.

#### `:template_location`

The {Sass::Plugin} `:template_location` option now accepts a hash of
sass paths to corresponding css paths. Please be aware that it is
possible to import sass files between these separate locations -- they
are not isolated from each other.

### Miscellaneous Features

#### `@debug` Directive

The `@debug` directive accepts a SassScript expression and emits the
value of that expression to the terminal (stderr).

Example:

    @debug 1px + 2px

During compilation the following will be printed:

    Line 1 DEBUG: 3px

#### Ruby 1.9 Support

Sass now fully supports Ruby 1.9.1. 

#### Sass Cache

By default, Sass caches compiled templates and
[partials](SASS_REFERENCE.md.html#partials).  This dramatically speeds
up re-compilation of large collections of Sass files, and works best
if the Sass templates are split up into separate files that are all
[`@import`](SASS_REFERENCE.md.html#import)ed into one large file.

Without a framework, Sass puts the cached templates in the
`.sass-cache` directory.  In Rails and Merb, they go in
`tmp/sass-cache`.  The directory can be customized with the
[`:cache_location`](#cache_location-option) option.  If you don't want
Sass to use caching at all, set the [`:cache`](#cache-option) option
to `false`.<|MERGE_RESOLUTION|>--- conflicted
+++ resolved
@@ -3,7 +3,6 @@
 * Table of contents
 {:toc}
 
-<<<<<<< HEAD
 ## 3.2.0 (Unreleased)
 
 * A mixin include can now accept a block of content ({file:SASS_REFERENCE.md#mixin-content Reference Documentation}).
@@ -52,7 +51,7 @@
 * `#{}` interpolation is now allowed in all comments.
 
 * The `!` flag may not be used with `//` comments (e.g. `//!`).
-=======
+
 ## 3.1.11 (Unreleased)
 
 * Allow control directives (such as `@if`) to be nested beneath properties.
@@ -70,7 +69,6 @@
 
 * The `updating_stylesheet` is deprecated and will be removed in a
   future release. Use the new `updated_stylesheet` callback instead.
->>>>>>> cc73198e
 
 ## 3.1.10
 
