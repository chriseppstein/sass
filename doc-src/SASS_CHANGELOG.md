# Sass Changelog

* Table of contents
{:toc}

<<<<<<< HEAD
## 3.4.0 (Unreleased)

### Using `&` in SassScript

For a long time, Sass has supported a special
{file:SASS_REFERENCE.md#parent-selector "parent selector", `&`}, which is used
when nesting selectors to describe how a nested selector relates to the
selectors above it. Until now, this has only been usable in selectors, but now
it can be used in SassScript as well.

In a SassScript expression, `&` refers to the current parent selector. It's a
comma-separated list of space-separated lists. For example:

    .foo.bar .baz.bang, .bip.qux {
      $selector: &;
    }

The value of `$selector` is now `((".foo.bar" ".baz.bang"), ".bip.qux")`. The
compound selectors are quoted here to indicate that they're strings, but in
reality they would be unquoted.

If there is no parent selector, the value of `&` will be null. This means you
can use it in a mixin to detect whether a parent selector exists:

    @mixin does-parent-exist {
      @if & {
        &:hover {
          color: red;
        }
      } else {
        a {
          color: red;
        }
      }
    }

### Smaller Improvements

* When using colors in SassScript, the original representation of the color will
  be preserved wherever possible. If you write `#f00`, it will be rendered as
  `#f00`, not as `red` or `#ff0000`. In compressed mode, Sass will continue to
  choose the most compact possible representation for colors.

* Add support for unit arithmetic with many more units, including angles, times,
  frequencies, and resolutions.

* Sass now follows the [CSS Syntax Level 3][encodings level 3]
  specification for determining a stylesheet's encoding. In addition,
  it not only emits UTF-8 CSS rather than trying to match the source
  encoding.

[encodings level 3]: http://www.w3.org/TR/2013/WD-css-syntax-3-20130919/#determine-the-fallback-encoding

* Sass now allows numbers to be written using scientific notation. It will not
  emit numbers in scientific notation until it's more widely supported in
  browsers.

* Sass now allows almost any identifier to be used as a custom numeric unit.
  Identifiers that are ambiguous with subtraction, such as `px-1px`, are
  disallowed.

* Sass now supports using ids as values in SassScript as defined in the CSS
  Basic User Interface Module. They're treated as unquoted strings.

* SassScript strings and `@import` directives now support the full CSS string
  grammar. This includes handling escape codes and ignoring backslashes followed
  by newlines.

* When the `sass` and `scss` executables encounter an error, they will now
  produce a CSS file describing that error. Previously this was enabled only for
  `--watch` and `--update` mode; now it's enabled whenever a CSS file is being
  written to disk.

* The command-line `--help` documentation for the `sass`, `scss`, and
  `sass-convert` executables is revised and re-organized.

### Backwards Incompatibilities -- Must Read!

* The current working directory will no longer be placed onto the Sass load path
  by default. If you need the current working directory to be available,
  set `SASS_PATH=.` in your shell's environment.

* Sass will now throw an error when a list of pairs is passed to a map function.

* `mix()`'s deprecated argument names, `$color-1` and `$color-2`, will now throw
   errors. Use `$color1` and `$color2` instead.

* `comparable()`'s deprecated argument names, `$number-1` and `$number-2`, will
  now throw errors. Use `$number1` and `$number2` instead.

* `percentage()`'s, `round()`'s, `ceil()`'s, `floor()`'s, and `abs()`'s
  deprecated argument name, `$value`, will now throw an error. Use `$number`
  instead.

* `index()` now returns `null` rather than `false` if the value isn't found in
  the list.

* All variable assignments not at the top level of the document are now local by
  default. If there's a global variable with the same name, it won't be
  overwritten unless the `!global` flag is used. For example, `$var: value
  !global` will assign to `$var` globally.

* SassScript strings in SCSS may no longer include unescaped newlines. As doing
  so produced invalid CSS, there will be no deprecation period for this change.

=======
>>>>>>> 274cd1b9
## 3.3.8 (Unreleased)

* When a use of `@at-root` doesn't add any new rules, it will no longer split
  its containing block in two ([issue 1239][]).

<<<<<<< HEAD
=======
* Fix a `sass-convert` bug where rules would occasionally be folded together
  incorrectly when converting from CSS to Sass.

* Fix error messages for dynamically-generated `@media` queries with empty
  queries.

>>>>>>> 274cd1b9
[issue 1239]: https://github.com/nex3/sass/issues/1239

## 3.3.7 (2 May 2014)

* Properly set the default `Sass::Plugin` options in Rails 3.0.

* Fix a few cases where source ranges were being computed incorrectly for
  SassScript expressions.

## 3.3.6 (25 April 2014)

* The `inspect()` function will only interpret `/` between numbers as division
  under the same circumstances that it would be interpreted as division when
  used in a property.

* Fix several cases where parsing pathological comments would cause Sass to take
  exponential time and consume all available CPU.

## 3.3.5 (14 April 2014)

* Fix `LoadError`s when using `--watch` with the bundled version of Listen.

* Properly parse negative numbers preceded by a comment.

* Avoid unnecessary interpolation when running `sass-convert` on media queries.

* Avoid freezing Ruby's `true` or `false` values.

## 3.3.4 (21 March 2014)

* Improve the warning message for `index(...) == false`.

* Fix the use of directives like `@font-face` within `@at-root`.

* Fix a `sass --watch` issue on Windows where too many files would be updated
  on every change.

* Avoid freezing Ruby's `nil` value.

## 3.3.3 (14 March 2014)

* Fix a bug in Sass that was causing caching errors when unserializable objects
  were in the Ruby options hash. Note that these errors may persist when using
  Sass with Sprockets until the Sprockets importer is made serializable.

## 3.3.2 (11 March 2014)

* Fix a bug with loading the bundled version of Listen.

## 3.3.1 (10 March 2014)

This release includes a number of fixes for issues that popped up in the
immediate aftermath of the 3.3.0 release.

### Re-bundle [listen](http://github.com/guard/listen)

With 3.3.0, we un-bundled the listen library from Sass. We did so hoping that it
would make it easier for users to keep up to date with the latest features and
bug fixes, but unfortunately listen 2.0 and on have dropped support for Ruby
1.8.7, which Sass continues to support. Further complicating things, RubyGems
lacks the ability to install only the version of listen supported by the current
Ruby installation, so we were unable to use a standard Gem dependency on listen.

To work around this, we tried to piggyback on RubyGems' native extension support
to install the correct version of listen when Sass was installed. This is what
we released in 3.3.0. However, this caused numerous problems in practice,
especially for users on Windows. It quickly became clear that this wasn't a
viable long-term solution.

As such, we're going back to the bundling strategy. While not perfect, this
worked well enough for the duration of the Sass 3.2 release, and we expect it to
cause much less havoc than un-bundling. We'll bundle listen 1.3.1, the most
recent version that retains Ruby 1.8.7 compatibility. If a user of Sass has a
more recent version of listen installed, that will be preferred to the bundled
version. Listen versions through 2.7.0 have been tested, and we expect the code
to work without modification on versions up to 3.0.0, assuming no major API
changes.

### Smaller Changes

* Fixed a small interface incompatibility with listen 2.7.0.

* Fix some corner cases of path handling on Windows.

* Avoid errors when trying to watch read-only directories using listen 1.x.

## 3.3.0 (7 March 2014)

### SassScript Maps

SassScript has a new data type: maps. These are associations from SassScript
values (often strings, but potentially any value) to other SassScript values.
They look like this:

    $map: (key1: value1, key2: value2, key3: value3);

Unlike lists, maps must always be surrounded by parentheses. `()` is now an
empty map in addition to an empty list.

Maps will allow users to collect values into named groups and access those
groups dynamically. For example, you could use them to manage themes for your
stylesheet:

    $themes: (
      mist: (
        header: #DCFAC0,
        text:   #00968B,
        border: #85C79C
      ),
      spring: (
        header: #F4FAC7,
        text:   #C2454E,
        border: #FFB158
      ),
      // ...
    );

    @mixin themed-header($theme-name) {
      h1 {
        color: map-get(map-get($themes, $theme-name), header);
      }
    }

There are a variety of functions for working with maps:

* The {Sass::Script::Functions#map_get `map-get($map, $key)` function} returns
  the value in the map associated with the given key. If no value is found, it
  returns `null`.

* The {Sass::Script::Functions#map_merge `map-merge($map1, $map2)` function}
  merges two maps together into a new map. If there are any conflicts, the
  second map takes precedence, making this a good way to modify values in a map
  as well.

* The {Sass::Script::Functions#map_remove `map-remove($map, $key)` function}
  returns a new map with a key removed.

* The {Sass::Script::Functions#map_keys `map-keys($map)` function} returns all
  the keys in a map as a comma-separated list.

* The {Sass::Script::Functions#map_values `map-values($map)` function} returns
  all the values in a map as a comma-separated list.

* The {Sass::Script::Functions#map_has_key `map-has-key($map, $key)` function}
  returns whether or not a map contains a pair with the given key.

All the existing list functions also work on maps, treating them as lists of
pairs. For example, `nth((foo: 1, bar: 2), 1)` returns `foo 1`. Maps can also be
used with `@each`, using the new multiple assignment feature (see below):

    @each $header, $size in (h1: 2em, h2: 1.5em, h3: 1.2em) {
      #{$header} {
        font-size: $size;
      }
    }

Produces:

    h1 {
      font-size: 2em;
    }

    h2 {
      font-size: 1.5em;
    }

    h3 {
      font-size: 1.2em;
    }

#### Variable Keyword Arguments

Maps can be passed as variable arguments, just like lists. For example, if
`$map` is `(alpha: -10%, "blue": 30%)`, you can write `scale-color($color,
$map...)` and it will do the same thing as `scale-color($color, $alpha: -10%,
$blue: 30%)`. To pass a variable argument list and map at the same time, just do
the list first, then the map, as in `fn($list..., $map...)`.

You can also access the keywords passed to a function that accepts a variable
argument list using the new {Sass::Script::Functions#keywords `keywords($args)`
function}. For example:

    @function create-map($args...) {
      @return keywords($args);
    }

    create-map($foo: 10, $bar: 11); // returns (foo: 10, bar: 11)

#### Lists of Pairs as Maps

The new map functions work on lists of pairs as well, for the time being. This
feature exists to help libraries that previously used lists of pairs to simulate
maps. These libraries can now use map functions internally without introducing
backwards-incompatibility. For example:

    $themes: (
      mist (
        header #DCFAC0,
        text   #00968B,
        border #85C79C
      ),
      spring (
        header #F4FAC7,
        text   #C2454E,
        border #FFB158
      ),
      // ...
    );

    @mixin themed-header($theme-name) {
      h1 {
        color: map-get(map-get($themes, $theme-name), header);
      }
    }

Since it's just a migration feature, using lists of pairs in place of maps is
already deprecated. Library authors should encourage their users to use actual
maps instead.

### Source Maps

Sass now has the ability to generate standard JSON [source maps][] of a format
that will soon be supported in most major browsers. These source maps tell the
browser how to find the Sass styles that caused each CSS style to be generated.
They're much more fine-grained than the old Sass-specific debug info that was
generated; rather than providing the source location of entire CSS rules at a
time, source maps provide the source location of each individual selector and
property.

Source maps can be generated by passing the `--sourcemap` flag to the `sass`
executable, by passing the {file:SASS_REFERENCE.md#sourcemap-option `:sourcemap`
option} to \{Sass::Plugin}, or by using the
\{Sass::Engine#render\_with\_sourcemap} method. By default, Sass assumes that
the source stylesheets will be made available on whatever server you're using,
and that their relative location will be the same as it is on the local
filesystem. If this isn't the case, you'll need to make a custom class that
extends \{Sass::Importers::Base} or \{Sass::Importers::Filesystem} and overrides
\{Sass::Importers::Base#public\_url `#public_url`}.

Thanks to Alexander Pavlov for implementing this.

[source maps]: https://docs.google.com/document/d/1U1RGAehQwRypUTovF1KRlpiOFze0b-_2gc6fAH0KY0k/edit?hl=en_US&pli=1&pli=1

#### `@at-root`

Sass 3.3 adds the `@at-root` directive, which is a way to tell Sass to
put a collection of rules at the top-level root of the document. The
easiest way to use it is with a selector:

    .badge {
      @at-root .info { ... }
      @at-root .header { ... }
    }

In addition to using `@at-root` on a single selector, you can also use it on a
whole block of them. For example:

    .badge {
      @at-root {
        .info { ... }
        .header { ... }
      }
    }

Also produces:

    .info { ... }
    .header { ... }

#### `@at-root (without: ...)` and `@at-root (with: ...)`

By default, `@at-root` just excludes selectors. However, it's also
possible to use `@at-root` to move outside of nested directives such
as `@media` as well. For example:

    @media print {
      .page {
        width: 8in;
        @at-root (without: media) {
          color: red;
        }
      }
    }

produces:

    @media print {
      .page {
        width: 8in;
      }
    }
    .page {
      color: red;
    }

You can use `@at-root (without: ...)` to move outside of any
directive. You can also do it with multiple directives separated by a
space: `@at-root (without: media supports)` moves outside of both
`@media` and `@supports` queries.

There are two special values you can pass to `@at-root`. "rule" refers
to normal CSS rules; `@at-root (without: rule)` is the same as
`@at-root` with no query. `@at-root (without: all)` means that the
styles should be moved outside of *all* directives and CSS rules.

If you want to specify which directives or rules to include, rather
than listing which ones should be excluded, you can use `with` instead
of `without`. For example, `@at-root (with: rule)` will move outside
of all directives, but will preserve any CSS rules.

### Smaller Improvements

* The parent selector, `&`, can be used with an identifier suffix. For
  example, `&-suffix` and `&_suffix` are now legal. The suffix will be
  added to the end of the parent selector, and will throw an error if
  this isn't possible. `&` must still appear at the beginning of a
  compound selector -- that is, `.foo-&` is still illegal.

* [listen](http://github.com/guard/listen) is no longer bundled with
  Sass, nor is it a standard RubyGems dependency. Instead, it's
  automatically installed along with Sass in order to ensure that the
  user ends up with a version of Listen that works with their local
  Ruby version.

* Sass now has numerous functions for working with strings:
  \{Sass::Script::Functions#str_length `str-length`} will return the length of a
  string; \{Sass::Script::Functions#str_insert `str-insert`} will insert one
  string into another; \{Sass::Script::Functions#str_index `str-index`} will
  return the index of a substring within another string;
  \{Sass::Script::Functions#str_slice `str-slice`} will slice a substring from a
  string; \{Sass::Script::Functions#to_upper_case `to-upper-case`} will
  transform a string to upper case characters; and
  \{Sass::Script::Functions#to_lower_case `to-lower-case`} will transform a
  string to lower case characters.

* A \{Sass::Script::Functions#list_separator `list-separator`} function has been
  added to determine what separator a list uses. Thanks to [Sam
  Richard](https://github.com/Snugug).

* Custom Ruby functions can now access the global environment, which
  allows them the same power as Sass-based functions with respect to
  reading and setting variables defined elsewhere in the stylesheet.

* The `set-nth($list, $n, $value)` function lets you construct a new
  list based on `$list`, with the nth element changed to the value
  specified.

* In order to make it easier for mixins to process maps, they may now
  recursively call themselves and one another. It is no longer an
  error to have a mixin `@include` loop.

* Add "grey" and "transparent" as recognized SassScript colors. Thanks to [Rob
  Wierzbowski](https://github.com/robwierzbowski).

* Add a function \{Sass::Script::Functions#unique\_id `unique-id()`} that will
  return a CSS identifier that is unique within the scope of a single CSS file.

* Allow negative indices into lists when using `nth()`.

* You can now detect the presence of a Sass feature using the new function
  `feature-exists($feature-name)`. There are no detectable features in this
  release, this is provided so that subsequent releases can begin to
  use it. Additionally, plugins can now expose their functionality
  through `feature-exists` by calling `Sass.add_feature(feature_name)`. Features
  exposed by plugins must begin with a dash to distinguish them from
  official features.

* It is now possible to determine the existence of different Sass
  constructs using these new functions:

  * `variable-exists($name)` checks if a variable resolves in the
    current scope.
  * `global-variable-exists($name)` checks if a global variable of the
    given name exists.
  * `function-exists($name)` checks if a function exists.
  * `mixin-exists($name)` checks if a mixin exists.

* You can call a function by name by passing the function name to the
  call function. For example, `call(nth, a b c, 2)` returns `b`.

* Comments following selectors in the indented syntax will be correctly
  converted using `sass-convert`.

* `@each` now supports "multiple assignment", which makes it easier to iterate
  over lists of lists. If you write `@each $var1, $var2, $var3 in a b c, d e f,
  g h i`, the elements of the sub-lists will be assigned individually to the
  variables. `$var1`, `$var2`, and `$var3` will be `a`, `b` and `c`; then `d`,
  `e`, and `f`; and then `g`, `h`, and `i`. For more information, see
  {file:SASS_REFERENCE.md#each-multi-assign the `@each` reference}.

* `@for` loops can now go downward as well as upward. For example,
  `@for $var from 5 through 1` will set `$var` to `5`, `4`, `3`, `2`,
  and `1`. Thanks to [Robin Roestenburg](http://twitter.com/robinroest).

* There is a new {Sass::Script::Value::Helpers convenience API} for creating
  Sass values from within ruby extensions.

* The `if()` function now only evaluates the argument corresponding to
  the value of the first argument.

* Comma-separated lists may now have trailing commas (e.g. `1, 2,
  3,`). This also allows you to use a trailing comma to distinguish a
  list with a single element from that element itself -- for example,
  `(1,)` is explicitly a list containing the value `1`.

* All directives that are nested in CSS rules or properties and that
  contain more CSS rules or properties are now bubbled up through
  their parent rules.

* A new `random()` function returns a random number.

* A new function inspect($value) is provided for debugging the current
  sass representation of a value.

* The `@debug` directive now automatically inspects sass objects that are not
  strings.

* Numbers will no longer be emitted in scientific notation.

* `sass-convert` will now correctly handle silent (`//`-style) comments
  contained within loud (`/* */`-style) comments.

* Allow modulo arithmetic for numbers with compatible units. Thanks to
  [Isaac Devine](http://www.devinesystems.co.nz).

* Keyword arguments to mixins and functions that contain hyphens will have the
  hyphens preserved when using `sass-convert`.

### Backwards Incompatibilities -- Must Read!

* Sass will now throw an error when `@extend` is used to extend a selector
  outside the `@media` context of the extending selector. This means the
  following will be an error:

      @media screen {
        .foo { @extend .bar; }
      }
      .bar { color: blue; }

* Sass will now throw an error when an `@extend` that has no effect is used. The
  `!optional` flag may be used to avoid this behavior for a single `@extend`.

* Sass will now throw an error when it encounters a single `@import` statement
  that tries to import more than one file. For example, if you have `@import
  "screen"` and both `screen.scss` and `_screen.scss` exist, a warning will be
  printed.

* `grey` and `transparent` are no longer interpreted as strings; they're now
  interpreted as colors, as per the CSS spec.

* The automatic placement of the current working directory onto the Sass
  load path is now deprecated as this causes unpredictable build
  processes.  If you need the current working directory to be available,
  set `SASS_PATH=.` in your shell's environment.

* `Sass::Compiler.on_updating_stylesheet` has been removed.

* `Sass::Plugin.options=` has been removed.

* `Sass::Script::Number::PRECISION` has been removed.

* The methods in the `Sass::Util` module can no longer be used by
  including it. They must be invoked on the module itself for
  performance reasons.

* Sass values have always been immutable. The ruby object that backs
  each sass value is now "frozen" to prevent accidental modification and
  for performance.

* Many classes in the \{Sass::Script} have been rearranged. All the value
  classes have been moved into \{Sass::Script::Value} (e.g.
  \{Sass::Script::Value::Color}, \{Sass::Script::Value::String}, etc). Their
  base class is now \{Sass::Script::Value::Base} instead of
  `Sass::Script::Literal`. All the parse tree classes have been moved into
  \{Sass::Script::Tree} (e.g. \{Sass::Script::Tree::Node},
  \{Sass::Script::Tree::Operation}, etc).

  The old names will continue to work for the next couple releases, but they
  will be removed eventually. Any code using them should upgrade to the new
  names.

* As part of a migration to cleaner variable semantics, assigning to
  global variables in a local context by default is deprecated. If
  there's a global variable named `$color` and you write `$color:
  blue` within a CSS rule, Sass will now print a warning; in the
  future, it will create a new local variable named `$color`. You may
  now explicitly assign to global variables using the `!global` flag;
  for example, `$color: blue !global` will always assign to the global
  `$color` variable.

* Two numbers separated by a hyphen with no whitespace will now be
  parsed as a subtraction operation rather than two numbers in a list.
  That is, `2px-1px` will parse the same as `2px - 1px` rather than
  `2px -1px`.

* `index()`'s `false` return value when a value isn't found is deprecated. In
  future Sass releases it will be `null` instead, so it should be used in ways
  that are compatible with both `false` and `null`.

* `mix()`'s arguments are now `$color1` and `$color2` rather than
  `$color-1` and `$color-2`, in keeping with other functions.

* `comparable()`'s arguments are now `$number1` and `$number2` rather than
  `$number-1` and `$number-2`, in keeping with other functions.

* `percentage()`, `round()`, `ceil()`, `floor()`, and `abs()` now
  take arguments named '$number' instead of '$value'.

## 3.2.16 (17 March 2014)

* Handle a race condition in the filesystem cache store when a cache
  entry becomes invalidated.

## 3.2.15 (7 March 2014)

* Support `&.foo` when the parent selector has a newline followed by a comma.

## 3.2.14 (24 January 2014)

* Don't crash when parsing a directive with no name in the indented syntax.

* Clean up file paths when importing to avoid errors for overlong path
  names.

* Parse calls to functions named `true`, `false`, and `null` as function calls.

* Don't move CSS `@import`s to the top of the file unless it's necessary.

## 3.2.13 (19 December 2013)

* Numbers returned by user-defined functions now trigger division, just like
  numbers stored in variables.

* Support importing files in paths with open brackets.

* Fix `sass-convert`'s handling of rules with empty bodies when converting from
  CSS.

* Fix CSS imports using `url()` with a quoted string and media queries.

## 3.2.12 (4 October 2013)

* Add a couple missing `require`s, fixing some load errors, especially when
  using the command-line interface.

* Tune up some heuristics for eliminating redundant generated selectors. This
  will prevent some selector elimination in cases where multi-layered `@extend`
  is being used and where it seems intuitively like selectors shouldn't be
  eliminated.

## 3.2.11 (27 September 2013)

* Fix `@extend`'s semantics with respect to pseudo-elements. They are no longer
  treated identically to pseudo-classes.

* A more understandable error is now provided when the `-E` option is
  passed to the Sass command line in ruby 1.8

* Fixed a bug in the output of lists containing unary plus or minus
  operations during sass <=> scss conversion.

* Avoid the [IE7 `content: counter` bug][cc bug] with `content: counters` as
  well.

* Fix some thread-safety issues.

## 3.2.10 (26 July 2013)

* Use the Sass logger infrastructure for `@debug` directives.

* When printing a Sass error into a CSS comment, escape `*/` so the comment
  doesn't end prematurely.

* Preserve the `!` in `/*! ... */`-style comments.

* Fix a bug where selectors were being incorrectly trimmed when using `@extend`.

* Fix a bug where `sass --unix-newlines` and `sass-convert --in-place` are not
  working on Windows (thanks [SATO Kentaro](http://www.ranvis.com)).

## 3.2.9 (10 May 2013)

* Fix a bug where `@extend`s would occasionally cause a selector to be generated
  with the incorrect specificity.

* Avoid loading [listen](http://github.com/guard/listen) v1.0, even if it's
  installed as a Gem (see [issue 719](https://github.com/nex3/sass/issues/719)).

* Update the bundled version of [listen](http://github.com/guard/listen) to
  0.7.3.

* Automatically avoid the [IE7 `content: counter` bug][cc bug].

[cc bug]: http://jes.st/2013/ie7s-css-breaking-content-counter-bug/

## 3.2.8 (22 April 2013)

* Fix some edge cases where redundant selectors were emitted when using
  `@extend`.

* Fix a bug where comma-separated lists with interpolation could lose elements.

* Fix a bug in `sass-convert` where lists being passed as arguments to functions
  or mixins would lose their surrounding parentheses.

* Fix a bug in `sass-convert` where `null` wasn't being converted correctly.

* Fix a bug where multiple spaces in a string literal would sometimes be folded
  together.

* `sass` and `sass-convert` won't create an empty file before writing to it.
  This fixes a flash of unstyled content when using LiveReload and similar
  tools.

* Fix a case where a corrupted cache could produce fatal errors on some versions
  of Ruby.

* Fix a case where a mixin loop error would be incorrectly reported when using
  `@content`.

## 3.2.7 (8 March 2013)

* The \{Sass::Script::Functions#index `index`} and \{Sass::Script::Functions#zip
  `zip`} functions now work like all other list functions and treat individual
  values as single-element lists.

* Avoid stack overflow errors caused by very long function or mixin argument
  lists.

* Emit relative paths when using the `--line-comments` flag of the `sass`
  executable.

* Fix a case where very long numbers would cause the SCSS parser to
  take exponential time.

## 3.2.6 (22 February 2013)

* Support for Rubinius 2.0.0.rc1. All tests pass in 1.8 mode. 1.9 mode has some
  tests blocked on [Rubinius issue
  2139](https://github.com/rubinius/rubinius/issues/2139).

* Support for JRuby 1.7.2.

* Support for symlinked executables. Thanks to [Yin-So
  Chen](http://yinsochen.com/).

* Support for bubbling `@supports` queries in the indented syntax.

* Fix an incorrect warning when using `@extend` from within nested `@media`
  queries.

* Update the bundled version of [listen](http://github.com/guard/listen) to
  0.7.2.

## 3.2.5 (4 January 2013)

* Fix a bug where bogus `@extend` warnings were being generated.

* Fix an `@import` bug on Windows. Thanks to [Darryl
  Miles](https://github.com/dlmiles).

* Ruby 2.0.0-preview compatibility. Thanks to [Eric
  Saxby](http://www.livinginthepast.org/).

* Fix incorrect line numbering when using DOS line endings with the indented
  syntax.

## 3.2.4 (21 December 2012)

* Fix imports from `.jar` files in JRuby. Thanks to [Alex
  Hvostov](https://github.com/argv-minus-one).

* Allow comments within `@import` statements in SCSS.

* Fix a parsing performance bug where long decimals would occasionally take many
  minutes to parse.

## 3.2.3 (9 November 2012)

* `sass --watch` no longer crashs when a file in a watched directory is deleted.

* Allow `@extend` within bubbling nodes such as `@media`.

* Fix various JRuby incompatibilities and test failures.

* Work around a performance bug that arises from using `@extend` with
  deeply-nested selectors.

## 3.2.2 (2 November 2012)

* Add a `--poll` option to force `sass --watch` to use the polling backend to
  [Listen](https://github.com/guard/listen).

* Fix some error reporting bugs related to `@import`.

* Treat [protocol-relative URLs][pru] in `@import`s as static URLs, just like
  `http` and `https` URLs.

* Improve the error message for misplaced simple selectors.

* Fix an option-handling bug that was causing errors with the Compass URL
  helpers.

* Fix a performance issue with `@import` that only appears when
  ActiveSupport is loaded.

* Fix flushing of actions to stdout. Thanks to
  [Russell Davis](http://github.com/russelldavis).

* Fix the documentation for the `max()` function.

* Fix a `@media` parsing bug.

[pru]: http://paulirish.com/2010/the-protocol-relative-url/

### Deprecations -- Must Read!

* Sass will now print a warning when it encounters a single `@import` statement
  that tries to import more than one file. For example, if you have `@import
  "screen"` and both `screen.scss` and `_screen.scss` exist, a warning will be
  printed. This will become an error in future versions of Sass.

## 3.2.1 (15 August 2012)

* Fix a buggy interaction with Pow and Capybara that caused `EOFError`s.

## 3.2.0 (10 August 2012)

### `@content`

A mixin include can now accept a block of content ({file:SASS_REFERENCE.md#mixin-content Reference Documentation}).
The style block will be passed to the mixin and can be placed at the point @content is used. E.g.:

    @mixin iphone {
      @media only screen and (max-width: 480px) {
        @content;
      }
    }

    @include iphone {
      body { color: red }
    }

Or in `.sass` syntax:

    =iphone
      @media only screen and (max-width: 480px)
        @content

    +iphone
      body
        color: red

Produces:

    @media only screen and (max-width: 480px) {
      body { color: red }
    }

Note that the contents passed to the mixin are evaluated in the scope they are used,
not the scope of the mixin. {file:SASS_REFERENCE.md#variable_scope_and_content_blocks More on variable scoping.}

### Placeholder Selectors: `%foo`

Sass supports a new, special type of selector called a "placeholder selector".
These look like class and id selectors, except the `#` or `.` is replaced by `%`.
They're meant to be used with the {file:SASS_REFERENCE.md#extend `@extend` directive},
when you want to write styles to be extended
but you don't want the base styles to appear in the CSS.

On its own, a placeholder selector just causes a ruleset not to be rendered.
For example:

    // This ruleset won't be rendered on its own.
    #context a%extreme {
      color: blue;
      font-weight: bold;
      font-size: 2em;
    }

However, placeholder selectors can be extended, just like classes and ids.
The extended selectors will be generated, but the base placeholder selector will not.
For example:

    .notice { @extend %extreme; }

Is compiled to:

    #context a.notice {
      color: blue;
      font-weight: bold;
      font-size: 2em;
    }

### Variable Arguments

Mixins and functions now both support variable arguments. When defining a mixin
or function, you can add `...` after the final argument to have it accept an
unbounded number of arguments and package them into a list. When calling a mixin
or function, you can add `...` to expand the final argument (if it's a list) so
that each value is passed as a separate argument. For example:

    @mixin box-shadow($shadows...) {
      // $shadows is a list of all arguments passed to box-shadow
      -moz-box-shadow: $shadows;
      -webkit-box-shadow: $shadows;
      box-shadow: $shadows;      
    }

    // This is the same as "@include spacing(1, 2, 3);"
    $values: 1, 2, 3;
    @include spacing($values...);

Finally, if a variable argument list is passed directly on to another mixin or
function, it will also pass along any keyword arguments. This means that you can
wrap a pre-existing mixin or function and add new functionality without changing
the call signature.

### Directive Interpolation

`#{}` interpolation is now allowed in all plain CSS directives
(such as `@font-face`, `@keyframes`, and of course `@media`).

In addition, `@media` gets some special treatment.
In addition to allowing `#{}` interpolation,
expressions may be used directly in media feature queries.
This means that you can write e.g.:

    $media: screen;
    $feature: -webkit-min-device-pixel-ratio;
    $value: 1.5;

    @media #{$media} and ($feature: $value) {
      ...
    }

This is intended to allow authors to easily write mixins
that make use of `@media` and other directives dynamically.

### Smaller Improvements

* Mixins and functions may now be defined in a nested context, for example
  within `@media` rules. This also allows files containing them to be imported
  in such contexts.

* Previously, only the `:-moz-any` selector was supported; this has been
  expanded to support any vendor prefix, as well as the plain `:any` selector.

* All proposed [CSS4 selectors](http://dev.w3.org/csswg/selectors4/) are now
  supported, including reference selectors (e.g. `.foo /attr/ .bar`) and subject
  selectors (e.g. `.foo!`).

* Sass now supports a global list of load paths, accessible via
  {Sass.load_paths}. This allows plugins and libraries to easily register their
  Sass files such that they're accessible to all {Sass::Engine} instances.

* `Sass.load_paths` is initialized to the value of the `SASS_PATH` environment
  variable. This variable should contain a colon-separated list of load paths
  (semicolon-separated on Windows).

* In certain cases, redundant selectors used to be created as a result of a
  single rule having multiple `@extend`s. That redundancy has been eliminated.

* Redundant selectors were also sometimes created by nested selectors
  using `@extend`. That redundancy has been eliminated as well.

* There is now much more comprehensive support for using `@extend` alongside
  CSS3 selector combinators (`+`, `~`, and `>`). These combinators will now be
  merged as much as possible.

* The full set of [extended color keywords](http://www.w3.org/TR/css3-color/#svg-color)
  are now supported by Sass. They may be used to refer to color objects, and
  colors will render using those color names when appropriate.

* Sass 3.2 adds the \{Sass::Script::Functions#ie_hex_str `ie-hex-str`} function
  which returns a hex string for a color suitable for use with IE filters.

* Sass 3.2 adds the \{Sass::Script::Functions#min `min`} and
  \{Sass::Script::Functions#max `max`} functions, which return the minimum and
  maximum of several values.

* Sass functions are now more strict about how keyword arguments can be passed.

* Decimal numbers now default to five digits of precision after the decimal
  point.

* The \{Sass::Script::Functions::EvaluationContext#options options hash}
  available to Sass functions now contains the filename of the file that the
  function was executed in, rather than the top-level file.

### Backwards Incompatibilities -- Must Read!

#### `@extend` Warnings

Any `@extend` that doesn't match any selectors in the document will now print a
warning. These warnings will become errors in future versions of Sass. This will
help protect against typos and make it clearer why broken styles aren't working.
For example:

    h1.notice {color: red}
    a.important {@extend .notice}

This will print a warning, since the only use of `.notice` can't be merged with
`a`.

You can declare that you don't want warnings for a specific `@extend` by using
the `!optional` flag. For example:

    h1.notice {color: red}
    a.important {@extend .notice !optional}

This will not print a warning.

#### Smaller Incompatibilities

* Parent selectors followed immediately by identifiers (e.g. `&foo`)
  are fully disallowed.
  They were deprecated in 3.1.8.

* `#{}` interpolation is now allowed in all comments.

* The `!` flag may not be used with `//` comments (e.g. `//!`).

* `#{}` interpolation is now disallowed in all `@import` statements
  except for those using `url()`.

* `sass-convert` no longer supports converting files from LessCSS.

## 3.1.21 (10 August 2012)

* Preserve single-line comments that are embedded within multi-line comments.
* Preserve newlines in nested selectors when those selectors are used multiple
  times in the same document.
* Allow tests to be run without the `LANG` environment variable set.
* Update the bundled version of [Listen](https://github.com/guard/listen) to
  0.4.7.
* Sass will now convert `px` to other absolute units using the
  conversion ratio of `96px == 1in` as dictated by the
  [CSS Spec](http://www.w3.org/TR/CSS21/syndata.html#length-units)

## 3.1.20

* Don't crash if a UTF encoding isn't found. Thanks to [Andrew
  Garbutt](http://github.com/techsplicer).
* Properly watch files recursively with `sass --watch`. Thanks to [Sébastien
  Tisserant](https://github.com/sebweaver).
* Fix the documentation for the \{Sass::Script::Functions#append append()}
  function.
* Support the `saturate()`, `opacity()`, and `invert()` functions when used as
  in the [Filter Effects][filter] spec.
* Support MacRuby. Thanks to [Will Glynn](http://github.com/delta407).

[filter]: https://dvcs.w3.org/hg/FXTF/raw-file/tip/filters/index.html

## 3.1.19

* Fix an `uninitialized constant Sass::Exec::Sass::Util` error when using the
  command-line tool.
* Allow `@extend` within directives such as `@media` as long as it only extends
  selectors that are within the same directive.

## 3.1.18

* Ruby 2.0 compatibility. Thanks to [Jeremy
  Kemper](https://github.com/jeremy).

### Deprecations -- Must Read!

* Deprecate the use of `@extend` within directives such as `@media`. This has
  never worked correctly, and now it's officially deprecated. It will be an
  error in 3.2.

## 3.1.17

* Don't crash when calling `#inspect` on an internal Sass tree object in Ruby
  1.9.
* Fix some bugs in `sass --watch` introduced in 3.1.16. Thanks to [Maher
  Sallam](https://github.com/Maher4Ever).
* Support bare interpolation in the value portion of attribute
  selectors (e.g. `[name=#{$value}]`).
* Support keyword arguments for the `invert()` function.
* Handle backslash-separated paths better on Windows.
* Fix `rake install` on Ruby 1.9.
* Properly convert nested `@if` statements with `sass-convert`.

## 3.1.16

* Fix some bugs in `sass-convert` selector parsing when converting from CSS.
* Substantially improve compilation performance on Ruby 1.8.
* Support the `@-moz-document` directive's non-standard `url-prefix` and
  `domain` function syntax.
* Support the [`@supports` directive](http://www.w3.org/TR/css3-conditional/#at-supports).
* Fix a performance issue when using `/*! */` comments with the Rails asset
  pipeline.
* Support `-moz-element`.
* Properly handle empty lists in `sass-convert`.
* Move from [FSSM](https://github.com/ttilley/fssm) to
  [Listen](https://github.com/guard/listen) for file-system monitoring.

## 3.1.15

* Support extending multiple comma-separated selectors (e.g. `@extend .foo, .bar`).
  This is just a terser way to write multiple `@extend`s
  (e.g. `@extend .foo; @extend .bar`).
  This wasn't previously intended to work, but it did in the indented syntax only.
* Avoid more stack overflows when there are import loops in files.
* Update the bundled [FSSM](https://github.com/ttilley/fssm) to version 0.2.8.1.
* Make the `grayscale` function work with `-webkit-filter`.
* Provide a better error message for selectors beginning with `/`
  in the indented syntax.
* Flush standard output after printing notifications in `sass --watch`.
* Fix variable definitions in the REPL.

## 3.1.14

* Fix a typo that was causing crashes on Ruby 1.9.

## 3.1.13

* Fix a smattering of subtle bugs that would crop up when using multibyte
  character sets.
* Fix a bug when using `@extend` with selectors containing newlines.
* Make boolean operators short-circuit.
* Remove unnecessary whitespace in selectors in `:compressed` mode.
* Don't output debug info within non-`@media` directives.
* Make sure `:after` and `:before` selectors end up on the end of
  selectors resulting from `@extend`.
* Fix a bug when using imports containing invalid path characters on Windows.
* Bubble CSS `@import` statements to the top of stylesheets.

## 3.1.12

* Compatibility with the `mathn` library
  (thanks to [Thomas Walpole](https://github.com/twalpole)).
* Fix some infinite loops with mixins that were previously uncaught.
* Catch infinite `@import` loops.
* Fix a deprecation warning in `sass --update` and `--watch`
  (thanks to [Marcel Köppen](https://github.com/Marzelpan)).
* Don't make `$important` a special pre-initialized variable.
* Fix exponential parsing time of certain complex property values and selectors.
* Properly merge `@media` directives with comma-separated queries.
  E.g. `@media foo, bar { @media baz { ... } }` now becomes
  `@media foo and baz, bar and baz { ... }`.

## 3.1.11

* Allow control directives (such as `@if`) to be nested beneath properties.
* Allow property names to begin with a hyphen followed by interpolation (e.g. `-#{...}`).
* Fix a parsing error with interpolation in comma-separated lists.
* Make `--cache-store` with with `--update`.
* Properly report `ArgumentError`s that occur within user-defined functions.
* Don't crash on JRuby if the underlying Java doesn't support every Unicode encoding.
* Add new `updated_stylesheet` callback, which is run after each stylesheet has
  been successfully compiled. Thanks to [Christian Peters](https://github.com/ChristianPeters).
* Allow absolute paths to be used in an importer with a different root.
* Don't destructively modify the options when running `Sass::Plugin.force_update`.
* Prevent Regexp buffer overflows when parsing long strings
  (thanks to [Agworld](https://github.com/Agworld).

### Deprecations -- Must Read!

* The `updating_stylesheet` is deprecated and will be removed in a
  future release. Use the new `updated_stylesheet` callback instead.

## 3.1.10

* Fix another aspect of the 3.1.8 regression relating to `+`.

## 3.1.9

* Fix a regression in 3.1.8 that broke the `+` combinator in selectors.

* Deprecate the loud-comment flag when used with silent comments (e.g. `//!`).
  Using it with multi-line comments (e.g. `/*!`) still works.

## 3.1.8

* Deprecate parent selectors followed immediately by identifiers (e.g. `&foo`).
  This should never have worked, since it violates the rule
  of `&` only being usable where an element selector would.

* Add a `--force` option to the `sass` executable which makes `--update`
  always compile all stylesheets, even if the CSS is newer.

* Disallow semicolons at the end of `@import` directives in the indented syntax.

* Don't error out when being used as a library without requiring `fileutil`.

* Don't crash when Compass-style sprite imports are used with `StalenessChecker`
  (thanks to [Matthias Bauer](https://github.com/moeffju)).

* The numeric precision of numbers in Sass can now be set using the
  `--precision` option to the command line. Additionally, the default
  number of digits of precision in Sass output can now be
  changed by setting `Sass::Script::Number.precision` to an integer
  (defaults to 3). Since this value can now be changed, the `PRECISION`
  constant in `Sass::Script::Number` has been deprecated. In the unlikely
  event that you were using it in your code, you should now use
   `Sass::Script::Number.precision_factor` instead.

* Don't crash when running `sass-convert` with selectors with two commas in a row.

* Explicitly require Ruby >= 1.8.7 (thanks [Eric Mason](https://github.com/ericmason)).

* Properly validate the nesting of elements in imported stylesheets.

* Properly compile files in parent directories with `--watch` and `--update`.

* Properly null out options in mixin definitions before caching them. This fixes
  a caching bug that has been plaguing some Rails 3.1 users.

## 3.1.7

* Don't crash when doing certain operations with `@function`s.

## 3.1.6

* The option `:trace_selectors` can now be used to emit a full trace
  before each selector. This can be helpful for in-browser debugging of
  stylesheet imports and mixin includes. This option supersedes the
  `:line_comments` option and is superseded by the `:debug_info`
  option.

* Fix a bug where long `@if`/`@else` chains would cause exponential slowdown
  under some circumstances.

## 3.1.5

* Updated the vendored FSSM version, which will avoid segfaults on OS
  X Lion when using `--watch`.

## 3.1.4

* Sass no longer unnecessarily caches the sass options hash.
  This allows objects that cannot be marshaled to be placed into the
  options hash.

## 3.1.3

* Sass now logs message thru a logger object which can be changed to
  provide integration with other frameworks' logging infrastructure.


## 3.1.2

* Fix some issues that were breaking Sass when running within Rubinius.
* Fix some issues that were affecting Rails 3.1 integration.
* New function `zip` allows several lists to be combined into one
  list of lists. For example:
  `zip(1px 1px 3px, solid dashed solid, red green blue)` becomes
  `1px solid red, 1px dashed green, 3px solid blue`
* New function `index` returns the list index of a value
  within a list. For example: `index(1px solid red, solid)`
  returns `2`. When the value is not found `false` is returned.

## 3.1.1

* Make sure `Sass::Plugin` is loaded at the correct time in Rails 3.

## 3.1.0

* Add an {Sass::Script::Functions#invert `invert` function} that takes the inverse of colors.

* A new sass function called `if` can be used to emit one of two values
  based on the truth value of the first argument.
  For example, `if(true, 1px, 2px)` returns `1px` and `if(false, 1px, 2px)` returns `2px`.

* Compass users can now use the `--compass` flag
  to make the Compass libraries available for import.
  This will also load the Compass project configuration
  if run from the project root.

* Many performance optimizations have been made by [thedarkone](http://github.com/thedarkone).

* Allow selectors to contain extra commas to make them easier to modify.
  Extra commas will be removed when the selectors are converted to CSS.

* `@import` may now be used within CSS or `@media` rules.
  The imported file will be treated as though it were nested within the rule.
  Files with mixins may not be imported in nested contexts.

* If a comment starts with `!`, that comment will now be interpolated
  (`#{...}` will be replaced with the resulting value of the expression
  inside) and the comment will always be printed out in the generated CSS
  file -- even with compressed output. This is useful for adding copyright
  notices to your stylesheets.

* A new executable named `scss` is now available. It is exactly like the
  `sass` executable except it defaults to assuming input is in the SCSS syntax.
  Both programs will use the source file's extension to determine the syntax where
  possible.

### Sass-based Functions

While it has always been possible to add functions to Sass with Ruby, this release adds the ability to define new functions within Sass files directly.
For example:

    $grid-width: 40px;
    $gutter-width: 10px;

    @function grid-width($n) {
      @return $n * $grid-width + ($n - 1) * $gutter-width;
    }

    #sidebar { width: grid-width(5); }

Becomes:

    #sidebar {
      width: 240px; }

### Keyword Arguments

Both mixins and Sass functions now support the ability to pass in keyword arguments.
For example, with mixins:

    @mixin border-radius($value, $moz: true, $webkit: true, $css3: true) {
      @if $moz { -moz-border-radius: $value }
      @if $webkit { -webkit-border-radius: $value }
      @if $css3 { border-radius: $value }
    }

    @include border-radius(10px, $webkit: false);

And with functions:

    p {
      color: hsl($hue: 180, $saturation: 78%, $lightness: 57%);
    }

Keyword arguments are of the form `$name: value` and come after normal arguments.
They can be used for either optional or required arguments.
For mixins, the names are the same as the argument names for the mixins.
For functions, the names are defined along with the functions.
The argument names for the built-in functions are listed
{Sass::Script::Functions in the function documentation}.

Sass functions defined in Ruby can use the {Sass::Script::Functions.declare} method
to declare the names of the arguments they take.

#### New Keyword Functions

The new keyword argument functionality enables new Sass color functions
that use keywords to encompass a large amount of functionality in one function.

* The {Sass::Script::Functions#adjust_color adjust-color} function works like the old
  `lighten`, `saturate`, and `adjust-hue` methods.
  It increases and/or decreases the values of a color's properties by fixed amounts.
  For example, `adjust-color($color, $lightness: 10%)` is the same as `lighten($color, 10%)`:
  it returns `$color` with its lightness increased by 10%.

* The {Sass::Script::Functions#scale_color scale_color} function
  is similar to {Sass::Script::Functions#adjust_color adjust_color},
  but instead of increasing and/or decreasing a color's properties by fixed amounts,
  it scales them fluidly by percentages.
  The closer the percentage is to 100% (or -100%),
  the closer the new property value will be to its maximum (or minimum).
  For example, `scale-color(hsl(120, 70, 80), $lightness: 50%)`
  will change the lightness from 80% to 90%,
  because 90% is halfway between 80% and 100%.
  Similarly, `scale-color(hsl(120, 70, 50), $lightness: 50%)`
  will change the lightness from 50% to 75%.

* The {Sass::Script::Functions#change_color change-color} function simply changes a color's properties
  regardless of their old values.
  For example `change-color($color, $lightness: 10%)` returns `$color` with 10% lightness,
  and `change-color($color, $alpha: 0.7)` returns color with opacity 0.7.

Each keyword function accepts `$hue`, `$saturation`, `$value`,
`$red`, `$green`, `$blue`, and `$alpha` keywords,
with the exception of `scale-color()` which doesn't accept `$hue`.
These keywords modify the respective properties of the given color.

Each keyword function can modify multiple properties at once.
For example, `adjust-color($color, $lightness: 15%, $saturation: -10%)`
both lightens and desaturates `$color`.
HSL properties cannot be modified at the same time as RGB properties, though.

### Lists

Lists are now a first-class data type in Sass,
alongside strings, numbers, colors, and booleans.
They can be assigned to variables, passed to mixins,
and used in CSS declarations.
Just like the other data types (except booleans),
Sass lists look just like their CSS counterparts.
They can be separated either by spaces (e.g. `1px 2px 0 10px`)
or by commas (e.g. `Helvetica, Arial, sans-serif`).
In addition, individual values count as single-item lists.

Lists won't behave any differently in Sass 3.1 than they did in 3.0.
However, you can now do more with them using the new [list functions](Sass/Script/Functions.html#list-functions):

* The {Sass::Script::Functions#nth `nth($list, $n)` function} returns the nth item in a list.
  For example, `nth(1px 2px 10px, 2)` returns the second item, `2px`.
  Note that lists in Sass start at 1, not at 0 like they do in some other languages.

* The {Sass::Script::Functions#join `join($list1, $list2)` function}
  joins together two lists into one.
  For example, `join(1px 2px, 10px 5px)` returns `1px 2px 10px 5px`.

* The {Sass::Script::Functions#append `append($list, $val)` function}
  appends values to the end of a list.
  For example, `append(1px 2px, 10px)` returns `1px 2px 10px`.

* The {Sass::Script::Functions#join `length($list)` function}
  returns the length of a list.
  For example, `length(1px 2px 10px 5px)` returns `4`.

For more details about lists see {file:SASS_REFERENCE.md#lists the reference}.

#### `@each`

There's also a new directive that makes use of lists.
The {file:SASS_REFERENCE.md#each-directive `@each` directive} assigns a variable to each item in a list in turn,
like `@for` does for numbers.
This is useful for writing a bunch of similar styles
without having to go to the trouble of creating a mixin.
For example:

    @each $animal in puma, sea-slug, egret, salamander {
      .#{$animal}-icon {
        background-image: url('/images/#{$animal}.png');
      }
    }

is compiled to:

    .puma-icon {
      background-image: url('/images/puma.png'); }
    .sea-slug-icon {
      background-image: url('/images/sea-slug.png'); }
    .egret-icon {
      background-image: url('/images/egret.png'); }
    .salamander-icon {
      background-image: url('/images/salamander.png'); }

### `@media` Bubbling

Modern stylesheets often use `@media` rules to target styles
at certain sorts of devices, screen resolutions, or even orientations.
They're also useful for print and aural styling.
Unfortunately, it's annoying and repetitive to break the flow of a stylesheet
and add a `@media` rule containing selectors you've already written
just to tweak the style a little.

Thus, Sass 3.1 now allows you to nest `@media` rules within selectors.
It will automatically bubble them up to the top level,
putting all the selectors on the way inside the rule.
For example:

    .sidebar {
      width: 300px;
      @media screen and (orientation: landscape) {
        width: 500px;
      }
    }

is compiled to:

    .sidebar {
      width: 300px;
    }
    @media screen and (orientation: landscape) {
      .sidebar {
        width: 500px;
      }
    }

You can also nest `@media` directives within one another.
The queries will then be combined using the `and` operator.
For example:

    @media screen {
      .sidebar {
        @media (orientation: landscape) {
          width: 500px;
        }
      }
    }

is compiled to:

    @media screen and (orientation: landscape) {
      .sidebar {
        width: 500px;
      }
    }

### Nested `@import`

The `@import` statement can now be nested within other structures
such as CSS rules and `@media` rules. For example:

    @media print {
      @import "print";
    }

This imports `print.scss` and places all rules so imported within the `@media print` block.
This makes it easier to create stylesheets for specific media or sections of the document
and distributing those stylesheets across multiple files.

### Backwards Incompatibilities -- Must Read!

* When `@import` is given a path without `.sass`, `.scss`, or `.css` extension,
  and no file exists at that path, it will now throw an error.
  The old behavior of becoming a plain-CSS `@import` was deprecated
  and has now been removed.

* Get rid of the `--rails` flag for the `sass` executable.
  This flag hasn't been necessary since Rails 2.0.
  Existing Rails 2.0 installations will continue to work.

* Removed deprecated support for ! prefixed variables. Use $ to prefix variables now.

* Removed the deprecated css2sass executable. Use sass-convert now.

* Removed support for the equals operator in variable assignment. Use : now.

* Removed the sass2 mode from sass-convert. Users who have to migrate from sass2
  should install Sass 3.0 and quiet all deprecation warnings before installing Sass 3.1.

### Sass Internals

* It is now possible to define a custom importer that can be used to find imports using different import semantics than the default filesystem importer that Sass provides. For instance, you can use this to generate imports on the fly, look them up from a database, or implement different file naming conventions. See the {Sass::Importers::Base Importer Base class} for more information.

* It is now possible to define a custom cache store to allow for efficient caching of Sass files using alternative cache stores like memcached in environments where a writable filesystem is not available or where the cache need to be shared across many servers for dynamically generated stylesheet environments. See the {Sass::CacheStores::Base CacheStore Base class} for more information.

## 3.0.26 (Unreleased)

* Fix a performance bug in large SCSS stylesheets with many nested selectors.
  This should dramatically decrease compilation time of such stylesheets.

* Upgrade the bundled FSSM to version 0.2.3.
  This means `sass --watch` will work out of the box with Rubinius.

## 3.0.25

[Tagged on GitHub](http://github.com/nex3/sass/commit/3.0.25).

* When displaying a Sass error in an imported stylesheet,
  use the imported stylesheet's contents rather than the top-level stylesheet.

* Fix a bug that caused some lines with non-ASCII characters to be ignored in Ruby 1.8.

* Fix a bug where boolean operators (`and`, `or`, and `not`) wouldn't work at the end of a line
  in a multiline SassScript expression.

* When using `sass --update`, only update individual files when they've changed.

## 3.0.24

[Tagged on GitHub](http://github.com/nex3/sass/commit/3.0.24).

* Raise an error when `@else` appears without an `@if` in SCSS.

* Fix some cases where `@if` rules were causing the line numbers in error reports
  to become incorrect.

## 3.0.23

[Tagged on GitHub](http://github.com/nex3/sass/commit/3.0.23).

* Fix the error message for unloadable modules when running the executables under Ruby 1.9.2.

### `@charset` Change

The behavior of `@charset` has changed in version 3.0.23
in order to work around a bug in Safari,
where `@charset` declarations placed anywhere other than the beginning of the document
cause some CSS rules to be ignored.
This change also makes `@charset`s in imported files behave in a more useful way.

#### Ruby 1.9

When using Ruby 1.9, which keeps track of the character encoding of the Sass document internally,
`@charset` directive in the Sass stylesheet and any stylesheets it imports
are no longer directly output to the generated CSS.
They're still used for determining the encoding of the input and output stylesheets,
but they aren't rendered in the same way other directives are.

Instead, Sass adds a single `@charset` directive at the beginning of the output stylesheet
if necessary, whether or not the input stylesheet had a `@charset` directive.
It will add this directive if and only if the output stylesheet contains non-ASCII characters.
By default, the declared charset will be UTF-8,
but if the Sass stylesheet declares a different charset then that will be used instead if possible.

One important consequence of this scheme is that it's possible for a Sass file
to import partials with different encodings (e.g. one encoded as UTF-8 and one as IBM866).
The output will then be UTF-8, unless the importing stylesheet
declares a different charset.

#### Ruby 1.8

Ruby 1.8 doesn't have good support for encodings, so it uses a simpler but less accurate
scheme for figuring out what `@charset` declaration to use for the output stylesheet.
It just takes the first `@charset` declaration to appear in the stylesheet
or any of its imports and moves it to the beginning of the document.
This means that under Ruby 1.8 it's *not* safe to import files with different encodings.

## 3.0.22

[Tagged on GitHub](http://github.com/nex3/sass/commit/3.0.22).

* Remove `vendor/sass`, which snuck into the gem by mistake
  and was causing trouble for Heroku users (thanks to [Jacques Crocker](http://railsjedi.com/)).

* `sass-convert` now understands better when it's acceptable
  to remove parentheses from expressions.

## 3.0.21

[Tagged on GitHub](http://github.com/nex3/sass/commit/3.0.21).

* Fix the permissions errors for good.

* Fix more `#options` attribute errors.

## 3.0.20

[Tagged on GitHub](http://github.com/nex3/sass/commit/3.0.20).

* Fix some permissions errors.

* Fix `#options` attribute errors when CSS functions were used with commas.

## 3.0.19

[Tagged on GitHub](http://github.com/nex3/sass/commit/3.0.19).

* Make the alpha value for `rgba` colors respect
  {Sass::Script::Value::Number.precision}.

* Remove all newlines in selectors in `:compressed` mode.

* Make color names case-insensitive.

* Properly detect SCSS files when using `sass -c`.

* Remove spaces after commas in `:compressed` mode.

* Allow the `--unix-newlines` flag to work on Unix, where it's a no-op.

## 3.0.18

[Tagged on GitHub](http://github.com/nex3/sass/commit/3.0.18).

* Don't require `rake` in the gemspec, for bundler compatibility under
  JRuby. Thanks to [Gordon McCreight](http://www.gmccreight.com/blog).

* Add a command-line option `--stop-on-error` that causes Sass to exit
  when a file fails to compile using `--watch` or `--update`.

* Fix a bug in `haml_tag` that would allow duplicate attributes to be added
  and make `data-` attributes not work.

* Get rid of the annoying RDoc errors on install.

* Disambiguate references to the `Rails` module when `haml-rails` is installed.

* Allow `@import` in SCSS to import multiple files in the same `@import` rule.

## 3.0.17

[Tagged on GitHub](http://github.com/nex3/sass/commit/3.0.17).

* Disallow `#{}` interpolation in `@media` queries or unrecognized directives.
  This was never allowed, but now it explicitly throws an error
  rather than just producing invalid CSS.

* Make `sass --watch` not throw an error when passed a single file or directory.

* Understand that mingw counts as Windows.

* Make `sass --update` return a non-0 exit code if one or more files being updated
  contained an error.

## 3.0.16

[Tagged on GitHub](http://github.com/nex3/sass/commit/3.0.16).

* Fix a bug where certain sorts of comments would get improperly
  rendered in the `:compact` style.

* Always allow a trailing `*/` in loud comments in the indented syntax.

* Fix a performance issue with SCSS parsing in rare cases.
  Thanks to [Chris Eppstein](http://chriseppstein.github.com).

* Use better heuristics for figuring out when someone might be using
  the wrong syntax with `sass --watch`.

## 3.0.15

[Tagged on GitHub](http://github.com/nex3/sass/commit/3.0.15).

* Fix a bug where `sass --watch` and `sass --update` were completely broken.

* Allow `@import`ed values to contain commas.

## 3.0.14

[Tagged on GitHub](http://github.com/nex3/sass/commit/3.0.14).

* Properly parse paths with drive letters on Windows (e.g. `C:\Foo\Bar.sass`)
  in the Sass executable.

* Compile Sass files in a deterministic order.

* Fix a bug where comments after `@if` statements in SCSS
  weren't getting passed through to the output document.

## 3.0.13

[Tagged on GitHub](http://github.com/nex3/sass/commit/3.0.13).

## CSS `@import` Directives

Sass is now more intelligent about when to compile `@import` directives to plain CSS.
Any of the following conditions will cause a literal CSS `@import`:

* Importing a path with a `.css` extension (e.g. `@import "foo.css"`).
* Importing a path with a media type (e.g. `@import "foo" screen;`).
* Importing an HTTP path (e.g. `@import "http://foo.com/style.css"`).
* Importing any URL (e.g. `@import url(foo)`).

The former two conditions always worked, but the latter two are new.

## `-moz-calc` Support

The new [`-moz-calc()` function](http://hacks.mozilla.org/2010/06/css3-calc/) in Firefox 4
will now be properly parsed by Sass.
`calc()` was already supported, but because the parsing rules are different
than for normal CSS functions, this had to be expanded to include `-moz-calc`.

In anticipation of wider browser support, in fact,
*any* function named `-*-calc` (such as `-webkit-calc` or `-ms-calc`)
will be parsed the same as the `calc` function.

## `:-moz-any` Support

The [`:-moz-any` pseudoclass selector](http://hacks.mozilla.org/2010/05/moz-any-selector-grouping/)
is now parsed by Sass.

## `--require` Flag

The Sass command-line executable can now require Ruby files
using the `--require` flag (or `-r` for short).

## Rails Support

Make sure the default Rails options take precedence over the default non-Rails options.
This makes `./script/server --daemon` work again.

### Rails 3 Support

Support for Rails 3 versions prior to beta 4 has been removed.
Upgrade to Rails 3.0.0.beta4 if you haven't already.

## 3.0.12

[Tagged on GitHub](http://github.com/nex3/sass/commit/3.0.12).

## Rails 3 Support

Apparently the last version broke in new and exciting ways under Rails 3,
due to the inconsistent load order caused by certain combinations of gems.
3.0.12 hacks around that inconsistency, and *should* be fully Rails 3-compatible.

### Deprecated: Rails 3 Beta 3

Haml's support for Rails 3.0.0.beta.3 has been deprecated.
Haml 3.0.13 will only support 3.0.0.beta.4.

## 3.0.11

[Tagged on GitHub](http://github.com/nex3/sass/commit/3.0.11).

There were no changes made to Haml between versions 3.0.10 and 3.0.11.

## Rails 3 Support

Make sure Sass *actually* regenerates stylesheets under Rails 3.
The fix in 3.0.10 didn't work because the Rack stack we were modifying
wasn't reloaded at the proper time.

## Bug Fixes

* Give a decent error message when `--recursive` is used
  in `sass-convert` without a directory.

## 3.0.10

[Tagged on GitHub](http://github.com/nex3/sass/commit/3.0.10).

### Appengine-JRuby Support

The way we determine the location of the Haml installation
no longer breaks the version of JRuby
used by [`appengine-jruby`](http://code.google.com/p/appengine-jruby/).

### Rails 3 Support

Sass will regenerate stylesheets under Rails 3
even when no controllers are being accessed.

### Other Improvements

* When using `sass-convert --from sass2 --to sass --recursive`,
  suggest the use of `--in-place` as well.

## 3.0.9

[Tagged on GitHub](http://github.com/nex3/sass/commit/3.0.9).

There were no changes made to Sass between versions 3.0.8 and 3.0.9.
A bug in Gemcutter caused the gem to be uploaded improperly.

## 3.0.8

[Tagged on GitHub](http://github.com/nex3/sass/commit/3.0.8).

* Fix a bug with Rails versions prior to Rails 3.

## 3.0.7

[Tagged on GitHub](http://github.com/nex3/sass/commit/3.0.7).

### Encoding Support

Sass 3.0.7 adds support for `@charset` for declaring the encoding of a stylesheet.
For details see {file:SASS_REFERENCE.md#encodings the reference}.

The `sass` and `sass-convert` executables also now take an `-E` option
for specifying the encoding of Sass/SCSS/CSS files.

### Bug Fixes

* When compiling a file named `.sass` but with SCSS syntax specified,
  use the latter (and vice versa).

* Fix a bug where interpolation would cause some selectors to render improperly.

* If a line in a Sass comment starts with `*foo`,
  render it as `*foo` rather than `* *foo`.

## 3.0.6

[Tagged on GitHub](http://github.com/nex3/sass/commit/3.0.6).

There were no changes made to Sass between versions 3.0.5 and 3.0.6.

## 3.0.5

[Tagged on GitHub](http://github.com/nex3/sass/commit/3.0.5).

### `#{}` Interpolation in Properties

Previously, using `#{}` in some places in properties
would cause a syntax error.
Now it can be used just about anywhere.

Note that when `#{}` is used near operators like `/`,
those operators are treated as plain CSS
rather than math operators.
For example:

    p {
      $font-size: 12px;
      $line-height: 30px;
      font: #{$font-size}/#{$line-height};
    }

is compiled to:

    p {
      font: 12px/30px;
    }

This is useful, since normally {file:SASS_REFERENCE.md#division-and-slash
a slash with variables is treated as division}.

### Recursive Mixins

Mixins that include themselves will now print
much more informative error messages.
For example:

    @mixin foo {@include bar}
    @mixin bar {@include foo}
    @include foo

will print:

    An @include loop has been found:
        foo includes bar
        bar includes foo

Although it was previously possible to use recursive mixins
without causing infinite looping, this is now disallowed,
since there's no good reason to do it.

### Rails 3 Support

Fix Sass configuration under Rails 3.
Thanks [Dan Cheail](http://github.com/codeape).

### `sass --no-cache`

Make the `--no-cache` flag properly forbid Sass from writing `.sass-cache` files.

## 3.0.4

[Tagged on GitHub](http://github.com/nex3/sass/commit/3.0.4).

* Raise an informative error when function arguments have a mispaced comma,
  as in `foo(bar, )`.

* Fix a performance problem when using long function names
  such as `-moz-linear-gradient`.

## 3.0.3

[Tagged on GitHub](http://github.com/nex3/sass/commit/3.0.3).

### Rails 3 Support

Make sure Sass is loaded properly when using Rails 3
along with non-Rails-3-compatible plugins like some versions of `will_paginate`.

Also, In order to make some Rails loading errors like the above easier to debug,
Sass will now raise an error if `Rails.root` is `nil` when Sass is loading.
Previously, this would just cause the paths to be mis-set.

### Merb Support

Merb, including 1.1.0 as well as earlier versions,
should *really* work with this release.

### Bug Fixes

* Raise an informative error when mixin arguments have a mispaced comma,
  as in `@include foo(bar, )`.

* Make sure SassScript subtraction happens even when nothing else dynamic is going on.

* Raise an error when colors are used with the wrong number of digits.

## 3.0.2

[Tagged on GitHub](http://github.com/nex3/sass/commit/3.0.2).

### Merb 1.1.0 Support

Fixed a bug inserting the Sass plugin into the Merb 1.1.0 Rack application.

### Bug Fixes

* Allow identifiers to begin with multiple underscores.

* Don't raise an error when using `haml --rails` with older Rails versions.

## 3.0.1

[Tagged on GitHub](http://github.com/nex3/sass/commit/3.0.1).

### Installation in Rails

`haml --rails` is no longer necessary for installing Sass in Rails.
Now all you need to do is add `gem "haml"` to the Gemfile for Rails 3,
or add `config.gem "haml"` to `config/environment.rb` for previous versions.

`haml --rails` will still work,
but it has been deprecated and will print an error message.
It will not work in the next version of Sass.

### Rails 3 Beta Integration

* Make sure manually importing the Sass Rack plugin still works with Rails,
  even though it's not necessary now.

* Allow Sass to be configured in Rails even when it's being lazy-loaded.

### `:template_location` Methods

The {file:SASS_REFERENCE.md#template_location-option `:template_location` option}
can be either a String, a Hash, or an Array.
This makes it difficult to modify or use with confidence.
Thus, three new methods have been added for handling it:

* {Sass::Plugin::Configuration#template_location_array Sass::Plugin#template_location_array} --
  Returns the template locations and CSS locations formatted as an array.

* {Sass::Plugin::Configuration#add_template_location Sass::Plugin#add_template_location} --
  Converts the template location option to an array and adds a new location.

* {Sass::Plugin::Configuration#remove_template_location Sass::Plugin#remove_template_location} --
  Converts the template location option to an array and removes an existing location.

## 3.0.0
{#3-0-0}

[Tagged on GitHub](http://github.com/nex3/sass/commit/3.0.0).

### Deprecations -- Must Read!
{#3-0-0-deprecations}

* Using `=` for SassScript properties and variables is deprecated,
  and will be removed in Sass 3.2.
  Use `:` instead.
  See also [this changelog entry](#3-0-0-sass-script-context)

* Because of the above, property values using `:`
  will be parsed more thoroughly than they were before.
  Although all valid CSS3 properties
  as well as most hacks and proprietary syntax should be supported,
  it's possible that some properties will break.
  If this happens, please report it to [the Sass mailing list](http://groups.google.com/group/haml).

* In addition, setting the default value of variables
  with `||=` is now deprecated
  and will be removed in Sass 3.2.
  Instead, add `!default` to the end of the value.
  See also [this changelog entry](#3-0-0-default-flag)

* The `!` prefix for variables is deprecated,
  and will be removed in Sass 3.2.
  Use `$` as a prefix instead.
  See also [this changelog entry](#3-0-0-dollar-prefix).

* The `css2sass` command-line tool has been deprecated,
  and will be removed in Sass 3.2.
  Use the new `sass-convert` tool instead.
  See also [this changelog entry](#3-0-0-sass-convert).

* Selector parent references using `&` can now only be used
  where element names are valid.
  This is because Sass 3 fully parses selectors
  to support the new [`@extend` directive](#3-0-0-extend),
  and it's possible that the `&` could be replaced by an element name.

### SCSS (Sassy CSS)

Sass 3 introduces a new syntax known as SCSS
which is fully compatible with the syntax of CSS3,
while still supporting the full power of Sass.
This means that every valid CSS3 stylesheet
is a valid SCSS file with the same meaning.
In addition, SCSS understands most CSS hacks
and vendor-specific syntax, such as [IE's old `filter` syntax](http://msdn.microsoft.com/en-us/library/ms533754%28VS.85%29.aspx).

SCSS files use the `.scss` extension.
They can import `.sass` files, and vice-versa.
Their syntax is fully described in the {file:SASS_REFERENCE.md Sass reference};
if you're already familiar with Sass, though,
you may prefer the {file:SCSS_FOR_SASS_USERS.md intro to SCSS for Sass users}.

Since SCSS is a much more approachable syntax for those new to Sass,
it will be used as the default syntax for the reference,
as well as for most other Sass documentation.
The indented syntax will continue to be fully supported, however.

Sass files can be converted to SCSS using the new `sass-convert` command-line tool.
For example:

    # Convert a Sass file to SCSS
    $ sass-convert style.sass style.scss

**Note that if you're converting a Sass file written for Sass 2**,
you should use the `--from sass2` flag.
For example:

    # Convert a Sass file to SCSS
    $ sass-convert --from sass2 style.sass style.scss

    # Convert all Sass files to SCSS
    $ sass-convert --recursive --in-place --from sass2 --to scss stylesheets/

### Syntax Changes {#3-0-0-syntax-changes}

#### SassScript Context
{#3-0-0-sass-script-context}

The `=` character is no longer required for properties that use SassScript
(that is, variables and operations).
All properties now use SassScript automatically;
this means that `:` should be used instead.
Variables should also be set with `:`.
For example, what used to be

    // Indented syntax
    .page
      color = 5px + 9px

should now be

    // Indented syntax
    .page
      color: 5px + 9px

This means that SassScript is now an extension of the CSS3 property syntax.
All valid CSS3 properties are valid SassScript,
and will compile without modification
(some invalid properties work as well, such as Microsoft's proprietary `filter` syntax).
This entails a few changes to SassScript to make it fully CSS3-compatible,
which are detailed below.

This also means that Sass will now be fully parsing all property values,
rather than passing them through unchanged to the CSS.
Although care has been taken to support all valid CSS3,
as well as hacks and proprietary syntax,
it's possible that a property that worked in Sass 2 won't work in Sass 3.
If this happens, please report it to [the Sass mailing list](http://groups.google.com/group/haml).

Note that if `=` is used,
SassScript will be interpreted as backwards-compatibly as posssible.
In particular, the changes listed below don't apply in an `=` context.

The `sass-convert` command-line tool can be used
to upgrade Sass files to the new syntax using the `--in-place` flag.
For example:

    # Upgrade style.sass:
    $ sass-convert --in-place style.sass

    # Upgrade all Sass files:
    $ sass-convert --recursive --in-place --from sass2 --to sass stylesheets/

##### Quoted Strings

Quoted strings (e.g. `"foo"`) in SassScript now render with quotes.
In addition, unquoted strings are no longer deprecated,
and render without quotes.
This means that almost all strings that had quotes in Sass 2
should not have quotes in Sass 3.

Although quoted strings render with quotes when used with `:`,
they do not render with quotes when used with `#{}`.
This allows quoted strings to be used for e.g. selectors
that are passed to mixins.

Strings can be forced to be quoted and unquoted using the new
\{Sass::Script::Functions#unquote unquote} and \{Sass::Script::Functions#quote quote}
functions.

##### Division and `/`

Two numbers separated by a `/` character
are allowed as property syntax in CSS,
e.g. for the `font` property.
SassScript also uses `/` for division, however,
which means it must decide what to do
when it encounters numbers separated by `/`.

For CSS compatibility, SassScript does not perform division by default.
However, division will be done in almost all cases where division is intended.
In particular, SassScript will perform division
in the following three situations:

1. If the value, or any part of it, is stored in a variable.
2. If the value is surrounded by parentheses.
3. If the value is used as part of another arithmetic expression.

For example:

    p
      font: 10px/8px
      $width: 1000px
      width: $width/2
      height: (500px/2)
      margin-left: 5px + 8px/2px

is compiled to:

    p {
      font: 10px/8px;
      width: 500px;
      height: 250px;
      margin-left: 9px; }

##### Variable Defaults

Since `=` is no longer used for variable assignment,
assigning defaults to variables with `||=` no longer makes sense.
Instead, the `!default` flag
should be added to the end of the variable value.
This syntax is meant to be similar to CSS's `!important` flag.
For example:

    $var: 12px !default;

#### Variable Prefix Character
{#3-0-0-dollar-prefix}

The Sass variable character has been changed from `!`
to the more aesthetically-appealing `$`.
For example, what used to be

    !width = 13px
    .icon
      width = !width

should now be

    $width: 13px
    .icon
      width: $width

The `sass-convert` command-line tool can be used
to upgrade Sass files to the new syntax using the `--in-place` flag.
For example:

    # Upgrade style.sass:
    $ sass-convert --in-place style.sass

    # Upgrade all Sass files:
    $ sass-convert --recursive --in-place --from sass2 --to sass stylesheets/

`!` may still be used, but it's deprecated and will print a warning.
It will be removed in the next version of Sass, 3.2.

#### Variable and Mixin Names

SassScript variable and mixin names may now contain hyphens.
In fact, they may be any valid CSS3 identifier.
For example:

    $prettiest-color: #542FA9
    =pretty-text
      color: $prettiest-color

In order to allow frameworks like [Compass](http://compass-style.org)
to use hyphens in variable names
while maintaining backwards-compatibility,
variables and mixins using hyphens may be referred to
with underscores, and vice versa.
For example:

    $prettiest-color: #542FA9
    .pretty
      // Using an underscore instead of a hyphen works
      color: $prettiest_color

#### Single-Quoted Strings

SassScript now supports single-quoted strings.
They behave identically to double-quoted strings,
except that single quotes need to be backslash-escaped
and double quotes do not.

#### Mixin Definition and Inclusion

Sass now supports the `@mixin` directive as a way of defining mixins (like `=`),
as well as the `@include` directive as a way of including them (like `+`).
The old syntax is *not* deprecated,
and the two are fully compatible.
For example:

    @mixin pretty-text
      color: $prettiest-color

    a
      @include pretty-text

is the same as:

    =pretty-text
      color: $prettiest-color

    a
      +pretty-text

#### Sass Properties

New-style properties (with the colon after the name) in indented syntax
now allow whitespace before the colon. For example:

    foo
      color : blue

#### Sass `@import`

The Sass `@import` statement now allows non-CSS files to be specified with quotes,
for similarity with the SCSS syntax. For example, `@import "foo.sass"`
will now import the `foo.sass` file, rather than compiling to `@import "foo.sass";`.

### `@extend`
{#3-0-0-extend}

There are often cases when designing a page
when one class should have all the styles of another class,
as well as its own specific styles.
The most common way of handling this is to use both the more general class
and the more specific class in the HTML.
For example, suppose we have a design for a normal error
and also for a serious error. We might write our markup like so:

    <div class="error seriousError">
      Oh no! You've been hacked!
    </div>

And our styles like so:

    .error {
      border: 1px #f00;
      background-color: #fdd;
    }
    .seriousError {
      border-width: 3px;
    }

Unfortunately, this means that we have to always remember
to use `.error` with `.seriousError`.
This is a maintenance burden, leads to tricky bugs,
and can bring non-semantic style concerns into the markup.

The `@extend` directive avoids these problems
by telling Sass that one selector should inherit the styles of another selector.
For example:

    .error {
      border: 1px #f00;
      background-color: #fdd;
    }
    .seriousError {
      @extend .error;
      border-width: 3px;
    }

This means that all styles defined for `.error`
are also applied to `.seriousError`,
in addition to the styles specific to `.seriousError`.
In effect, everything with class `.seriousError` also has class `.error`.

Other rules that use `.error` will work for `.seriousError` as well.
For example, if we have special styles for errors caused by hackers:

    .error.intrusion {
      background-image: url("/image/hacked.png");
    }

Then `<div class="seriousError intrusion">`
will have the `hacked.png` background image as well.

#### How it Works

`@extend` works by inserting the extending selector (e.g. `.seriousError`)
anywhere in the stylesheet that the extended selector (.e.g `.error`) appears.
Thus the example above:

    .error {
      border: 1px #f00;
      background-color: #fdd;
    }
    .error.intrusion {
      background-image: url("/image/hacked.png");
    }
    .seriousError {
      @extend .error;
      border-width: 3px;
    }

is compiled to:

    .error, .seriousError {
      border: 1px #f00;
      background-color: #fdd; }

    .error.intrusion, .seriousError.intrusion {
      background-image: url("/image/hacked.png"); }

    .seriousError {
      border-width: 3px; }

When merging selectors, `@extend` is smart enough
to avoid unnecessary duplication,
so something like `.seriousError.seriousError` gets translated to `.seriousError`.
In addition, it won't produce selectors that can't match anything, like `#main#footer`.

See also {file:SASS_REFERENCE.md#extend the `@extend` reference documentation}.

### Colors

SassScript color values are much more powerful than they were before.
Support was added for alpha channels,
and most of Chris Eppstein's [compass-colors](http://chriseppstein.github.com/compass-colors) plugin
was merged in, providing color-theoretic functions for modifying colors.

One of the most interesting of these functions is {Sass::Script::Functions#mix mix},
which mixes two colors together.
This provides a much better way of combining colors and creating themes
than standard color arithmetic.

#### Alpha Channels

Sass now supports colors with alpha channels,
constructed via the {Sass::Script::Functions#rgba rgba}
and {Sass::Script::Functions#hsla hsla} functions.
Alpha channels are unaffected by color arithmetic.
However, the {Sass::Script::Functions#opacify opacify}
and {Sass::Script::Functions#transparentize transparentize} functions
allow colors to be made more and less opaque, respectively.

Sass now also supports functions that return the values of the
{Sass::Script::Functions#red red},
{Sass::Script::Functions#blue blue},
{Sass::Script::Functions#green green},
and {Sass::Script::Functions#alpha alpha}
components of colors.

#### HSL Colors

Sass has many new functions for using the HSL values of colors.
For an overview of HSL colors, check out [the CSS3 Spec](http://www.w3.org/TR/css3-color/#hsl-color).
All these functions work just as well on RGB colors
as on colors constructed with the {Sass::Script::Functions#hsl hsl} function.

* The {Sass::Script::Functions#lighten lighten}
  and {Sass::Script::Functions#darken darken}
  functions adjust the lightness of a color.

* The {Sass::Script::Functions#saturate saturate}
  and {Sass::Script::Functions#desaturate desaturate}
  functions adjust the saturation of a color.

* The {Sass::Script::Functions#adjust_hue adjust-hue}
  function adjusts the hue of a color.

* The {Sass::Script::Functions#hue hue},
  {Sass::Script::Functions#saturation saturation},
  and {Sass::Script::Functions#lightness lightness}
  functions return the corresponding HSL values of the color.

* The {Sass::Script::Functions#grayscale grayscale}
  function converts a color to grayscale.

* The {Sass::Script::Functions#complement complement}
  function returns the complement of a color.

### Other New Functions

Several other new functions were added to make it easier to have
more flexible arguments to mixins and to enable deprecation
of obsolete APIs.

* {Sass::Script::Functions#type_of `type-of`} -- Returns the type of a value.
* {Sass::Script::Functions#unit `unit`} --
  Returns the units associated with a number.
* {Sass::Script::Functions#unitless `unitless`} --
  Returns whether a number has units or not.
* {Sass::Script::Functions#comparable `comparable`} --
  Returns whether two numbers can be added or compared.

### Watching for Updates
{#3-0-0-watch}

The `sass` command-line utility has a new flag: `--watch`.
`sass --watch` monitors files or directories for updated Sass files
and compiles those files to CSS automatically.
This will allow people not using Ruby or [Compass](http://compass-style.org)
to use Sass without having to manually recompile all the time.

Here's the syntax for watching a directory full of Sass files:

    sass --watch app/stylesheets:public/stylesheets

This will watch every Sass file in `app/stylesheets`.
Whenever one of them changes,
the corresponding CSS file in `public/stylesheets` will be regenerated.
Any files that import that file will be regenerated, too.

The syntax for watching individual files is the same:

    sass --watch style.sass:out.css

You can also omit the output filename if you just want it to compile to name.css.
For example:

    sass --watch style.sass

This will update `style.css` whenever `style.sass` changes.

You can list more than one file and/or directory,
and all of them will be watched:

    sass --watch foo/style:public/foo bar/style:public/bar
    sass --watch screen.sass print.sass awful-hacks.sass:ie.css
    sass --watch app/stylesheets:public/stylesheets public/stylesheets/test.sass

File and directory watching is accessible from Ruby,
using the {Sass::Plugin::Compiler#watch Sass::Plugin#watch} function.

#### Bulk Updating

Another new flag for the `sass` command-line utility is `--update`.
It checks a group of Sass files to see if their CSS needs to be updated,
and updates if so.

The syntax for `--update` is just like watch:

    sass --update app/stylesheets:public/stylesheets
    sass --update style.sass:out.css
    sass --watch screen.sass print.sass awful-hacks.sass:ie.css

In fact, `--update` work exactly the same as `--watch`,
except that it doesn't continue watching the files
after the first check.

### `sass-convert` (née `css2sass`) {#3-0-0-sass-convert}

The `sass-convert` tool, which used to be known as `css2sass`,
has been greatly improved in various ways.
It now uses a full-fledged CSS3 parser,
so it should be able to handle any valid CSS3,
as well as most hacks and proprietary syntax.

`sass-convert` can now convert between Sass and SCSS.
This is normally inferred from the filename,
but it can also be specified using the `--from` and `--to` flags.
For example:

    $ generate-sass | sass-convert --from sass --to scss | consume-scss

It's also now possible to convert a file in-place --
that is, overwrite the old file with the new file.
This is useful for converting files in the [Sass 2 syntax](#3-0-0-deprecations)
to the new Sass 3 syntax,
e.g. by doing `sass-convert --in-place --from sass2 style.sass`.

#### `--recursive`

The `--recursive` option allows `sass-convert` to convert an entire directory of files.
`--recursive` requires both the `--from` and `--to` flags to be specified.
For example:

    # Convert all .sass files in stylesheets/ to SCSS.
    # "sass2" means that these files are assumed to use the Sass 2 syntax.
    $ sass-convert --recursive --from sass2 --to scss stylesheets/

#### `--dasherize`

The `--dasherize` options converts all underscores to hyphens,
which are now allowed as part of identifiers in Sass.
Note that since underscores may still be used in place of hyphens
when referring to mixins and variables,
this won't cause any backwards-incompatibilities.

#### Convert Less to SCSS

`sass-convert` can also convert [Less](http://lesscss.org) files
to SCSS (or the indented syntax, although I anticipate less interest in that).
For example:

    # Convert all .less files in the current directory into .scss files
    sass-convert --from less --to scss --recursive .

This is done using the Less parser, so it requires that the `less` RubyGem be installed.

##### Incompatibilities

Because of the reasonably substantial differences between Sass and Less,
there are some things that can't be directly translated,
and one feature that can't be translated at all.
In the tests I've run on open-source Less stylesheets,
none of these have presented issues, but it's good to be aware of them.

First, Less doesn't distinguish fully between mixins and selector inheritance.
In Less, all classes and some other selectors may be used as mixins,
alongside more Sass-like mixins.
If a class is being used as a mixin,
it may also be used directly in the HTML,
so it's not safe to translate it into a Sass mixin.
What `sass-convert` does instead is leave the class in the stylesheet as a class,
and use {file:SASS_REFERENCE.md#extend `@extend`}
rather than {file:SASS_REFERENCE.md#including_a_mixin `@include`}
to take on the styles of that class.
Although `@extend` and mixins work quite differently,
using `@extend` here doesn't actually seem to make a difference in practice.

Another issue with Less mixins is that Less allows nested selectors
(such as `.body .button` or `.colors > .teal`) to be used
as a means of "namespacing" mixins.
Sass's `@extend` doesn't work that way,
so it does away with the namespacing and just extends the base class
(so `.colors > .teal` becomes simply `@extend .teal`).
In practice, this feature doesn't seem to be widely-used,
but `sass-convert` will print a warning and leave a comment
when it encounters it just in case.

Finally, Less has the ability to directly access variables and property values
defined in other selectors, which Sass does not support.
Whenever such an accessor is used,
`sass-convert` will print a warning
and comment it out in the SCSS output.
Like namespaced mixins, though,
this does not seem to be a widely-used feature.

### `@warn` Directive

A new directive `@warn` has been added that allows Sass libraries to emit warnings.
This can be used to issue deprecation warnings, discourage sloppy use of mixins, etc.
`@warn` takes a single argument: a SassScript expression that will be
displayed on the console along with a stylesheet trace for locating the warning.
For example:

    @mixin blue-text {
      @warn "The blue-text mixin is deprecated. Use new-blue-text instead.";
      color: #00f;
    }

Warnings may be silenced with the new `--quiet` command line option,
or the corresponding {file:SASS_REFERENCE.md#quiet-option `:quiey` Sass option}.
This option will also affect warnings printed by Sass itself.
Warnings are off by default in the Rails, Rack, and Merb production environments.

### Sass::Plugin API

{Sass::Plugin} now has a large collection of callbacks that allow users
to run code when various actions are performed.
For example:

    Sass::Plugin.on_updating_stylesheet do |template, css|
      puts "#{template} has been compiled to #{css}!"
    end

For a full list of callbacks and usage notes, see the {Sass::Plugin} documentation.

{Sass::Plugin} also has a new method,
{Sass::Plugin#force_update_stylesheets force_update_stylesheets}.
This works just like {Sass::Plugin#update_stylesheets},
except that it doesn't check modification times and doesn't use the cache;
all stylesheets are always compiled anew.

### Output Formatting

Properties with a value and *also* nested properties
are now rendered with the nested properties indented.
For example:

    margin: auto
      top: 10px
      bottom: 20px

is now compiled to:

    margin: auto;
      margin-top: 10px;
      margin-bottom: 20px;

#### `:compressed` Style

When the `:compressed` style is used,
colors will be output as the minimal possible representation.
This means whichever is smallest of the HTML4 color name
and the hex representation (shortened to the three-letter version if possible).

### Stylesheet Updating Speed

Several caching layers were added to Sass's stylesheet updater.
This means that it should run significantly faster.
This benefit will be seen by people using Sass in development mode
with Rails, Rack, and Merb,
as well as people using `sass --watch` from the command line,
and to a lesser (but still significant) extent `sass --update`.
Thanks to [thedarkone](http://github.com/thedarkone).

### Error Backtraces

Numerous bugs were fixed with the backtraces given for Sass errors,
especially when importing files and using mixins.
All imports and mixins will now show up in the Ruby backtrace,
with the proper filename and line number.

In addition, when the `sass` executable encounters an error,
it now prints the filename where the error occurs,
as well as a backtrace of Sass imports and mixins.

### Ruby 1.9 Support

* Sass and `css2sass` now produce more descriptive errors
  when given a template with invalid byte sequences for that template's encoding,
  including the line number and the offending character.

* Sass and `css2sass` now accept Unicode documents with a
  [byte-order-mark](http://en.wikipedia.org/wiki/Byte_order_mark).

### Firebug Support

A new {file:SASS_REFERENCE.md#debug_info-option `:debug_info` option}
has been added that emits line-number and filename information
to the CSS file in a browser-readable format.
This can be used with the new [FireSass Firebug extension](https://addons.mozilla.org/en-US/firefox/addon/103988)
to report the Sass filename and line number for generated CSS files.

This is also available via the `--debug-info` command-line flag.

### Minor Improvements

* If a CSS or Sass function is used that has the name of a color,
  it will now be parsed as a function rather than as a color.
  For example, `fuchsia(12)` now renders as `fuchsia(12)`
  rather than `fuchsia 12`,
  and `tealbang(12)` now renders as `tealbang(12)`
  rather than `teal bang(12)`.

* The Sass Rails and Merb plugins now use Rack middleware by default.

* Haml is now compatible with the [Rip](http://hellorip.com/) package management system.
  Thanks to [Josh Peek](http://joshpeek.com/).

* Indented-syntax `/*` comments may now include `*` on lines beyond the first.

* A {file:SASS_REFERENCE.md#read_cache-option `:read_cache`} option has been added
  to allow the Sass cache to be read from but not written to.

* Stylesheets are no longer checked during each request
  when running tests in Rails.
  This should speed up some tests significantly.

## 2.2.24

[Tagged on GitHub](http://github.com/nex3/sass/commit/2.2.24).

* Parent references -- the `&` character --
  may only be placed at the beginning of simple selector sequences in Sass 3.
  Placing them elsewhere is deprecated in 2.2.24 and will print a warning.
  For example, `foo &.bar` is allowed, but `foo .bar&` is not.

## 2.2.23

[Tagged on GitHub](http://github.com/nex3/sass/commit/2.2.23).

* Don't crash when `rake gems` is run in Rails with Sass installed.
  Thanks to [Florian Frank](http://github.com/flori).

* When raising a file-not-found error,
  add a list of load paths that were checked.

* If an import isn't found for a cached Sass file and the
  {file:SASS_REFERENCE.md#full_exception `:full_exception option`} is enabled,
  print the full exception rather than raising it.

* Fix a bug with a weird interaction with Haml, DataMapper, and Rails 3
  that caused some tag helpers to go into infinite recursion.

## 2.2.22

[Tagged on GitHub](http://github.com/nex3/sass/commit/2.2.22).

* Add a railtie so Haml and Sass will be automatically loaded in Rails 3.
  Thanks to [Daniel Neighman](http://pancakestacks.wordpress.com/).

* Make loading the gemspec not crash on read-only filesystems like Heroku's.

## 2.2.21

[Tagged on GitHub](http://github.com/nex3/sass/commit/2.2.21).

* Fix a few bugs in the git-revision-reporting in {Sass::Version#version}.
  In particular, it will still work if `git gc` has been called recently,
  or if various files are missing.

* Always use `__FILE__` when reading files within the Haml repo in the `Rakefile`.
  According to [this bug report](http://github.com/carlhuda/bundler/issues/issue/44),
  this should make Sass work better with Bundler.

## 2.2.20

[Tagged on GitHub](http://github.com/nex3/sass/commit/2.2.20).

* If the cache file for a given Sass file is corrupt
  because it doesn't have enough content,
  produce a warning and read the Sass file
  rather than letting the exception bubble up.
  This is consistent with other sorts of sassc corruption handling.

* Calls to `defined?` shouldn't interfere with Rails' autoloading
  in very old versions (1.2.x).

## 2.2.19

[Tagged on GitHub](http://github.com/nex3/sass/commit/2.2.18).

There were no changes made to Sass between versions 2.2.18 and 2.2.19.

## 2.2.18

[Tagged on GitHub](http://github.com/nex3/sass/commit/2.2.18).

* Use `Rails.env` rather than `RAILS_ENV` when running under Rails 3.0.
  Thanks to [Duncan Grazier](http://duncangrazier.com/).

* Support `:line_numbers` as an alias for {file:SASS_REFERENCE.md#line_numbers-option `:line_comments`},
  since that's what the docs have said forever.
  Similarly, support `--line-numbers` as a command-line option.

* Add a `--unix-newlines` flag to all executables
  for outputting Unix-style newlines on Windows.

* Add a {file:SASS_REFERENCE.md#unix_newlines-option `:unix_newlines` option}
  for {Sass::Plugin} for outputting Unix-style newlines on Windows.

* Fix the `--cache-location` flag, which was previously throwing errors.
  Thanks to [tav](http://tav.espians.com/).

* Allow comments at the beginning of the document to have arbitrary indentation,
  just like comments elsewhere.
  Similarly, comment parsing is a little nicer than before.

## 2.2.17

[Tagged on GitHub](http://github.com/nex3/sass/commit/2.2.16).

* When the {file:SASS_REFERENCE.md#full_exception-option `:full_exception` option}
  is false, raise the error in Ruby code rather than swallowing it
  and printing something uninformative.

* Fixed error-reporting when something goes wrong when loading Sass
  using the `sass` executable.
  This used to raise a NameError because `Sass::SyntaxError` wasn't defined.
  Now it'll raise the correct exception instead.

* Report the filename in warnings about selectors without properties.

* `nil` values for Sass options are now ignored,
  rather than raising errors.

* Fix a bug that appears when Plugin template locations
  have multiple trailing slashes.
  Thanks to [Jared Grippe](http://jaredgrippe.com/).

### Must Read!

* When `@import` is given a filename without an extension,
  the behavior of rendering a CSS `@import` if no Sass file is found
  is deprecated.
  In future versions, `@import foo` will either import the template
  or raise an error.

## 2.2.16

[Tagged on GitHub](http://github.com/nex3/sass/commit/2.2.16).

* Fixed a bug where modules containing user-defined Sass functions
  weren't made available when simply included in {Sass::Script::Functions}
  ({Sass::Script::Functions Functions} needed to be re-included in
  {Sass::Script::Functions::EvaluationContext Functions::EvaluationContext}).
  Now the module simply needs to be included in {Sass::Script::Functions}.

## 2.2.15

[Tagged on GitHub](http://github.com/nex3/sass/commit/2.2.15).

* Added {Sass::Script::Value::Color#with} for a way of setting color channels
  that's easier than manually constructing a new color
  and is forwards-compatible with alpha-channel colors
  (to be introduced in Sass 2.4).

* Added a missing require in Sass that caused crashes
  when it was being run standalone.

## 2.2.14

[Tagged on GitHub](http://github.com/nex3/sass/commit/2.2.14).

* All Sass functions now raise explicit errors if their inputs
  are of the incorrect type.

* Allow the SassScript `rgb()` function to take percentages
  in addition to numerical values.

* Fixed a bug where SassScript strings with `#` followed by `#{}` interpolation
  didn't evaluate the interpolation.

### SassScript Ruby API

These changes only affect people defining their own Sass functions
using {Sass::Script::Functions}.

* `Sass::Script::Color#value` attribute is deprecated.
  Use {Sass::Script::Value::Color#rgb} instead.
  The returned array is now frozen as well.

* Add an `assert_type` function that's available to {Sass::Script::Functions}.
  This is useful for typechecking the inputs to functions.

### Rack Support

Sass 2.2.14 includes Rack middleware for running Sass,
meaning that all Rack-enabled frameworks can now use Sass.
To activate this, just add

    require 'sass/plugin/rack'
    use Sass::Plugin::Rack

to your `config.ru`.
See the {Sass::Plugin::Rack} documentation for more details.

## 2.2.13

[Tagged on GitHub](http://github.com/nex3/sass/commit/2.2.13).

There were no changes made to Sass between versions 2.2.12 and 2.2.13.

## 2.2.12

[Tagged on GitHub](http://github.com/nex3/sass/commit/2.2.12).

* Fix a stupid bug introduced in 2.2.11 that broke the Sass Rails plugin.

## 2.2.11

[Tagged on GitHub](http://github.com/nex3/sass/commit/2.2.11).

* Added a note to errors on properties that could be pseudo-classes (e.g. `:focus`)
  indicating that they should be backslash-escaped.

* Automatically interpret properties that could be pseudo-classes as such
  if {file:SASS_REFERENCE.md.html#property_syntax-option `:property_syntax`}
  is set to `:new`.

* Fixed `css2sass`'s generation of pseudo-classes so that they're backslash-escaped.

* Don't crash if the Haml plugin skeleton is installed and `rake gems:install` is run.

* Don't use `RAILS_ROOT` directly.
  This no longer exists in Rails 3.0.
  Instead abstract this out as `Haml::Util.rails_root`.
  This changes makes Haml fully compatible with edge Rails as of this writing.

* Make use of a Rails callback rather than a monkeypatch to check for stylesheet updates
  in Rails 3.0+.

## 2.2.10

[Tagged on GitHub](http://github.com/nex3/sass/commit/2.2.10).

* Add support for attribute selectors with spaces around the `=`.
  For example:

      a[href = http://google.com]
        color: blue

## 2.2.9

[Tagged on GitHub](http://github.com/nex3/sass/commit/2.2.9).

There were no changes made to Sass between versions 2.2.8 and 2.2.9.

## 2.2.8

[Tagged on GitHub](http://github.com/nex3/sass/commit/2.2.8).

There were no changes made to Sass between versions 2.2.7 and 2.2.8.

## 2.2.7

[Tagged on GitHub](http://github.com/nex3/sass/commit/2.2.7).

There were no changes made to Sass between versions 2.2.6 and 2.2.7.

## 2.2.6

[Tagged on GitHub](http://github.com/nex3/sass/commit/2.2.6).

* Don't crash when the `__FILE__` constant of a Ruby file is a relative path,
  as apparently happens sometimes in TextMate
  (thanks to [Karl Varga](http://github.com/kjvarga)).

* Add "Sass" to the `--version` string for the executables.

## 2.2.5

[Tagged on GitHub](http://github.com/nex3/sass/commit/2.2.5).

There were no changes made to Sass between versions 2.2.4 and 2.2.5.

## 2.2.4

[Tagged on GitHub](http://github.com/nex3/sass/commit/2.2.4).

* Don't add `require 'rubygems'` to the top of init.rb when installed
  via `sass --rails`. This isn't necessary, and actually gets
  clobbered as soon as haml/template is loaded.

* Document the previously-undocumented {file:SASS_REFERENCE.md#line-option `:line` option},
  which allows the number of the first line of a Sass file to be set for error reporting.

## 2.2.3

[Tagged on GitHub](http://github.com/nex3/sass/commit/2.2.3).

Sass 2.2.3 prints line numbers for warnings about selectors
with no properties.

## 2.2.2

[Tagged on GitHub](http://github.com/nex3/sass/commit/2.2.2).

Sass 2.2.2 is a minor bug-fix release.
Notable changes include better parsing of mixin definitions and inclusions
and better support for Ruby 1.9.

## 2.2.1

[Tagged on GitHub](http://github.com/nex3/sass/commit/2.2.1).

Sass 2.2.1 is a minor bug-fix release.

### Must Read!

* It used to be acceptable to use `-` immediately following variable names,
  without any whitespace in between (for example, `!foo-!bar`).
  This is now deprecated, so that in the future variables with hyphens
  can be supported. Surround `-` with spaces.

## 2.2.0

[Tagged on GitHub](http://github.com/nex3/sass/commit/2.2.0).

The 2.2 release marks a significant step in the evolution of the Sass
language. The focus has been to increase the power of Sass to keep
your stylesheets maintainable by allowing new forms of abstraction to
be created within your stylesheets and the stylesheets provided by
others that you can download and import into your own. The fundamental
units of abstraction in Sass are variables and mixins. Please read
below for a list of changes:

### Must Read!

* Sass Comments (//) used to only comment out a single line. This was deprecated
  in 2.0.10 and starting in 2.2, Sass comments will comment out any lines indented
  under them. Upgrade to 2.0.10 in order to see deprecation warnings where this change
  affects you.

* Implicit Strings within SassScript are now deprecated and will be removed in 2.4.
  For example: `border= !width solid #00F` should now be written as `border: #{!width} solid #00F`
  or as `border= !width "solid" #00F`. After upgrading to 2.2, you will see deprecation warnings
  if you have sass files that use implicit strings.


### Sass Syntax Changes

#### Flexible Indentation

The indentation of Sass documents is now flexible. The first indent
that is detected will determine the indentation style for that
document. Tabs and spaces may never be mixed, but within a document,
you may choose to use tabs or a flexible number of spaces.

#### Multiline Sass Comments

Sass Comments (//) will now comment out whatever is indented beneath
them. Previously they were single line when used at the top level of a
document. Upgrading to the latest stable version will give you
deprecation warnings if you have silent comments with indentation
underneath them.

#### Mixin Arguments

Sass Mixins now accept any number of arguments. To define a mixin with
arguments, specify the arguments as a comma-delimited list of
variables like so:

    =my-mixin(!arg1, !arg2, !arg3)

As before, the definition of the mixin is indented below the mixin
declaration. The variables declared in the argument list may be used
and will be bound to the values passed to the mixin when it is
invoked.  Trailing arguments may have default values as part of the
declaration:

    =my-mixin(!arg1, !arg2 = 1px, !arg3 = blue)

In the example above, the mixin may be invoked by passing 1, 2 or 3
arguments to it. A similar syntax is used to invoke a mixin that
accepts arguments:

    div.foo
      +my-mixin(1em, 3px)

When a mixin has no required arguments, the parenthesis are optional.

The default values for mixin arguments are evaluated in the global
context at the time when the mixin is invoked, they may also reference
the previous arguments in the declaration. For example:

    !default_width = 30px
    =my-fancy-mixin(!width = !default_width, !height = !width)
      width= !width
      height= !height

    .default-box
      +my-fancy-mixin

    .square-box
      +my-fancy-mixin(50px)

    .rectangle-box
      +my-fancy-mixin(25px, 75px)

    !default_width = 10px
    .small-default-box
      +my-fancy-mixin


compiles to:

    .default-box {
      width: 30px;
      height: 30px; }

    .square-box {
      width: 50px;
      height: 50px; }

    .rectangle-box {
      width: 25px;
      height: 75px; }

    .small-default-box {
      width: 10px;
      height: 10px; }


### Sass, Interactive

The sass command line option -i now allows you to quickly and
interactively experiment with SassScript expressions. The value of the
expression you enter will be printed out after each line. Example:

    $ sass -i
    >> 5px
    5px
    >> 5px + 10px
    15px
    >> !five_pixels = 5px
    5px
    >> !five_pixels + 10px
    15px

### SassScript

The features of SassScript have been greatly enhanced with new control
directives, new fundamental data types, and variable scoping.

#### New Data Types

SassScript now has four fundamental data types:

1. Number
2. String
3. Boolean (New in 2.2)
4. Colors

#### More Flexible Numbers

Like JavaScript, SassScript numbers can now change between floating
point and integers. No explicit casting or decimal syntax is
required. When a number is emitted into a CSS file it will be rounded
to the nearest thousandth, however the internal representation
maintains much higher precision.

#### Improved Handling of Units

While Sass has long supported numbers with units, it now has a much
deeper understanding of them. The following are examples of legal
numbers in SassScript:

    0, 1000, 6%, -2px, 5pc, 20em, or 2foo.

Numbers of the same unit may always be added and subtracted. Numbers
that have units that Sass understands and finds comparable, can be
combined, taking the unit of the first number. Numbers that have
non-comparable units may not be added nor subtracted -- any attempt to
do so will cause an error. However, a unitless number takes on the
unit of the other number during a mathematical operation. For example:

    >> 3mm + 4cm
    43mm
    >> 4cm + 3mm
    4.3cm
    >> 3cm + 2in
    8.08cm
    >> 5foo + 6foo
    11foo
    >> 4% + 5px
    SyntaxError: Incompatible units: 'px' and '%'.
    >> 5 + 10px
    15px

Sass allows compound units to be stored in any intermediate form, but
will raise an error if you try to emit a compound unit into your css
file.

    >> !em_ratio = 1em / 16px
    0.063em/px
    >> !em_ratio * 32px
    2em
    >> !em_ratio * 40px
    2.5em

#### Colors

A color value can be declared using a color name, hexadecimal,
shorthand hexadecimal, the rgb function, or the hsl function. When
outputting a color into css, the color name is used, if any, otherwise
it is emitted as hexadecimal value. Examples:

    > #fff
    white
    >> white
    white
    >> #FFFFFF
    white
    >> hsl(180, 100, 100)
    white
    >> rgb(255, 255, 255)
    white
    >> #AAA
    #aaaaaa

Math on color objects is performed piecewise on the rgb
components. However, these operations rarely have meaning in the
design domain (mostly they make sense for gray-scale colors).

    >> #aaa + #123
    #bbccdd
    >> #333 * 2
    #666666

#### Booleans

Boolean objects can be created by comparison operators or via the
`true` and `false` keywords.  Booleans can be combined using the
`and`, `or`, and `not` keywords.

    >> true
    true
    >> true and false
    false
    >> 5 < 10
    true
    >> not (5 < 10)
    false
    >> not (5 < 10) or not (10 < 5)
    true
    >> 30mm == 3cm
    true
    >> 1px == 1em
    false

#### Strings

Unicode escapes are now allowed within SassScript strings.

### Control Directives

New directives provide branching and looping within a sass stylesheet
based on SassScript expressions. See the [Sass
Reference](SASS_REFERENCE.md.html#control_directives) for complete
details.

#### @for

The `@for` directive loops over a set of numbers in sequence, defining
the current number into the variable specified for each loop. The
`through` keyword means that the last iteration will include the
number, the `to` keyword means that it will stop just before that
number.

    @for !x from 1px through 5px
      .border-#{!x}
        border-width= !x

compiles to:

    .border-1px {
      border-width: 1px; }

    .border-2px {
      border-width: 2px; }

    .border-3px {
      border-width: 3px; }

    .border-4px {
      border-width: 4px; }

    .border-5px {
      border-width: 5px; }

#### @if / @else if / @else

The branching directives `@if`, `@else if`, and `@else` let you select
between several branches of sass to be emitted, based on the result of
a SassScript expression. Example:

    !type = "monster"
    p
      @if !type == "ocean"
        color: blue
      @else if !type == "matador"
        color: red
      @else if !type == "monster"
        color: green
      @else
        color: black

is compiled to:

    p {
      color: green; }

#### @while

The `@while` directive lets you iterate until a condition is
met. Example:

    !i = 6
    @while !i > 0
      .item-#{!i}
        width = 2em * !i
      !i = !i - 2

is compiled to:

    .item-6 {
      width: 12em; }

    .item-4 {
      width: 8em; }

    .item-2 {
      width: 4em; }

### Variable Scoping

The term "constant" has been renamed to "variable." Variables can be
declared at any scope (a.k.a. nesting level) and they will only be
visible to the code until the next outdent. However, if a variable is
already defined in a higher level scope, setting it will overwrite the
value stored previously.

In this code, the `!local_var` variable is scoped and hidden from
other higher level scopes or sibling scopes:

    .foo
      .bar
        !local_var = 1px
        width= !local_var
      .baz
        // this will raise an undefined variable error.
        width= !local_var
      // as will this
      width= !local_var

In this example, since the `!global_var` variable is first declared at
a higher scope, it is shared among all lower scopes:

    !global_var = 1px
    .foo
      .bar
        !global_var = 2px
        width= !global_var
      .baz
        width= !global_var
      width= !global_var

compiles to:

    .foo {
      width: 2px; }
      .foo .bar {
        width: 2px; }
      .foo .baz {
        width: 2px; }


### Interpolation

Interpolation has been added. This allows SassScript to be used to
create dynamic properties and selectors.  It also cleans up some uses
of dynamic values when dealing with compound properties. Using
interpolation, the result of a SassScript expression can be placed
anywhere:

    !x = 1
    !d = 3
    !property = "border"
    div.#{!property}
      #{!property}: #{!x + !d}px solid
      #{!property}-color: blue

is compiled to:

    div.border {
      border: 4px solid;
      border-color: blue; }

### Sass Functions

SassScript defines some useful functions that are called using the
normal CSS function syntax:

    p
      color = hsl(0, 100%, 50%)

is compiled to:

    #main {
      color: #ff0000; }

The following functions are provided: `hsl`, `percentage`, `round`,
`ceil`, `floor`, and `abs`.  You can define additional functions in
ruby.

See {Sass::Script::Functions} for more information.


### New Options

#### `:line_comments`

To aid in debugging, You may set the `:line_comments` option to
`true`. This will cause the sass engine to insert a comment before
each selector saying where that selector was defined in your sass
code.

#### `:template_location`

The {Sass::Plugin} `:template_location` option now accepts a hash of
sass paths to corresponding css paths. Please be aware that it is
possible to import sass files between these separate locations -- they
are not isolated from each other.

### Miscellaneous Features

#### `@debug` Directive

The `@debug` directive accepts a SassScript expression and emits the
value of that expression to the terminal (stderr).

Example:

    @debug 1px + 2px

During compilation the following will be printed:

    Line 1 DEBUG: 3px

#### Ruby 1.9 Support

Sass now fully supports Ruby 1.9.1.

#### Sass Cache

By default, Sass caches compiled templates and
[partials](SASS_REFERENCE.md.html#partials).  This dramatically speeds
up re-compilation of large collections of Sass files, and works best
if the Sass templates are split up into separate files that are all
[`@import`](SASS_REFERENCE.md.html#import)ed into one large file.

Without a framework, Sass puts the cached templates in the
`.sass-cache` directory.  In Rails and Merb, they go in
`tmp/sass-cache`.  The directory can be customized with the
[`:cache_location`](#cache_location-option) option.  If you don't want
Sass to use caching at all, set the [`:cache`](#cache-option) option
to `false`.<|MERGE_RESOLUTION|>--- conflicted
+++ resolved
@@ -3,7 +3,6 @@
 * Table of contents
 {:toc}
 
-<<<<<<< HEAD
 ## 3.4.0 (Unreleased)
 
 ### Using `&` in SassScript
@@ -109,22 +108,17 @@
 * SassScript strings in SCSS may no longer include unescaped newlines. As doing
   so produced invalid CSS, there will be no deprecation period for this change.
 
-=======
->>>>>>> 274cd1b9
 ## 3.3.8 (Unreleased)
 
 * When a use of `@at-root` doesn't add any new rules, it will no longer split
   its containing block in two ([issue 1239][]).
 
-<<<<<<< HEAD
-=======
 * Fix a `sass-convert` bug where rules would occasionally be folded together
   incorrectly when converting from CSS to Sass.
 
 * Fix error messages for dynamically-generated `@media` queries with empty
   queries.
 
->>>>>>> 274cd1b9
 [issue 1239]: https://github.com/nex3/sass/issues/1239
 
 ## 3.3.7 (2 May 2014)
