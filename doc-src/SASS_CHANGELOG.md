# Sass Changelog

* Table of contents
{:toc}

<<<<<<< HEAD
## 3.2.0 (Unreleased)

* A mixin include can now accept a block of content ({file:SASS_REFERENCE.md#mixin-content Reference Documentation}).
  The style block will be passed to the mixin and can be placed at the point @content is used. E.g.:
  
      @mixin iphone {
        @media only screen and (max-width: 480px) {
          @content;
        }
      }
      
      @include iphone {
        body { color: red }
      }

  Or in `.sass` syntax:
  
      =iphone
        @media only screen and (max-width: 480px)
          @content
      
      +iphone
        body
          color: red

  Produces:
  
      @media only screen and (max-width: 480px) {
        body { color: red }
      }
  
  Note that the contents passed to the mixin are evaluated in the scope they are used,
  not the scope of the mixin. {file:SASS_REFERENCE.md#variable_scope_and_content_blocks More on variable scoping.}

### `:any` Support

Previously, only the `:-moz-any` selector was supported; this has been expanded
to support any vendor prefix, as well as the plain `:any` selector.

### `Sass.load_paths`

Sass now supports a global list of load paths, accessible via {Sass.load_paths}.
This allows plugins and libraries to easily register their Sass files
such that they're accessible to all {Sass::Engine} instances.

#### `SASS_PATH`

`Sass.load_paths` is initialized to the value of the `SASS_PATH` environment variable.
This variable should contain a colon-separated list of load paths
(semicolon-separated on Windows).

### Backwards Incompatibilities -- Must Read!

* Parent selectors followed immediately by identifiers (e.g. `&foo`)
  are fully disallowed.
  They were deprecated in 3.1.8.

* `#{}` interpolation is now allowed in all comments.

* The `!` flag may not be used with `//` comments (e.g. `//!`).

## 3.1.12 (Unreleased)
=======
## 3.1.12
>>>>>>> fb5cb050

* Compatibility with the `mathn` library
  (thanks to [Thomas Walpole](https://github.com/twalpole)).
* Fix some infinite loops with mixins that were previously uncaught.
* Catch infinite `@import` loops.
* Fix a deprecation warning in `sass --update` and `--watch`
  (thanks to [Marcel Köppen](https://github.com/Marzelpan)).
* Don't make `$important` a special pre-initialized variable.
* Fix exponential parsing time of certain complex property values and selectors.
* Properly merge `@media` directives with comma-separated queries.
  E.g. `@media foo, bar { @media baz { ... } }` now becomes
  `@media foo and baz, bar and baz { ... }`.

## 3.1.11

* Allow control directives (such as `@if`) to be nested beneath properties.
* Allow property names to begin with a hyphen followed by interpolation (e.g. `-#{...}`).
* Fix a parsing error with interpolation in comma-separated lists.
* Make `--cache-store` with with `--update`.
* Properly report `ArgumentError`s that occur within user-defined functions.
* Don't crash on JRuby if the underlying Java doesn't support every Unicode encoding.
* Add new `updated_stylesheet` callback, which is run after each stylesheet has
  been successfully compiled. Thanks to [Christian Peters](https://github.com/ChristianPeters).
* Allow absolute paths to be used in an importer with a different root.
* Don't destructively modify the options when running `Sass::Plugin.force_update`.
* Prevent Regexp buffer overflows when parsing long strings
  (thanks to [Agworld](https://github.com/Agworld).

### Deprecations -- Must Read!

* The `updating_stylesheet` is deprecated and will be removed in a
  future release. Use the new `updated_stylesheet` callback instead.

## 3.1.10

* Fix another aspect of the 3.1.8 regression relating to `+`.

## 3.1.9

* Fix a regression in 3.1.8 that broke the `+` combinator in selectors.

* Deprecate the loud-comment flag when used with silent comments (e.g. `//!`).
  Using it with multi-line comments (e.g. `/*!`) still works.

## 3.1.8

* Deprecate parent selectors followed immediately by identifiers (e.g. `&foo`).
  This should never have worked, since it violates the rule
  of `&` only being usable where an element selector would.

* Add a `--force` option to the `sass` executable which makes `--update`
  always compile all stylesheets, even if the CSS is newer.

* Disallow semicolons at the end of `@import` directives in the indented syntax.

* Don't error out when being used as a library without requiring `fileutil`.

* Don't crash when Compass-style sprite imports are used with `StalenessChecker`
  (thanks to [Matthias Bauer](https://github.com/moeffju)).

* The numeric precision of numbers in Sass can now be set using the
  `--precision` option to the command line. Additionally, the default
  number of digits of precision in Sass output can now be
  changed by setting `Sass::Script::Number.precision` to an integer
  (defaults to 3). Since this value can now be changed, the `PRECISION`
  constant in `Sass::Script::Number` has been deprecated. In the unlikely
  event that you were using it in your code, you should now use
   `Sass::Script::Number.precision_factor` instead.

* Don't crash when running `sass-convert` with selectors with two commas in a row.

* Explicitly require Ruby >= 1.8.7 (thanks [Eric Mason](https://github.com/ericmason)).

* Properly validate the nesting of elements in imported stylesheets.

* Properly compile files in parent directories with `--watch` and `--update`.

* Properly null out options in mixin definitions before caching them. This fixes
  a caching bug that has been plaguing some Rails 3.1 users.

## 3.1.7

* Don't crash when doing certain operations with `@function`s.

## 3.1.6

* The option `:trace_selectors` can now be used to emit a full trace
  before each selector. This can be helpful for in-browser debugging of
  stylesheet imports and mixin includes. This option supersedes the
  `:line_comments` option and is superseded by the `:debug_info`
  option.

* Fix a bug where long `@if`/`@else` chains would cause exponential slowdown
  under some circumstances.

## 3.1.5

* Updated the vendored FSSM version, which will avoid segfaults on OS
  X Lion when using `--watch`.

## 3.1.4

* Sass no longer unnecessarily caches the sass options hash.
  This allows objects that cannot be marshaled to be placed into the
  options hash.

## 3.1.3

* Sass now logs message thru a logger object which can be changed to
  provide integration with other frameworks' logging infrastructure.


## 3.1.2

* Fix some issues that were breaking Sass when running within Rubinius.
* Fix some issues that were affecting Rails 3.1 integration.
* New function `zip` allows several lists to be combined into one
  list of lists. For example:
  `zip(1px 1px 3px, solid dashed solid, red green blue)` becomes
  `1px solid red, 1px dashed green, 3px solid blue`
* New function `index` returns the list index of a value
  within a list. For example: `index(1px solid red, solid)`
  returns `2`. When the value is not found `false` is returned.

## 3.1.1

* Make sure `Sass::Plugin` is loaded at the correct time in Rails 3.

## 3.1.0

* Add an {Sass::Script::Functions#invert `invert` function} that takes the inverse of colors.

* A new sass function called `if` can be used to emit one of two values
  based on the truth value of the first argument.
  For example, `if(true, 1px, 2px)` returns `1px` and `if(false, 1px, 2px)` returns `2px`.

* Compass users can now use the `--compass` flag
  to make the Compass libraries available for import.
  This will also load the Compass project configuration
  if run from the project root.

* Many performance optimizations have been made by [thedarkone](http://github.com/thedarkone).

* Allow selectors to contain extra commas to make them easier to modify.
  Extra commas will be removed when the selectors are converted to CSS.

* `@import` may now be used within CSS or `@media` rules.
  The imported file will be treated as though it were nested within the rule.
  Files with mixins may not be imported in nested contexts.

* If a comment starts with `!`, that comment will now be interpolated
  (`#{...}` will be replaced with the resulting value of the expression
  inside) and the comment will always be printed out in the generated CSS
  file -- even with compressed output. This is useful for adding copyright
  notices to your stylesheets.

* A new executable named `scss` is now available. It is exactly like the
  `sass` executable except it defaults to assuming input is in the SCSS syntax.
  Both programs will use the source file's extension to determine the syntax where
  possible.

### Sass-based Functions

While it has always been possible to add functions to Sass with Ruby, this release adds the ability to define new functions within Sass files directly.
For example:

    $grid-width: 40px;
    $gutter-width: 10px;
    
    @function grid-width($n) {
      @return $n * $grid-width + ($n - 1) * $gutter-width;
    }
    
    #sidebar { width: grid-width(5); }

Becomes:

    #sidebar {
      width: 240px; }

### Keyword Arguments

Both mixins and Sass functions now support the ability to pass in keyword arguments.
For example, with mixins:

    @mixin border-radius($value, $moz: true, $webkit: true, $css3: true) {
      @if $moz { -moz-border-radius: $value }
      @if $webkit { -webkit-border-radius: $value }
      @if $css3 { border-radius: $value }
    }

    @include border-radius(10px, $webkit: false);

And with functions:

    p {
      color: hsl($hue: 180, $saturation: 78%, $lightness: 57%);
    }

Keyword arguments are of the form `$name: value` and come after normal arguments.
They can be used for either optional or required arguments.
For mixins, the names are the same as the argument names for the mixins.
For functions, the names are defined along with the functions.
The argument names for the built-in functions are listed
{Sass::Script::Functions in the function documentation}.

Sass functions defined in Ruby can use the {Sass::Script::Functions.declare} method
to declare the names of the arguments they take.

#### New Keyword Functions

The new keyword argument functionality enables new Sass color functions
that use keywords to encompass a large amount of functionality in one function.

* The {Sass::Script::Functions#adjust_color adjust-color} function works like the old
  `lighten`, `saturate`, and `adjust-hue` methods.
  It increases and/or decreases the values of a color's properties by fixed amounts.
  For example, `adjust-color($color, $lightness: 10%)` is the same as `lighten($color, 10%)`:
  it returns `$color` with its lightness increased by 10%.

* The {Sass::Script::Functions#scale_color scale_color} function
  is similar to {Sass::Script::Functions#adjust adjust},
  but instead of increasing and/or decreasing a color's properties by fixed amounts,
  it scales them fluidly by percentages.
  The closer the percentage is to 100% (or -100%),
  the closer the new property value will be to its maximum (or minimum).
  For example, `scale-color(hsl(120, 70, 80), $lightness: 50%)`
  will change the lightness from 80% to 90%,
  because 90% is halfway between 80% and 100%.
  Similarly, `scale-color(hsl(120, 70, 50), $lightness: 50%)`
  will change the lightness from 50% to 75%.

* The {Sass::Script::Functions#change_color change-color} function simply changes a color's properties
  regardless of their old values.
  For example `change-color($color, $lightness: 10%)` returns `$color` with 10% lightness,
  and `change-color($color, $alpha: 0.7)` returns color with opacity 0.7.

Each keyword function accepts `$hue`, `$saturation`, `$value`,
`$red`, `$green`, `$blue`, and `$alpha` keywords,
with the exception of `scale-color()` which doesn't accept `$hue`.
These keywords modify the respective properties of the given color.

Each keyword function can modify multiple properties at once.
For example, `adjust-color($color, $lightness: 15%, $saturation: -10%)`
both lightens and desaturates `$color`.
HSL properties cannot be modified at the same time as RGB properties, though.

### Lists

Lists are now a first-class data type in Sass,
alongside strings, numbers, colors, and booleans.
They can be assigned to variables, passed to mixins,
and used in CSS declarations.
Just like the other data types (except booleans),
Sass lists look just like their CSS counterparts.
They can be separated either by spaces (e.g. `1px 2px 0 10px`)
or by commas (e.g. `Helvetica, Arial, sans-serif`).
In addition, individual values count as single-item lists.

Lists won't behave any differently in Sass 3.1 than they did in 3.0.
However, you can now do more with them using the new [list functions](Sass/Script/Functions.html#list-functions):

* The {Sass::Script::Functions#nth `nth($list, $n)` function} returns the nth item in a list.
  For example, `nth(1px 2px 10px, 2)` returns the second item, `2px`.
  Note that lists in Sass start at 1, not at 0 like they do in some other languages.

* The {Sass::Script::Functions#join `join($list1, $list2)` function}
  joins together two lists into one.
  For example, `join(1px 2px, 10px 5px)` returns `1px 2px 10px 5px`.

* The {Sass::Script::Functions#append `append($list, $val)` function}
  appends values to the end of a list.
  For example, `append(1px 2px, 10px)` returns `1px 2px 10px`.

* The {Sass::Script::Functions#join `length($list)` function}
  returns the length of a list.
  For example, `length(1px 2px 10px 5px)` returns `4`.

For more details about lists see {file:SASS_REFERENCE.md#lists the reference}.

#### `@each`

There's also a new directive that makes use of lists.
The {file:SASS_REFERENCE.md#each-directive `@each` directive} assigns a variable to each item in a list in turn,
like `@for` does for numbers.
This is useful for writing a bunch of similar styles
without having to go to the trouble of creating a mixin.
For example:

    @each $animal in puma, sea-slug, egret, salamander {
      .#{$animal}-icon {
        background-image: url('/images/#{$animal}.png');
      }
    }

is compiled to:

    .puma-icon {
      background-image: url('/images/puma.png'); }
    .sea-slug-icon {
      background-image: url('/images/sea-slug.png'); }
    .egret-icon {
      background-image: url('/images/egret.png'); }
    .salamander-icon {
      background-image: url('/images/salamander.png'); }

### `@media` Bubbling

Modern stylesheets often use `@media` rules to target styles
at certain sorts of devices, screen resolutions, or even orientations.
They're also useful for print and aural styling.
Unfortunately, it's annoying and repetitive to break the flow of a stylesheet
and add a `@media` rule containing selectors you've already written
just to tweak the style a little.

Thus, Sass 3.1 now allows you to nest `@media` rules within selectors.
It will automatically bubble them up to the top level,
putting all the selectors on the way inside the rule.
For example:

    .sidebar {
      width: 300px;
      @media screen and (orientation: landscape) {
        width: 500px;
      }
    }

is compiled to:

    .sidebar {
      width: 300px;
    }
    @media screen and (orientation: landscape) {
      .sidebar {
        width: 500px;
      }
    }

You can also nest `@media` directives within one another.
The queries will then be combined using the `and` operator.
For example:

    @media screen {
      .sidebar {
        @media (orientation: landscape) {
          width: 500px;
        }
      }
    }

is compiled to:

    @media screen and (orientation: landscape) {
      .sidebar {
        width: 500px;
      }
    }

### Nested `@import`

The `@import` statement can now be nested within other structures
such as CSS rules and `@media` rules. For example:

    @media print {
      @import "print";
    }

This imports `print.scss` and places all rules so imported within the `@media print` block.
This makes it easier to create stylesheets for specific media or sections of the document
and distributing those stylesheets across multiple files.

### Backwards Incompatibilities -- Must Read!

* When `@import` is given a path without `.sass`, `.scss`, or `.css` extension,
  and no file exists at that path, it will now throw an error.
  The old behavior of becoming a plain-CSS `@import` was deprecated
  and has now been removed.

* Get rid of the `--rails` flag for the `sass` executable.
  This flag hasn't been necessary since Rails 2.0.
  Existing Rails 2.0 installations will continue to work.

* Removed deprecated support for ! prefixed variables. Use $ to prefix variables now.

* Removed the deprecated css2sass executable. Use sass-convert now.

* Removed support for the equals operator in variable assignment. Use : now.

* Removed the sass2 mode from sass-convert. Users who have to migrate from sass2
  should install Sass 3.0 and quiet all deprecation warnings before installing Sass 3.1.

### Sass Internals

* It is now possible to define a custom importer that can be used to find imports using different import semantics than the default filesystem importer that Sass provides. For instance, you can use this to generate imports on the fly, look them up from a database, or implement different file naming conventions. See the {Sass::Importers::Base Importer Base class} for more information.

* It is now possible to define a custom cache store to allow for efficient caching of Sass files using alternative cache stores like memcached in environments where a writable filesystem is not available or where the cache need to be shared across many servers for dynamically generated stylesheet environments. See the {Sass::CacheStores::Base CacheStore Base class} for more information.

## 3.0.26 (Unreleased)

* Fix a performance bug in large SCSS stylesheets with many nested selectors.
  This should dramatically decrease compilation time of such stylesheets.

* Upgrade the bundled FSSM to version 0.2.3.
  This means `sass --watch` will work out of the box with Rubinius.

## 3.0.25

[Tagged on GitHub](http://github.com/nex3/haml/commit/3.0.25).

* When displaying a Sass error in an imported stylesheet,
  use the imported stylesheet's contents rather than the top-level stylesheet.

* Fix a bug that caused some lines with non-ASCII characters to be ignored in Ruby 1.8.

* Fix a bug where boolean operators (`and`, `or`, and `not`) wouldn't work at the end of a line
  in a multiline SassScript expression.

* When using `sass --update`, only update individual files when they've changed.

## 3.0.24

[Tagged on GitHub](http://github.com/nex3/haml/commit/3.0.24).

* Raise an error when `@else` appears without an `@if` in SCSS.

* Fix some cases where `@if` rules were causing the line numbers in error reports
  to become incorrect.

## 3.0.23

[Tagged on GitHub](http://github.com/nex3/haml/commit/3.0.23).

* Fix the error message for unloadable modules when running the executables under Ruby 1.9.2.

### `@charset` Change

The behavior of `@charset` has changed in version 3.0.23
in order to work around a bug in Safari,
where `@charset` declarations placed anywhere other than the beginning of the document
cause some CSS rules to be ignored.
This change also makes `@charset`s in imported files behave in a more useful way.

#### Ruby 1.9

When using Ruby 1.9, which keeps track of the character encoding of the Sass document internally,
`@charset` directive in the Sass stylesheet and any stylesheets it imports
are no longer directly output to the generated CSS.
They're still used for determining the encoding of the input and output stylesheets,
but they aren't rendered in the same way other directives are.

Instead, Sass adds a single `@charset` directive at the beginning of the output stylesheet
if necessary, whether or not the input stylesheet had a `@charset` directive.
It will add this directive if and only if the output stylesheet contains non-ASCII characters.
By default, the declared charset will be UTF-8,
but if the Sass stylesheet declares a different charset then that will be used instead if possible.

One important consequence of this scheme is that it's possible for a Sass file
to import partials with different encodings (e.g. one encoded as UTF-8 and one as IBM866).
The output will then be UTF-8, unless the importing stylesheet
declares a different charset.

#### Ruby 1.8

Ruby 1.8 doesn't have good support for encodings, so it uses a simpler but less accurate
scheme for figuring out what `@charset` declaration to use for the output stylesheet.
It just takes the first `@charset` declaration to appear in the stylesheet
or any of its imports and moves it to the beginning of the document.
This means that under Ruby 1.8 it's *not* safe to import files with different encodings.

## 3.0.22

[Tagged on GitHub](http://github.com/nex3/haml/commit/3.0.22).

* Remove `vendor/sass`, which snuck into the gem by mistake
  and was causing trouble for Heroku users (thanks to [Jacques Crocker](http://railsjedi.com/)).

* `sass-convert` now understands better when it's acceptable
  to remove parentheses from expressions.

## 3.0.21

[Tagged on GitHub](http://github.com/nex3/haml/commit/3.0.21).

* Fix the permissions errors for good.

* Fix more `#options` attribute errors.

## 3.0.20

[Tagged on GitHub](http://github.com/nex3/haml/commit/3.0.20).

* Fix some permissions errors.

* Fix `#options` attribute errors when CSS functions were used with commas.

## 3.0.19

[Tagged on GitHub](http://github.com/nex3/haml/commit/3.0.19).

* Make the alpha value for `rgba` colors respect {Sass::Script::Number::PRECISION}.

* Remove all newlines in selectors in `:compressed` mode.

* Make color names case-insensitive.

* Properly detect SCSS files when using `sass -c`.

* Remove spaces after commas in `:compressed` mode.

* Allow the `--unix-newlines` flag to work on Unix, where it's a no-op.

## 3.0.18

[Tagged on GitHub](http://github.com/nex3/haml/commit/3.0.18).

* Don't require `rake` in the gemspec, for bundler compatibility under
  JRuby. Thanks to [Gordon McCreight](http://www.gmccreight.com/blog).

* Add a command-line option `--stop-on-error` that causes Sass to exit
  when a file fails to compile using `--watch` or `--update`.

* Fix a bug in `haml_tag` that would allow duplicate attributes to be added
  and make `data-` attributes not work.

* Get rid of the annoying RDoc errors on install.

* Disambiguate references to the `Rails` module when `haml-rails` is installed.

* Allow `@import` in SCSS to import multiple files in the same `@import` rule.

## 3.0.17

[Tagged on GitHub](http://github.com/nex3/haml/commit/3.0.17).

* Disallow `#{}` interpolation in `@media` queries or unrecognized directives.
  This was never allowed, but now it explicitly throws an error
  rather than just producing invalid CSS.

* Make `sass --watch` not throw an error when passed a single file or directory.

* Understand that mingw counts as Windows.

* Make `sass --update` return a non-0 exit code if one or more files being updated
  contained an error.

## 3.0.16

[Tagged on GitHub](http://github.com/nex3/haml/commit/3.0.16).

* Fix a bug where certain sorts of comments would get improperly
  rendered in the `:compact` style.

* Always allow a trailing `*/` in loud comments in the indented syntax.

* Fix a performance issue with SCSS parsing in rare cases.
  Thanks to [Chris Eppstein](http://chriseppstein.github.com).

* Use better heuristics for figuring out when someone might be using
  the wrong syntax with `sass --watch`.

## 3.0.15

[Tagged on GitHub](http://github.com/nex3/haml/commit/3.0.15).

* Fix a bug where `sass --watch` and `sass --update` were completely broken.

* Allow `@import`ed values to contain commas.

## 3.0.14

[Tagged on GitHub](http://github.com/nex3/haml/commit/3.0.14).

* Properly parse paths with drive letters on Windows (e.g. `C:\Foo\Bar.sass`)
  in the Sass executable.

* Compile Sass files in a deterministic order.

* Fix a bug where comments after `@if` statements in SCSS
  weren't getting passed through to the output document.

## 3.0.13

[Tagged on GitHub](http://github.com/nex3/haml/commit/3.0.13).

## CSS `@import` Directives

Sass is now more intelligent about when to compile `@import` directives to plain CSS.
Any of the following conditions will cause a literal CSS `@import`:

* Importing a path with a `.css` extension (e.g. `@import "foo.css"`).
* Importing a path with a media type (e.g. `@import "foo" screen;`).
* Importing an HTTP path (e.g. `@import "http://foo.com/style.css"`).
* Importing any URL (e.g. `@import url(foo)`).

The former two conditions always worked, but the latter two are new.

## `-moz-calc` Support

The new [`-moz-calc()` function](http://hacks.mozilla.org/2010/06/css3-calc/) in Firefox 4
will now be properly parsed by Sass.
`calc()` was already supported, but because the parsing rules are different
than for normal CSS functions, this had to be expanded to include `-moz-calc`.

In anticipation of wider browser support, in fact,
*any* function named `-*-calc` (such as `-webkit-calc` or `-ms-calc`)
will be parsed the same as the `calc` function.

## `:-moz-any` Support

The [`:-moz-any` pseudoclass selector](http://hacks.mozilla.org/2010/05/moz-any-selector-grouping/)
is now parsed by Sass.

## `--require` Flag

The Sass command-line executable can now require Ruby files
using the `--require` flag (or `-r` for short).

## Rails Support

Make sure the default Rails options take precedence over the default non-Rails options.
This makes `./script/server --daemon` work again.

### Rails 3 Support

Support for Rails 3 versions prior to beta 4 has been removed.
Upgrade to Rails 3.0.0.beta4 if you haven't already.

## 3.0.12

[Tagged on GitHub](http://github.com/nex3/haml/commit/3.0.12).

## Rails 3 Support

Apparently the last version broke in new and exciting ways under Rails 3,
due to the inconsistent load order caused by certain combinations of gems.
3.0.12 hacks around that inconsistency, and *should* be fully Rails 3-compatible.

### Deprecated: Rails 3 Beta 3

Haml's support for Rails 3.0.0.beta.3 has been deprecated.
Haml 3.0.13 will only support 3.0.0.beta.4.

## 3.0.11

[Tagged on GitHub](http://github.com/nex3/haml/commit/3.0.11).

There were no changes made to Haml between versions 3.0.10 and 3.0.11.

## Rails 3 Support

Make sure Sass *actually* regenerates stylesheets under Rails 3.
The fix in 3.0.10 didn't work because the Rack stack we were modifying
wasn't reloaded at the proper time.

## Bug Fixes

* Give a decent error message when `--recursive` is used
  in `sass-convert` without a directory.

## 3.0.10

[Tagged on GitHub](http://github.com/nex3/haml/commit/3.0.10).

### Appengine-JRuby Support

The way we determine the location of the Haml installation
no longer breaks the version of JRuby
used by [`appengine-jruby`](http://code.google.com/p/appengine-jruby/).

### Rails 3 Support

Sass will regenerate stylesheets under Rails 3
even when no controllers are being accessed.

### Other Improvements

* When using `sass-convert --from sass2 --to sass --recursive`,
  suggest the use of `--in-place` as well.

## 3.0.9

[Tagged on GitHub](http://github.com/nex3/haml/commit/3.0.9).

There were no changes made to Sass between versions 3.0.8 and 3.0.9.
A bug in Gemcutter caused the gem to be uploaded improperly.

## 3.0.8

[Tagged on GitHub](http://github.com/nex3/haml/commit/3.0.8).

* Fix a bug with Rails versions prior to Rails 3.

## 3.0.7

[Tagged on GitHub](http://github.com/nex3/haml/commit/3.0.7).

### Encoding Support

Sass 3.0.7 adds support for `@charset` for declaring the encoding of a stylesheet.
For details see {file:SASS_REFERENCE.md#encodings the reference}.

The `sass` and `sass-convert` executables also now take an `-E` option
for specifying the encoding of Sass/SCSS/CSS files.

### Bug Fixes

* When compiling a file named `.sass` but with SCSS syntax specified,
  use the latter (and vice versa).

* Fix a bug where interpolation would cause some selectors to render improperly.

* If a line in a Sass comment starts with `*foo`,
  render it as `*foo` rather than `* *foo`.

## 3.0.6

[Tagged on GitHub](http://github.com/nex3/haml/commit/3.0.6).

There were no changes made to Sass between versions 3.0.5 and 3.0.6.

## 3.0.5

[Tagged on GitHub](http://github.com/nex3/haml/commit/3.0.5).

### `#{}` Interpolation in Properties

Previously, using `#{}` in some places in properties
would cause a syntax error.
Now it can be used just about anywhere.

Note that when `#{}` is used near operators like `/`,
those operators are treated as plain CSS
rather than math operators.
For example:

    p {
      $font-size: 12px;
      $line-height: 30px;
      font: #{$font-size}/#{$line-height};
    }

is compiled to:

    p {
      font: 12px/30px;
    }

This is useful, since normally {file:SASS_REFERENCE.md#division-and-slash
a slash with variables is treated as division}.

### Recursive Mixins

Mixins that include themselves will now print
much more informative error messages.
For example:

    @mixin foo {@include bar}
    @mixin bar {@include foo}
    @include foo

will print:

    An @include loop has been found:
        foo includes bar
        bar includes foo

Although it was previously possible to use recursive mixins
without causing infinite looping, this is now disallowed,
since there's no good reason to do it.

### Rails 3 Support

Fix Sass configuration under Rails 3.
Thanks [Dan Cheail](http://github.com/codeape).

### `sass --no-cache`

Make the `--no-cache` flag properly forbid Sass from writing `.sass-cache` files.

## 3.0.4

[Tagged on GitHub](http://github.com/nex3/haml/commit/3.0.4).

* Raise an informative error when function arguments have a mispaced comma,
  as in `foo(bar, )`.

* Fix a performance problem when using long function names
  such as `-moz-linear-gradient`.

## 3.0.3

[Tagged on GitHub](http://github.com/nex3/haml/commit/3.0.3).

### Rails 3 Support

Make sure Sass is loaded properly when using Rails 3
along with non-Rails-3-compatible plugins like some versions of `will_paginate`.

Also, In order to make some Rails loading errors like the above easier to debug,
Sass will now raise an error if `Rails.root` is `nil` when Sass is loading.
Previously, this would just cause the paths to be mis-set.

### Merb Support

Merb, including 1.1.0 as well as earlier versions,
should *really* work with this release.

### Bug Fixes

* Raise an informative error when mixin arguments have a mispaced comma,
  as in `@include foo(bar, )`.

* Make sure SassScript subtraction happens even when nothing else dynamic is going on.

* Raise an error when colors are used with the wrong number of digits.

## 3.0.2

[Tagged on GitHub](http://github.com/nex3/haml/commit/3.0.2).

### Merb 1.1.0 Support

Fixed a bug inserting the Sass plugin into the Merb 1.1.0 Rack application.

### Bug Fixes

* Allow identifiers to begin with multiple underscores.

* Don't raise an error when using `haml --rails` with older Rails versions.

## 3.0.1

[Tagged on GitHub](http://github.com/nex3/haml/commit/3.0.1).

### Installation in Rails

`haml --rails` is no longer necessary for installing Sass in Rails.
Now all you need to do is add `gem "haml"` to the Gemfile for Rails 3,
or add `config.gem "haml"` to `config/environment.rb` for previous versions.

`haml --rails` will still work,
but it has been deprecated and will print an error message.
It will not work in the next version of Sass.

### Rails 3 Beta Integration

* Make sure manually importing the Sass Rack plugin still works with Rails,
  even though it's not necessary now.

* Allow Sass to be configured in Rails even when it's being lazy-loaded.

### `:template_location` Methods

The {file:SASS_REFERENCE.md#template_location-option `:template_location` option}
can be either a String, a Hash, or an Array.
This makes it difficult to modify or use with confidence.
Thus, three new methods have been added for handling it:

* {Sass::Plugin::Configuration#template_location_array Sass::Plugin#template_location_array} --
  Returns the template locations and CSS locations formatted as an array.

* {Sass::Plugin::Configuration#add_template_location Sass::Plugin#add_template_location} --
  Converts the template location option to an array and adds a new location.

* {Sass::Plugin::Configuration#remove_template_location Sass::Plugin#remove_template_location} --
  Converts the template location option to an array and removes an existing location.

## 3.0.0
{#3-0-0}

[Tagged on GitHub](http://github.com/nex3/haml/commit/3.0.0).

### Deprecations -- Must Read!
{#3-0-0-deprecations}

* Using `=` for SassScript properties and variables is deprecated,
  and will be removed in Sass 3.2.
  Use `:` instead.
  See also [this changelog entry](#3-0-0-sass-script-context)

* Because of the above, property values using `:`
  will be parsed more thoroughly than they were before.
  Although all valid CSS3 properties
  as well as most hacks and proprietary syntax should be supported,
  it's possible that some properties will break.
  If this happens, please report it to [the Sass mailing list](http://groups.google.com/group/haml).

* In addition, setting the default value of variables
  with `||=` is now deprecated
  and will be removed in Sass 3.2.
  Instead, add `!default` to the end of the value.
  See also [this changelog entry](#3-0-0-default-flag)

* The `!` prefix for variables is deprecated,
  and will be removed in Sass 3.2.
  Use `$` as a prefix instead.
  See also [this changelog entry](#3-0-0-dollar-prefix).

* The `css2sass` command-line tool has been deprecated,
  and will be removed in Sass 3.2.
  Use the new `sass-convert` tool instead.
  See also [this changelog entry](#3-0-0-sass-convert).

* Selector parent references using `&` can now only be used
  where element names are valid.
  This is because Sass 3 fully parses selectors
  to support the new [`@extend` directive](#3-0-0-extend),
  and it's possible that the `&` could be replaced by an element name.

### SCSS (Sassy CSS)

Sass 3 introduces a new syntax known as SCSS
which is fully compatible with the syntax of CSS3,
while still supporting the full power of Sass.
This means that every valid CSS3 stylesheet
is a valid SCSS file with the same meaning.
In addition, SCSS understands most CSS hacks
and vendor-specific syntax, such as [IE's old `filter` syntax](http://msdn.microsoft.com/en-us/library/ms533754%28VS.85%29.aspx).

SCSS files use the `.scss` extension.
They can import `.sass` files, and vice-versa.
Their syntax is fully described in the {file:SASS_REFERENCE.md Sass reference};
if you're already familiar with Sass, though,
you may prefer the {file:SCSS_FOR_SASS_USERS.md intro to SCSS for Sass users}.

Since SCSS is a much more approachable syntax for those new to Sass,
it will be used as the default syntax for the reference,
as well as for most other Sass documentation.
The indented syntax will continue to be fully supported, however.

Sass files can be converted to SCSS using the new `sass-convert` command-line tool.
For example:

    # Convert a Sass file to SCSS
    $ sass-convert style.sass style.scss

**Note that if you're converting a Sass file written for Sass 2**,
you should use the `--from sass2` flag.
For example:

    # Convert a Sass file to SCSS
    $ sass-convert --from sass2 style.sass style.scss

    # Convert all Sass files to SCSS
    $ sass-convert --recursive --in-place --from sass2 --to scss stylesheets/

### Syntax Changes {#3-0-0-syntax-changes}

#### SassScript Context
{#3-0-0-sass-script-context}

The `=` character is no longer required for properties that use SassScript
(that is, variables and operations).
All properties now use SassScript automatically;
this means that `:` should be used instead.
Variables should also be set with `:`.
For example, what used to be

    // Indented syntax
    .page
      color = 5px + 9px

should now be

    // Indented syntax
    .page
      color: 5px + 9px

This means that SassScript is now an extension of the CSS3 property syntax.
All valid CSS3 properties are valid SassScript,
and will compile without modification
(some invalid properties work as well, such as Microsoft's proprietary `filter` syntax).
This entails a few changes to SassScript to make it fully CSS3-compatible,
which are detailed below.

This also means that Sass will now be fully parsing all property values,
rather than passing them through unchanged to the CSS.
Although care has been taken to support all valid CSS3,
as well as hacks and proprietary syntax,
it's possible that a property that worked in Sass 2 won't work in Sass 3.
If this happens, please report it to [the Sass mailing list](http://groups.google.com/group/haml).

Note that if `=` is used,
SassScript will be interpreted as backwards-compatibly as posssible.
In particular, the changes listed below don't apply in an `=` context.

The `sass-convert` command-line tool can be used
to upgrade Sass files to the new syntax using the `--in-place` flag.
For example:

    # Upgrade style.sass:
    $ sass-convert --in-place style.sass

    # Upgrade all Sass files:
    $ sass-convert --recursive --in-place --from sass2 --to sass stylesheets/

##### Quoted Strings

Quoted strings (e.g. `"foo"`) in SassScript now render with quotes.
In addition, unquoted strings are no longer deprecated,
and render without quotes.
This means that almost all strings that had quotes in Sass 2
should not have quotes in Sass 3.

Although quoted strings render with quotes when used with `:`,
they do not render with quotes when used with `#{}`.
This allows quoted strings to be used for e.g. selectors
that are passed to mixins.

Strings can be forced to be quoted and unquoted using the new
\{Sass::Script::Functions#unquote unquote} and \{Sass::Script::Functions#quote quote}
functions.

##### Division and `/`

Two numbers separated by a `/` character
are allowed as property syntax in CSS,
e.g. for the `font` property.
SassScript also uses `/` for division, however,
which means it must decide what to do
when it encounters numbers separated by `/`.

For CSS compatibility, SassScript does not perform division by default.
However, division will be done in almost all cases where division is intended.
In particular, SassScript will perform division
in the following three situations:

1. If the value, or any part of it, is stored in a variable.
2. If the value is surrounded by parentheses.
3. If the value is used as part of another arithmetic expression.

For example:

    p
      font: 10px/8px
      $width: 1000px
      width: $width/2
      height: (500px/2)
      margin-left: 5px + 8px/2px

is compiled to:

    p {
      font: 10px/8px;
      width: 500px;
      height: 250px;
      margin-left: 9px; }

##### Variable Defaults

Since `=` is no longer used for variable assignment,
assigning defaults to variables with `||=` no longer makes sense.
Instead, the `!default` flag
should be added to the end of the variable value.
This syntax is meant to be similar to CSS's `!important` flag.
For example:

    $var: 12px !default;

#### Variable Prefix Character
{#3-0-0-dollar-prefix}

The Sass variable character has been changed from `!`
to the more aesthetically-appealing `$`.
For example, what used to be

    !width = 13px
    .icon
      width = !width

should now be

    $width: 13px
    .icon
      width: $width

The `sass-convert` command-line tool can be used
to upgrade Sass files to the new syntax using the `--in-place` flag.
For example:

    # Upgrade style.sass:
    $ sass-convert --in-place style.sass

    # Upgrade all Sass files:
    $ sass-convert --recursive --in-place --from sass2 --to sass stylesheets/

`!` may still be used, but it's deprecated and will print a warning.
It will be removed in the next version of Sass, 3.2.

#### Variable and Mixin Names

SassScript variable and mixin names may now contain hyphens.
In fact, they may be any valid CSS3 identifier.
For example:

    $prettiest-color: #542FA9
    =pretty-text
      color: $prettiest-color

In order to allow frameworks like [Compass](http://compass-style.org)
to use hyphens in variable names
while maintaining backwards-compatibility,
variables and mixins using hyphens may be referred to
with underscores, and vice versa.
For example:

    $prettiest-color: #542FA9
    .pretty
      // Using an underscore instead of a hyphen works
      color: $prettiest_color

#### Single-Quoted Strings

SassScript now supports single-quoted strings.
They behave identically to double-quoted strings,
except that single quotes need to be backslash-escaped
and double quotes do not.

#### Mixin Definition and Inclusion

Sass now supports the `@mixin` directive as a way of defining mixins (like `=`),
as well as the `@include` directive as a way of including them (like `+`).
The old syntax is *not* deprecated,
and the two are fully compatible.
For example:

    @mixin pretty-text
      color: $prettiest-color

    a
      @include pretty-text

is the same as:

    =pretty-text
      color: $prettiest-color

    a
      +pretty-text

#### Sass Properties

New-style properties (with the colon after the name) in indented syntax
now allow whitespace before the colon. For example:

    foo
      color : blue

#### Sass `@import`

The Sass `@import` statement now allows non-CSS files to be specified with quotes,
for similarity with the SCSS syntax. For example, `@import "foo.sass"`
will now import the `foo.sass` file, rather than compiling to `@import "foo.sass";`.

### `@extend`
{#3-0-0-extend}

There are often cases when designing a page
when one class should have all the styles of another class,
as well as its own specific styles.
The most common way of handling this is to use both the more general class
and the more specific class in the HTML.
For example, suppose we have a design for a normal error
and also for a serious error. We might write our markup like so:

    <div class="error seriousError">
      Oh no! You've been hacked!
    </div>

And our styles like so:

    .error {
      border: 1px #f00;
      background-color: #fdd;
    }
    .seriousError {
      border-width: 3px;
    }

Unfortunately, this means that we have to always remember
to use `.error` with `.seriousError`.
This is a maintenance burden, leads to tricky bugs,
and can bring non-semantic style concerns into the markup.

The `@extend` directive avoids these problems
by telling Sass that one selector should inherit the styles of another selector.
For example:

    .error {
      border: 1px #f00;
      background-color: #fdd;
    }
    .seriousError {
      @extend .error;
      border-width: 3px;
    }

This means that all styles defined for `.error`
are also applied to `.seriousError`,
in addition to the styles specific to `.seriousError`.
In effect, everything with class `.seriousError` also has class `.error`.

Other rules that use `.error` will work for `.seriousError` as well.
For example, if we have special styles for errors caused by hackers:

    .error.intrusion {
      background-image: url("/image/hacked.png");
    }

Then `<div class="seriousError intrusion">`
will have the `hacked.png` background image as well.

#### How it Works

`@extend` works by inserting the extending selector (e.g. `.seriousError`)
anywhere in the stylesheet that the extended selector (.e.g `.error`) appears.
Thus the example above:

    .error {
      border: 1px #f00;
      background-color: #fdd;
    }
    .error.intrusion {
      background-image: url("/image/hacked.png");
    }
    .seriousError {
      @extend .error;
      border-width: 3px;
    }

is compiled to:

    .error, .seriousError {
      border: 1px #f00;
      background-color: #fdd; }

    .error.intrusion, .seriousError.intrusion {
      background-image: url("/image/hacked.png"); }

    .seriousError {
      border-width: 3px; }

When merging selectors, `@extend` is smart enough
to avoid unnecessary duplication,
so something like `.seriousError.seriousError` gets translated to `.seriousError`.
In addition, it won't produce selectors that can't match anything, like `#main#footer`.

See also {file:SASS_REFERENCE.md#extend the `@extend` reference documentation}.

### Colors

SassScript color values are much more powerful than they were before.
Support was added for alpha channels,
and most of Chris Eppstein's [compass-colors](http://chriseppstein.github.com/compass-colors) plugin
was merged in, providing color-theoretic functions for modifying colors.

One of the most interesting of these functions is {Sass::Script::Functions#mix mix},
which mixes two colors together.
This provides a much better way of combining colors and creating themes
than standard color arithmetic.

#### Alpha Channels

Sass now supports colors with alpha channels,
constructed via the {Sass::Script::Functions#rgba rgba}
and {Sass::Script::Functions#hsla hsla} functions.
Alpha channels are unaffected by color arithmetic.
However, the {Sass::Script::Functions#opacify opacify}
and {Sass::Script::Functions#transparentize transparentize} functions
allow colors to be made more and less opaque, respectively.

Sass now also supports functions that return the values of the
{Sass::Script::Functions#red red},
{Sass::Script::Functions#blue blue},
{Sass::Script::Functions#green green},
and {Sass::Script::Functions#alpha alpha}
components of colors.

#### HSL Colors

Sass has many new functions for using the HSL values of colors.
For an overview of HSL colors, check out [the CSS3 Spec](http://www.w3.org/TR/css3-color/#hsl-color).
All these functions work just as well on RGB colors
as on colors constructed with the {Sass::Script::Functions#hsl hsl} function.

* The {Sass::Script::Functions#lighten lighten}
  and {Sass::Script::Functions#darken darken}
  functions adjust the lightness of a color.

* The {Sass::Script::Functions#saturate saturate}
  and {Sass::Script::Functions#desaturate desaturate}
  functions adjust the saturation of a color.

* The {Sass::Script::Functions#adjust_hue adjust-hue}
  function adjusts the hue of a color.

* The {Sass::Script::Functions#hue hue},
  {Sass::Script::Functions#saturation saturation},
  and {Sass::Script::Functions#lightness lightness}
  functions return the corresponding HSL values of the color.

* The {Sass::Script::Functions#grayscale grayscale}
  function converts a color to grayscale.

* The {Sass::Script::Functions#complement complement}
  function returns the complement of a color.

### Other New Functions

Several other new functions were added to make it easier to have
more flexible arguments to mixins and to enable deprecation
of obsolete APIs.

* {Sass::Script::Functions#type_of `type-of`} -- Returns the type of a value.
* {Sass::Script::Functions#unit `unit`} --
  Returns the units associated with a number.
* {Sass::Script::Functions#unitless `unitless`} --
  Returns whether a number has units or not.
* {Sass::Script::Functions#comparable `comparable`} --
  Returns whether two numbers can be added or compared.

### Watching for Updates
{#3-0-0-watch}

The `sass` command-line utility has a new flag: `--watch`.
`sass --watch` monitors files or directories for updated Sass files
and compiles those files to CSS automatically.
This will allow people not using Ruby or [Compass](http://compass-style.org)
to use Sass without having to manually recompile all the time.

Here's the syntax for watching a directory full of Sass files:

    sass --watch app/stylesheets:public/stylesheets

This will watch every Sass file in `app/stylesheets`.
Whenever one of them changes,
the corresponding CSS file in `public/stylesheets` will be regenerated.
Any files that import that file will be regenerated, too.

The syntax for watching individual files is the same:

    sass --watch style.sass:out.css

You can also omit the output filename if you just want it to compile to name.css.
For example:

    sass --watch style.sass

This will update `style.css` whenever `style.sass` changes.

You can list more than one file and/or directory,
and all of them will be watched:

    sass --watch foo/style:public/foo bar/style:public/bar
    sass --watch screen.sass print.sass awful-hacks.sass:ie.css
    sass --watch app/stylesheets:public/stylesheets public/stylesheets/test.sass

File and directory watching is accessible from Ruby,
using the {Sass::Plugin::Compiler#watch Sass::Plugin#watch} function.

#### Bulk Updating

Another new flag for the `sass` command-line utility is `--update`.
It checks a group of Sass files to see if their CSS needs to be updated,
and updates if so.

The syntax for `--update` is just like watch:

    sass --update app/stylesheets:public/stylesheets
    sass --update style.sass:out.css
    sass --watch screen.sass print.sass awful-hacks.sass:ie.css

In fact, `--update` work exactly the same as `--watch`,
except that it doesn't continue watching the files
after the first check.

### `sass-convert` (née `css2sass`) {#3-0-0-sass-convert}

The `sass-convert` tool, which used to be known as `css2sass`,
has been greatly improved in various ways.
It now uses a full-fledged CSS3 parser,
so it should be able to handle any valid CSS3,
as well as most hacks and proprietary syntax.

`sass-convert` can now convert between Sass and SCSS.
This is normally inferred from the filename,
but it can also be specified using the `--from` and `--to` flags.
For example:

    $ generate-sass | sass-convert --from sass --to scss | consume-scss

It's also now possible to convert a file in-place --
that is, overwrite the old file with the new file.
This is useful for converting files in the [Sass 2 syntax](#3-0-0-deprecations)
to the new Sass 3 syntax,
e.g. by doing `sass-convert --in-place --from sass2 style.sass`.

#### `--recursive`

The `--recursive` option allows `sass-convert` to convert an entire directory of files.
`--recursive` requires both the `--from` and `--to` flags to be specified.
For example:

    # Convert all .sass files in stylesheets/ to SCSS.
    # "sass2" means that these files are assumed to use the Sass 2 syntax.
    $ sass-convert --recursive --from sass2 --to scss stylesheets/

#### `--dasherize`

The `--dasherize` options converts all underscores to hyphens,
which are now allowed as part of identifiers in Sass.
Note that since underscores may still be used in place of hyphens
when referring to mixins and variables,
this won't cause any backwards-incompatibilities.

#### Convert Less to SCSS

`sass-convert` can also convert [Less](http://lesscss.org) files
to SCSS (or the indented syntax, although I anticipate less interest in that).
For example:

    # Convert all .less files in the current directory into .scss files
    sass-convert --from less --to scss --recursive .

This is done using the Less parser, so it requires that the `less` RubyGem be installed.

##### Incompatibilities

Because of the reasonably substantial differences between Sass and Less,
there are some things that can't be directly translated,
and one feature that can't be translated at all.
In the tests I've run on open-source Less stylesheets,
none of these have presented issues, but it's good to be aware of them.

First, Less doesn't distinguish fully between mixins and selector inheritance.
In Less, all classes and some other selectors may be used as mixins,
alongside more Sass-like mixins.
If a class is being used as a mixin,
it may also be used directly in the HTML,
so it's not safe to translate it into a Sass mixin.
What `sass-convert` does instead is leave the class in the stylesheet as a class,
and use {file:SASS_REFERENCE.md#extend `@extend`}
rather than {file:SASS_REFERENCE.md#including_a_mixin `@include`}
to take on the styles of that class.
Although `@extend` and mixins work quite differently,
using `@extend` here doesn't actually seem to make a difference in practice.

Another issue with Less mixins is that Less allows nested selectors
(such as `.body .button` or `.colors > .teal`) to be used
as a means of "namespacing" mixins.
Sass's `@extend` doesn't work that way,
so it does away with the namespacing and just extends the base class
(so `.colors > .teal` becomes simply `@extend .teal`).
In practice, this feature doesn't seem to be widely-used,
but `sass-convert` will print a warning and leave a comment
when it encounters it just in case.

Finally, Less has the ability to directly access variables and property values
defined in other selectors, which Sass does not support.
Whenever such an accessor is used,
`sass-convert` will print a warning
and comment it out in the SCSS output.
Like namespaced mixins, though,
this does not seem to be a widely-used feature.

### `@warn` Directive

A new directive `@warn` has been added that allows Sass libraries to emit warnings.
This can be used to issue deprecation warnings, discourage sloppy use of mixins, etc.
`@warn` takes a single argument: a SassScript expression that will be
displayed on the console along with a stylesheet trace for locating the warning.
For example:

    @mixin blue-text {
      @warn "The blue-text mixin is deprecated. Use new-blue-text instead.";
      color: #00f;
    }

Warnings may be silenced with the new `--quiet` command line option,
or the corresponding {file:SASS_REFERENCE.md#quiet-option `:quiey` Sass option}.
This option will also affect warnings printed by Sass itself.
Warnings are off by default in the Rails, Rack, and Merb production environments.

### Sass::Plugin API

{Sass::Plugin} now has a large collection of callbacks that allow users
to run code when various actions are performed.
For example:

    Sass::Plugin.on_updating_stylesheet do |template, css|
      puts "#{template} has been compiled to #{css}!"
    end

For a full list of callbacks and usage notes, see the {Sass::Plugin} documentation.

{Sass::Plugin} also has a new method,
{Sass::Plugin#force_update_stylesheets force_update_stylesheets}.
This works just like {Sass::Plugin#update_stylesheets},
except that it doesn't check modification times and doesn't use the cache;
all stylesheets are always compiled anew.

### Output Formatting

Properties with a value and *also* nested properties
are now rendered with the nested properties indented.
For example:

    margin: auto
      top: 10px
      bottom: 20px

is now compiled to:

    margin: auto;
      margin-top: 10px;
      margin-bottom: 20px;

#### `:compressed` Style

When the `:compressed` style is used,
colors will be output as the minimal possible representation.
This means whichever is smallest of the HTML4 color name
and the hex representation (shortened to the three-letter version if possible).

### Stylesheet Updating Speed

Several caching layers were added to Sass's stylesheet updater.
This means that it should run significantly faster.
This benefit will be seen by people using Sass in development mode
with Rails, Rack, and Merb,
as well as people using `sass --watch` from the command line,
and to a lesser (but still significant) extent `sass --update`.
Thanks to [thedarkone](http://github.com/thedarkone).

### Error Backtraces

Numerous bugs were fixed with the backtraces given for Sass errors,
especially when importing files and using mixins.
All imports and mixins will now show up in the Ruby backtrace,
with the proper filename and line number.

In addition, when the `sass` executable encounters an error,
it now prints the filename where the error occurs,
as well as a backtrace of Sass imports and mixins.

### Ruby 1.9 Support

* Sass and `css2sass` now produce more descriptive errors
  when given a template with invalid byte sequences for that template's encoding,
  including the line number and the offending character.

* Sass and `css2sass` now accept Unicode documents with a
  [byte-order-mark](http://en.wikipedia.org/wiki/Byte_order_mark).

### Firebug Support

A new {file:SASS_REFERENCE.md#debug_info-option `:debug_info` option}
has been added that emits line-number and filename information
to the CSS file in a browser-readable format.
This can be used with the new [FireSass Firebug extension](https://addons.mozilla.org/en-US/firefox/addon/103988)
to report the Sass filename and line number for generated CSS files.

This is also available via the `--debug-info` command-line flag.

### Minor Improvements

* If a CSS or Sass function is used that has the name of a color,
  it will now be parsed as a function rather than as a color.
  For example, `fuchsia(12)` now renders as `fuchsia(12)`
  rather than `fuchsia 12`,
  and `tealbang(12)` now renders as `tealbang(12)`
  rather than `teal bang(12)`.

* The Sass Rails and Merb plugins now use Rack middleware by default.

* Haml is now compatible with the [Rip](http://hellorip.com/) package management system.
  Thanks to [Josh Peek](http://joshpeek.com/).

* Indented-syntax `/*` comments may now include `*` on lines beyond the first.

* A {file:SASS_REFERENCE.md#read_cache-option `:read_cache`} option has been added
  to allow the Sass cache to be read from but not written to.

* Stylesheets are no longer checked during each request
  when running tests in Rails.
  This should speed up some tests significantly.

## 2.2.24

[Tagged on GitHub](http://github.com/nex3/haml/commit/2.2.24).

* Parent references -- the `&` character --
  may only be placed at the beginning of simple selector sequences in Sass 3.
  Placing them elsewhere is deprecated in 2.2.24 and will print a warning.
  For example, `foo &.bar` is allowed, but `foo .bar&` is not.

## 2.2.23

[Tagged on GitHub](http://github.com/nex3/haml/commit/2.2.23).

* Don't crash when `rake gems` is run in Rails with Sass installed.
  Thanks to [Florian Frank](http://github.com/flori).

* When raising a file-not-found error,
  add a list of load paths that were checked.

* If an import isn't found for a cached Sass file and the
  {file:SASS_REFERENCE.md#full_exception `:full_exception option`} is enabled,
  print the full exception rather than raising it.

* Fix a bug with a weird interaction with Haml, DataMapper, and Rails 3
  that caused some tag helpers to go into infinite recursion.

## 2.2.22

[Tagged on GitHub](http://github.com/nex3/haml/commit/2.2.22).

* Add a railtie so Haml and Sass will be automatically loaded in Rails 3.
  Thanks to [Daniel Neighman](http://pancakestacks.wordpress.com/).

* Make loading the gemspec not crash on read-only filesystems like Heroku's.

## 2.2.21

[Tagged on GitHub](http://github.com/nex3/haml/commit/2.2.21).

* Fix a few bugs in the git-revision-reporting in {Sass::Version#version}.
  In particular, it will still work if `git gc` has been called recently,
  or if various files are missing.

* Always use `__FILE__` when reading files within the Haml repo in the `Rakefile`.
  According to [this bug report](http://github.com/carlhuda/bundler/issues/issue/44),
  this should make Sass work better with Bundler.

## 2.2.20

[Tagged on GitHub](http://github.com/nex3/haml/commit/2.2.20).

* If the cache file for a given Sass file is corrupt
  because it doesn't have enough content,
  produce a warning and read the Sass file
  rather than letting the exception bubble up.
  This is consistent with other sorts of sassc corruption handling.

* Calls to `defined?` shouldn't interfere with Rails' autoloading
  in very old versions (1.2.x).

## 2.2.19

[Tagged on GitHub](http://github.com/nex3/haml/commit/2.2.18).

There were no changes made to Sass between versions 2.2.18 and 2.2.19.

## 2.2.18

[Tagged on GitHub](http://github.com/nex3/haml/commit/2.2.18).

* Use `Rails.env` rather than `RAILS_ENV` when running under Rails 3.0.
  Thanks to [Duncan Grazier](http://duncangrazier.com/).

* Support `:line_numbers` as an alias for {file:SASS_REFERENCE.md#line_numbers-option `:line_comments`},
  since that's what the docs have said forever.
  Similarly, support `--line-numbers` as a command-line option.

* Add a `--unix-newlines` flag to all executables
  for outputting Unix-style newlines on Windows.

* Add a {file:SASS_REFERENCE.md#unix_newlines-option `:unix_newlines` option}
  for {Sass::Plugin} for outputting Unix-style newlines on Windows.

* Fix the `--cache-location` flag, which was previously throwing errors.
  Thanks to [tav](http://tav.espians.com/).

* Allow comments at the beginning of the document to have arbitrary indentation,
  just like comments elsewhere.
  Similarly, comment parsing is a little nicer than before.

## 2.2.17

[Tagged on GitHub](http://github.com/nex3/haml/commit/2.2.16).

* When the {file:SASS_REFERENCE.md#full_exception-option `:full_exception` option}
  is false, raise the error in Ruby code rather than swallowing it
  and printing something uninformative.

* Fixed error-reporting when something goes wrong when loading Sass
  using the `sass` executable.
  This used to raise a NameError because `Sass::SyntaxError` wasn't defined.
  Now it'll raise the correct exception instead.

* Report the filename in warnings about selectors without properties.

* `nil` values for Sass options are now ignored,
  rather than raising errors.

* Fix a bug that appears when Plugin template locations
  have multiple trailing slashes.
  Thanks to [Jared Grippe](http://jaredgrippe.com/).

### Must Read!

* When `@import` is given a filename without an extension,
  the behavior of rendering a CSS `@import` if no Sass file is found
  is deprecated.
  In future versions, `@import foo` will either import the template
  or raise an error.

## 2.2.16

[Tagged on GitHub](http://github.com/nex3/haml/commit/2.2.16).

* Fixed a bug where modules containing user-defined Sass functions
  weren't made available when simply included in {Sass::Script::Functions}
  ({Sass::Script::Functions Functions} needed to be re-included in
  {Sass::Script::Functions::EvaluationContext Functions::EvaluationContext}).
  Now the module simply needs to be included in {Sass::Script::Functions}.

## 2.2.15

[Tagged on GitHub](http://github.com/nex3/haml/commit/2.2.15).

* Added {Sass::Script::Color#with} for a way of setting color channels
  that's easier than manually constructing a new color
  and is forwards-compatible with alpha-channel colors
  (to be introduced in Sass 2.4).

* Added a missing require in Sass that caused crashes
  when it was being run standalone.

## 2.2.14

[Tagged on GitHub](http://github.com/nex3/haml/commit/2.2.14).

* All Sass functions now raise explicit errors if their inputs
  are of the incorrect type.

* Allow the SassScript `rgb()` function to take percentages
  in addition to numerical values.

* Fixed a bug where SassScript strings with `#` followed by `#{}` interpolation
  didn't evaluate the interpolation.

### SassScript Ruby API

These changes only affect people defining their own Sass functions
using {Sass::Script::Functions}.

* Sass::Script::Color#value attribute is deprecated.
  Use {Sass::Script::Color#rgb} instead.
  The returned array is now frozen as well.

* Add an `assert_type` function that's available to {Sass::Script::Functions}.
  This is useful for typechecking the inputs to functions.

### Rack Support

Sass 2.2.14 includes Rack middleware for running Sass,
meaning that all Rack-enabled frameworks can now use Sass.
To activate this, just add

    require 'sass/plugin/rack'
    use Sass::Plugin::Rack

to your `config.ru`.
See the {Sass::Plugin::Rack} documentation for more details.

## 2.2.13

[Tagged on GitHub](http://github.com/nex3/haml/commit/2.2.13).

There were no changes made to Sass between versions 2.2.12 and 2.2.13.

## 2.2.12

[Tagged on GitHub](http://github.com/nex3/haml/commit/2.2.12).

* Fix a stupid bug introduced in 2.2.11 that broke the Sass Rails plugin.

## 2.2.11

[Tagged on GitHub](http://github.com/nex3/haml/commit/2.2.11).

* Added a note to errors on properties that could be pseudo-classes (e.g. `:focus`)
  indicating that they should be backslash-escaped.

* Automatically interpret properties that could be pseudo-classes as such
  if {file:SASS_REFERENCE.md.html#property_syntax-option `:property_syntax`}
  is set to `:new`.

* Fixed `css2sass`'s generation of pseudo-classes so that they're backslash-escaped.

* Don't crash if the Haml plugin skeleton is installed and `rake gems:install` is run.

* Don't use `RAILS_ROOT` directly.
  This no longer exists in Rails 3.0.
  Instead abstract this out as `Haml::Util.rails_root`.
  This changes makes Haml fully compatible with edge Rails as of this writing.

* Make use of a Rails callback rather than a monkeypatch to check for stylesheet updates
  in Rails 3.0+.

## 2.2.10

[Tagged on GitHub](http://github.com/nex3/haml/commit/2.2.10).

* Add support for attribute selectors with spaces around the `=`.
  For example:

      a[href = http://google.com]
        color: blue

## 2.2.9

[Tagged on GitHub](http://github.com/nex3/haml/commit/2.2.9).

There were no changes made to Sass between versions 2.2.8 and 2.2.9.

## 2.2.8

[Tagged on GitHub](http://github.com/nex3/haml/commit/2.2.8).

There were no changes made to Sass between versions 2.2.7 and 2.2.8.

## 2.2.7

[Tagged on GitHub](http://github.com/nex3/haml/commit/2.2.7).

There were no changes made to Sass between versions 2.2.6 and 2.2.7.

## 2.2.6

[Tagged on GitHub](http://github.com/nex3/haml/commit/2.2.6).

* Don't crash when the `__FILE__` constant of a Ruby file is a relative path,
  as apparently happens sometimes in TextMate
  (thanks to [Karl Varga](http://github.com/kjvarga)).

* Add "Sass" to the `--version` string for the executables.

## 2.2.5

[Tagged on GitHub](http://github.com/nex3/haml/commit/2.2.5).

There were no changes made to Sass between versions 2.2.4 and 2.2.5.

## 2.2.4

[Tagged on GitHub](http://github.com/nex3/haml/commit/2.2.4).

* Don't add `require 'rubygems'` to the top of init.rb when installed
  via `sass --rails`. This isn't necessary, and actually gets
  clobbered as soon as haml/template is loaded.

* Document the previously-undocumented {file:SASS_REFERENCE.md#line-option `:line` option},
  which allows the number of the first line of a Sass file to be set for error reporting.

## 2.2.3

[Tagged on GitHub](http://github.com/nex3/haml/commit/2.2.3).

Sass 2.2.3 prints line numbers for warnings about selectors
with no properties.

## 2.2.2

[Tagged on GitHub](http://github.com/nex3/haml/commit/2.2.2).

Sass 2.2.2 is a minor bug-fix release.
Notable changes include better parsing of mixin definitions and inclusions
and better support for Ruby 1.9.

## 2.2.1

[Tagged on GitHub](http://github.com/nex3/haml/commit/2.2.1).

Sass 2.2.1 is a minor bug-fix release.

### Must Read!

* It used to be acceptable to use `-` immediately following variable names,
  without any whitespace in between (for example, `!foo-!bar`).
  This is now deprecated, so that in the future variables with hyphens
  can be supported. Surround `-` with spaces.

## 2.2.0

[Tagged on GitHub](http://github.com/nex3/haml/commit/2.2.0).

The 2.2 release marks a significant step in the evolution of the Sass
language. The focus has been to increase the power of Sass to keep
your stylesheets maintainable by allowing new forms of abstraction to
be created within your stylesheets and the stylesheets provided by
others that you can download and import into your own. The fundamental
units of abstraction in Sass are variables and mixins. Please read
below for a list of changes:

### Must Read!

* Sass Comments (//) used to only comment out a single line. This was deprecated
  in 2.0.10 and starting in 2.2, Sass comments will comment out any lines indented
  under them. Upgrade to 2.0.10 in order to see deprecation warnings where this change
  affects you.

* Implicit Strings within SassScript are now deprecated and will be removed in 2.4.
  For example: `border= !width solid #00F` should now be written as `border: #{!width} solid #00F`
  or as `border= !width "solid" #00F`. After upgrading to 2.2, you will see deprecation warnings
  if you have sass files that use implicit strings.


### Sass Syntax Changes

#### Flexible Indentation

The indentation of Sass documents is now flexible. The first indent
that is detected will determine the indentation style for that
document. Tabs and spaces may never be mixed, but within a document,
you may choose to use tabs or a flexible number of spaces.

#### Multiline Sass Comments

Sass Comments (//) will now comment out whatever is indented beneath
them. Previously they were single line when used at the top level of a
document. Upgrading to the latest stable version will give you
deprecation warnings if you have silent comments with indentation
underneath them.

#### Mixin Arguments

Sass Mixins now accept any number of arguments. To define a mixin with
arguments, specify the arguments as a comma-delimited list of
variables like so:

    =my-mixin(!arg1, !arg2, !arg3)

As before, the definition of the mixin is indented below the mixin
declaration. The variables declared in the argument list may be used
and will be bound to the values passed to the mixin when it is
invoked.  Trailing arguments may have default values as part of the
declaration:

    =my-mixin(!arg1, !arg2 = 1px, !arg3 = blue)

In the example above, the mixin may be invoked by passing 1, 2 or 3
arguments to it. A similar syntax is used to invoke a mixin that
accepts arguments:

    div.foo
      +my-mixin(1em, 3px)

When a mixin has no required arguments, the parenthesis are optional.

The default values for mixin arguments are evaluated in the global
context at the time when the mixin is invoked, they may also reference
the previous arguments in the declaration. For example:

    !default_width = 30px
    =my-fancy-mixin(!width = !default_width, !height = !width)
      width= !width
      height= !height

    .default-box
      +my-fancy-mixin

    .square-box
      +my-fancy-mixin(50px)

    .rectangle-box
      +my-fancy-mixin(25px, 75px)

    !default_width = 10px
    .small-default-box
      +my-fancy-mixin
    

compiles to:

    .default-box {
      width: 30px;
      height: 30px; }

    .square-box {
      width: 50px;
      height: 50px; }

    .rectangle-box {
      width: 25px;
      height: 75px; }

    .small-default-box {
      width: 10px;
      height: 10px; }
    

### Sass, Interactive

The sass command line option -i now allows you to quickly and
interactively experiment with SassScript expressions. The value of the
expression you enter will be printed out after each line. Example:

    $ sass -i
    >> 5px
    5px
    >> 5px + 10px
    15px
    >> !five_pixels = 5px
    5px
    >> !five_pixels + 10px
    15px

### SassScript

The features of SassScript have been greatly enhanced with new control
directives, new fundamental data types, and variable scoping.

#### New Data Types

SassScript now has four fundamental data types:

1. Number
2. String
3. Boolean (New in 2.2)
4. Colors

#### More Flexible Numbers

Like JavaScript, SassScript numbers can now change between floating
point and integers. No explicit casting or decimal syntax is
required. When a number is emitted into a CSS file it will be rounded
to the nearest thousandth, however the internal representation
maintains much higher precision.

#### Improved Handling of Units

While Sass has long supported numbers with units, it now has a much
deeper understanding of them. The following are examples of legal
numbers in SassScript:

    0, 1000, 6%, -2px, 5pc, 20em, or 2foo.

Numbers of the same unit may always be added and subtracted. Numbers
that have units that Sass understands and finds comparable, can be
combined, taking the unit of the first number. Numbers that have
non-comparable units may not be added nor subtracted -- any attempt to
do so will cause an error. However, a unitless number takes on the
unit of the other number during a mathematical operation. For example:

    >> 3mm + 4cm
    43mm
    >> 4cm + 3mm
    4.3cm
    >> 3cm + 2in
    8.08cm
    >> 5foo + 6foo
    11foo
    >> 4% + 5px
    SyntaxError: Incompatible units: 'px' and '%'.
    >> 5 + 10px
    15px

Sass allows compound units to be stored in any intermediate form, but
will raise an error if you try to emit a compound unit into your css
file.

    >> !em_ratio = 1em / 16px
    0.063em/px
    >> !em_ratio * 32px
    2em
    >> !em_ratio * 40px
    2.5em

#### Colors

A color value can be declared using a color name, hexadecimal,
shorthand hexadecimal, the rgb function, or the hsl function. When
outputting a color into css, the color name is used, if any, otherwise
it is emitted as hexadecimal value. Examples:

    > #fff
    white
    >> white
    white
    >> #FFFFFF
    white
    >> hsl(180, 100, 100)
    white
    >> rgb(255, 255, 255)
    white
    >> #AAA
    #aaaaaa

Math on color objects is performed piecewise on the rgb
components. However, these operations rarely have meaning in the
design domain (mostly they make sense for gray-scale colors).

    >> #aaa + #123
    #bbccdd
    >> #333 * 2
    #666666

#### Booleans

Boolean objects can be created by comparison operators or via the
`true` and `false` keywords.  Booleans can be combined using the
`and`, `or`, and `not` keywords.

    >> true
    true
    >> true and false
    false
    >> 5 < 10
    true
    >> not (5 < 10)
    false
    >> not (5 < 10) or not (10 < 5)
    true
    >> 30mm == 3cm
    true
    >> 1px == 1em
    false

#### Strings

Unicode escapes are now allowed within SassScript strings.

### Control Directives

New directives provide branching and looping within a sass stylesheet
based on SassScript expressions. See the [Sass
Reference](SASS_REFERENCE.md.html#control_directives) for complete
details.

#### @for

The `@for` directive loops over a set of numbers in sequence, defining
the current number into the variable specified for each loop. The
`through` keyword means that the last iteration will include the
number, the `to` keyword means that it will stop just before that
number.

    @for !x from 1px through 5px
      .border-#{!x}
        border-width= !x

compiles to:

    .border-1px {
      border-width: 1px; }

    .border-2px {
      border-width: 2px; }

    .border-3px {
      border-width: 3px; }

    .border-4px {
      border-width: 4px; }

    .border-5px {
      border-width: 5px; }

#### @if / @else if / @else

The branching directives `@if`, `@else if`, and `@else` let you select
between several branches of sass to be emitted, based on the result of
a SassScript expression. Example:

    !type = "monster"
    p
      @if !type == "ocean"
        color: blue
      @else if !type == "matador"
        color: red
      @else if !type == "monster"
        color: green
      @else
        color: black

is compiled to:

    p {
      color: green; }

#### @while

The `@while` directive lets you iterate until a condition is
met. Example:

    !i = 6
    @while !i > 0
      .item-#{!i}
        width = 2em * !i
      !i = !i - 2

is compiled to:

    .item-6 {
      width: 12em; }

    .item-4 {
      width: 8em; }

    .item-2 {
      width: 4em; }

### Variable Scoping

The term "constant" has been renamed to "variable." Variables can be
declared at any scope (a.k.a. nesting level) and they will only be
visible to the code until the next outdent. However, if a variable is
already defined in a higher level scope, setting it will overwrite the
value stored previously.

In this code, the `!local_var` variable is scoped and hidden from
other higher level scopes or sibling scopes:

    .foo
      .bar
        !local_var = 1px
        width= !local_var
      .baz
        // this will raise an undefined variable error.
        width= !local_var
      // as will this
      width= !local_var

In this example, since the `!global_var` variable is first declared at
a higher scope, it is shared among all lower scopes:

    !global_var = 1px
    .foo
      .bar
        !global_var = 2px
        width= !global_var
      .baz
        width= !global_var
      width= !global_var

compiles to:

    .foo {
      width: 2px; }
      .foo .bar {
        width: 2px; }
      .foo .baz {
        width: 2px; }


### Interpolation

Interpolation has been added. This allows SassScript to be used to
create dynamic properties and selectors.  It also cleans up some uses
of dynamic values when dealing with compound properties. Using
interpolation, the result of a SassScript expression can be placed
anywhere:

    !x = 1
    !d = 3
    !property = "border"
    div.#{!property}
      #{!property}: #{!x + !d}px solid
      #{!property}-color: blue

is compiled to:

    div.border {
      border: 4px solid;
      border-color: blue; }

### Sass Functions

SassScript defines some useful functions that are called using the
normal CSS function syntax:

    p
      color = hsl(0, 100%, 50%)

is compiled to:

    #main {
      color: #ff0000; }

The following functions are provided: `hsl`, `percentage`, `round`,
`ceil`, `floor`, and `abs`.  You can define additional functions in
ruby.

See {Sass::Script::Functions} for more information.


### New Options

#### `:line_comments`

To aid in debugging, You may set the `:line_comments` option to
`true`. This will cause the sass engine to insert a comment before
each selector saying where that selector was defined in your sass
code.

#### `:template_location`

The {Sass::Plugin} `:template_location` option now accepts a hash of
sass paths to corresponding css paths. Please be aware that it is
possible to import sass files between these separate locations -- they
are not isolated from each other.

### Miscellaneous Features

#### `@debug` Directive

The `@debug` directive accepts a SassScript expression and emits the
value of that expression to the terminal (stderr).

Example:

    @debug 1px + 2px

During compilation the following will be printed:

    Line 1 DEBUG: 3px

#### Ruby 1.9 Support

Sass now fully supports Ruby 1.9.1. 

#### Sass Cache

By default, Sass caches compiled templates and
[partials](SASS_REFERENCE.md.html#partials).  This dramatically speeds
up re-compilation of large collections of Sass files, and works best
if the Sass templates are split up into separate files that are all
[`@import`](SASS_REFERENCE.md.html#import)ed into one large file.

Without a framework, Sass puts the cached templates in the
`.sass-cache` directory.  In Rails and Merb, they go in
`tmp/sass-cache`.  The directory can be customized with the
[`:cache_location`](#cache_location-option) option.  If you don't want
Sass to use caching at all, set the [`:cache`](#cache-option) option
to `false`.<|MERGE_RESOLUTION|>--- conflicted
+++ resolved
@@ -3,7 +3,6 @@
 * Table of contents
 {:toc}
 
-<<<<<<< HEAD
 ## 3.2.0 (Unreleased)
 
 * A mixin include can now accept a block of content ({file:SASS_REFERENCE.md#mixin-content Reference Documentation}).
@@ -65,10 +64,7 @@
 
 * The `!` flag may not be used with `//` comments (e.g. `//!`).
 
-## 3.1.12 (Unreleased)
-=======
 ## 3.1.12
->>>>>>> fb5cb050
 
 * Compatibility with the `mathn` library
   (thanks to [Thomas Walpole](https://github.com/twalpole)).
