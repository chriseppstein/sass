# Sass Changelog

* Table of contents
{:toc}

## 3.4.6 (Unreleased)

<<<<<<< HEAD
* Parent selectors now work in selector pseudoclasses (for example, `:not(&)`).

* `@for` loops no longer crash when one bound is an integer-like float.
=======
* Fix exception on `Sass::Importers::Filesystem#eql?`.
>>>>>>> 11e60d82

## 3.4.5 (19 September 2014)

* Fix `sass-convert --recursive`.

* When using `sass --watch`, imported stylesheets within the working directory
  will be watched for changes. This matches the behavior of Sass 3.3.

* Set exit code 65, indicating a [data error][], when the compiler fails due to
  a Sass error.

[data error]: http://www.freebsd.org/cgi/man.cgi?query=sysexits

## 3.4.4 (12 September 2014)

* Produce more useful error messages when paths have incompatible encodings on
  Windows.

* Allow `@keyframes` selectors to use arbitrary identifiers to support libraries
  like Skrollr.

* `sass-convert` now preserves double-star mutliline comments (e.g.
  `/** foo */`).

## 3.4.3 (4 September 2014)

* Don't crash when a non-existent directory is on the load path.

* Fix `--watch` on Windows.

* Passing too many arguments to a function via `...` is now a warning rather
  than silently discarding additional arguments. In future versions of Sass,
  this will become an error.

## 3.4.2 (28 August 2014)

* Properly detect the output format from the output filename for `sass-convert`.

* Properly parse interpolation immediately following a string.

* Fix `--watch` for symlinked files and directories.

## 3.4.1 (22 August 2014)

* Fix `--watch`.

* Don't generate `:not()` selectors that contain more than one complex selector.

* Fix a parsing bug with attribute selectors containing single quotes.

* Don't put rulesets inside `@keyframes` directives when bubbling them up to the
  top level.

* Properly handle `@keyframes` rules that contain no properties.

* Properly handle `--sourcemap=none` with `--update`.

* Silence "template deleted" notifications for templates that weren't being
  watched.

* Top-level control structures can assign to global variables without needing
  `!global`. Variables first defined in these structures will still be local
  without `!global`.

## 3.4.0 (18 August 2014)

### Using `&` in SassScript

For a long time, Sass has supported a special
{file:SASS_REFERENCE.md#parent-selector "parent selector", `&`}, which is used
when nesting selectors to describe how a nested selector relates to the
selectors above it. Until now, this has only been usable in selectors, but now
it can be used in SassScript as well.

In a SassScript expression, `&` refers to the current parent selector. It's a
comma-separated list of space-separated lists. For example:

    .foo.bar .baz.bang, .bip.qux {
      $selector: &;
    }

The value of `$selector` is now `((".foo.bar" ".baz.bang"), ".bip.qux")`. The
compound selectors are quoted here to indicate that they're strings, but in
reality they would be unquoted.

If there is no parent selector, the value of `&` will be null. This means you
can use it in a mixin to detect whether a parent selector exists:

    @mixin does-parent-exist {
      @if & {
        &:hover {
          color: red;
        }
      } @else {
        a {
          color: red;
        }
      }
    }

### Selector Functions

Complementing the ability to use `&` in SassScript, there's a new suite of
functions that use Sass's powerful `@extend` infrastructure to allow users to
manipulate selectors. These functions take selectors in the fully-parsed format
returned by `&`, plain strings, or anything in between. Those that return
selectors return them in the same format as `&`.

* The {Sass::Script::Functions#selector_nest `selector-nest($selectors...)`
  function} nests each selector within one another just like they would be
  nested in the stylesheet if you wrote them separated by spaces. For example,
  `selector-nest(".foo, .bar", ".baz")` returns `.foo .baz, .bar .baz` (well,
  technically `(("foo" ".baz") (".bar" ".baz"))`).

* The {Sass::Script::Functions#selector_append `selector-append($selectors...)`
  function} concatenates each selector without a space. It handles selectors
  with commas gracefully, so it's safer than just concatenating the selectors
  using `#{}`. For example, `selector-append(".foo, .bar", "-suffix")` returns
  `.foo-suffix, .bar-suffix`.

* The {Sass::Script::Functions#selector_extend `selector-extend($selector,
  $extendee, $extender)` function} works just like `@extend`. It adds new
  selectors to `$selector` as though you'd written `$extender { @extend
  $extendee; }`.

* The {Sass::Script::Functions#selector_replace `selector-replace($selector,
  $original, $replacement)` function} replaces all instances of `$original` in
  `$selector` with `$replacement`. It uses the same logic as `@extend`, so you
  can replace complex selectors with confidence.

* The {Sass::Script::Functions#selector_unify `selector-unify($selector1,
  $selector2)` function} returns a selector that matches only elements matched
  by both `$selector1` and `$selector2`.

* The {Sass::Script::Functions#is_superselector `is-superselector($super, $sub)`
  function} returns whether or not `$super` matches a superset of the elements
  `$sub` matches.

* The {Sass::Script::Functions#simple_selectors `simple-selectors($selector)`
  function} takes only a selector with no commas or spaces (that is, a [compound
  selector](http://dev.w3.org/csswg/selectors4/#structure)). It returns the list
  of simple selectors that make up that compound selector.

* The {Sass::Script::Functions#selector_parse `selector-parse($selector)`
  function} takes a selector in any format accepted by selector functions and
  returns it in the same format returned by `&`. It's useful for getting a
  selector into a consistent format before manually manipulating its contents.

One of the most straightforward applications of selector functions and `&` is
adding multiple suffixes to the same parent selector. For example:

    .list {
      @at-root #{selector-append(&, "--big", &, "--active")} {
        color: red;
      }
    }

### Smaller Improvements

* Sourcemaps are now generated by default when using the `sass` or `scss`
  executables and when using Sass as a plugin. This can be disabled by passing
  `--sourcemap=none` on the command line or setting the `:sourcemap` option to
  `:none` in Ruby.

* If a relative URI from a sourcemap to a Sass file can't be generated, it will
  now fall back to using an absolute "file:" URI. In addition,
  `--sourcemap=file` can be passed on the command line to force all URIs to Sass
  files to be absolute.

* To guarantee that a sourcemap will be portable, `--sourcemap=inline` can be
  passed to include the full source text in the sourcemap. Note that this can
  cause very large sourcemaps to be generated for large projects.

* `@extend` can now extend selectors within selector pseudoclasses such as
  `:not` and `:matches`. This also means that placeholder selectors can be used
  within selector pseudoclasses. This behavior can be detected using
  `feature-exists(extend-selector-pseudoclass)`.

* Sass now supports an `@error` directive that prints a message as a fatal
  error. This is useful for user-defined mixins and functions that want to
  validate arguments and throw useful errors for unexpected conditions. Support
  for this directive can be detected using `feature-exists(at-error)`.

* When using colors in SassScript, the original representation of the color will
  be preserved wherever possible. If you write `#f00`, it will be rendered as
  `#f00`, not as `red` or `#ff0000`. In compressed mode, Sass will continue to
  choose the most compact possible representation for colors.

* Add support for unit arithmetic with many more units, including angles, times,
  frequencies, and resolutions. This behavior can be detected using
  `feature-exists(units-level-3)`.

* Sass now follows the [CSS Syntax Level 3][encodings level 3]
  specification for determining a stylesheet's encoding. In addition,
  it now only emits UTF-8 CSS rather than trying to match the source
  encoding.

[encodings level 3]: http://www.w3.org/TR/2013/WD-css-syntax-3-20130919/#determine-the-fallback-encoding

* Sass now allows numbers to be written using scientific notation. It will not
  emit numbers in scientific notation until it's more widely supported in
  browsers.

* Sass now allows almost any identifier to be used as a custom numeric unit.
  Identifiers that are ambiguous with subtraction, such as `px-1px`, are
  disallowed.

* Sass now supports using ids as values in SassScript as defined in the CSS
  Basic User Interface Module. They're treated as unquoted strings.

* SassScript strings and `@import` directives now support the full CSS string
  grammar. This includes handling escape codes and ignoring backslashes followed
  by newlines.

* When the `sass` and `scss` executables encounter an error, they will now
  produce a CSS file describing that error. Previously this was enabled only for
  `--watch` and `--update` mode; now it's enabled whenever a CSS file is being
  written to disk.

* The command-line `--help` documentation for the `sass`, `scss`, and
  `sass-convert` executables is revised and re-organized.

* The `map-remove` function now allows multiple map keys to be removed at once.

* The new `rebeccapurple` color is now supported.

* The `rgb()`, `rgba()`, `hsl()`, and `hsla()` functions now follow the CSS spec
  by clamping their arguments to the valid ranges rather than emitting an error.
  Sass-specific color functions still throw errors for out-of-range values.

* Sass will now emit a warning when a named color is used directly in
  interpolation (`#{}`) in a context where the hex representation would likely
  be invalid. This should help users avoid having their stylesheets break in
  compressed output mode.

* Fix a bug where some `@media` queries would be followed by newlines in
  compressed mode.

### Backwards Incompatibilities -- Must Read!

* The current working directory will no longer be placed onto the Sass load path
  by default. If you need the current working directory to be available,
  set `SASS_PATH=.` in your shell's environment.

* Sass will now throw an error when a list of pairs is passed to a map function.

* `mix()`'s deprecated argument names, `$color-1` and `$color-2`, will now throw
   errors. Use `$color1` and `$color2` instead.

* `comparable()`'s deprecated argument names, `$number-1` and `$number-2`, will
  now throw errors. Use `$number1` and `$number2` instead.

* `percentage()`'s, `round()`'s, `ceil()`'s, `floor()`'s, and `abs()`'s
  deprecated argument name, `$value`, will now throw an error. Use `$number`
  instead.

* `index()` now returns `null` rather than `false` if the value isn't found in
  the list.

* All variable assignments not at the top level of the document are now local by
  default. If there's a global variable with the same name, it won't be
  overwritten unless the `!global` flag is used. For example, `$var: value
  !global` will assign to `$var` globally. This behavior can be detected using
  `feature-exists(global-variable-shadowing)`.

* Unescaped newlines in SassScript strings in SCSS are deprecated, since they're
  invalid according to the CSS string grammar. To include a newline in a string,
  use "\a" or "\a " as in CSS.

* The subject selector operator, `!`, is deprecated and will produce a warning
  if used. The `:has()` selector should be used instead.

* Quoted strings in lists will now be unquoted when those lists are interpolated
  in anything else. This makes it much easier to add user-defined strings to
  selector lists returned by `&`. This is unlikely to be behavior anyone's
  relying on and would be difficult to deprecate gracefully, so there will be no
  deprecation period for this change.

## 3.3.14 (1 August 2014)

* Improved edge-case parsing of special-syntax functions like `calc()` and
  `expression()`.

* Fixed a bug when using `--update` with absolute paths on Windows.

## 3.3.13 (31 July 2014)

* Fixed a bug on ruby 2.0 where watching several folders was broken.
  Work around for a [bug in listen](https://github.com/guard/listen/issues/243).

## 3.3.12 (29 July 2014)

* The Sass::Compiler class has a number of new minor features to support
  Compass's compilation needs:

  * The template_deleted event of the Sass Compiler class now runs before the
    side-effect events.
  * The Sass Compiler class can now be used to clean output files.
  * The Sass Compiler class now exposes an updating_stylesheets callback
    that runs before stylesheets are mass-updated.
  * The Sass Compiler class now exposes a the compilation_starting callback
    that runs before an individual stylesheet is compiled.
  * The Sass Compiler class now runs the updated_stylesheets callback
    after stylesheets are mass-updated.
  * The Sass Compiler can now be made to skip the initial update
    when watching.

## 3.3.11 (25 July 2014)

* `str-slice()` now correctly returns an empty string when `$end-at` is 0.

## 3.3.10 (11 July 2014)

* Properly encode URLs in sourcemaps.

## 3.3.9 (27 June 2014)

* Defining a function named "and", "or", or "not" is now an error at
  definition-time. This isn't considered a backwards-incompatible change because
  although these functions could be defined previously, they could never be
  successfully invoked.

* Fix deprecation warnings for using `File.exists?` on recent Ruby versions.

* Fix a bug where `@extend` within `@at-root` could crash the compiler.

* Gracefully handle the inability to change cache files' permissions.

## 3.3.8 (20 May 2014)

* When a use of `@at-root` doesn't add any new rules, it will no longer split
  its containing block in two ([issue 1239][]).

* Fix a `sass-convert` bug where rules would occasionally be folded together
  incorrectly when converting from CSS to Sass.

* Fix error messages for dynamically-generated `@media` queries with empty
  queries.

[issue 1239]: https://github.com/nex3/sass/issues/1239

## 3.3.7 (2 May 2014)

* Properly set the default `Sass::Plugin` options in Rails 3.0.

* Fix a few cases where source ranges were being computed incorrectly for
  SassScript expressions.

## 3.3.6 (25 April 2014)

* The `inspect()` function will only interpret `/` between numbers as division
  under the same circumstances that it would be interpreted as division when
  used in a property.

* Fix several cases where parsing pathological comments would cause Sass to take
  exponential time and consume all available CPU.

## 3.3.5 (14 April 2014)

* Fix `LoadError`s when using `--watch` with the bundled version of Listen.

* Properly parse negative numbers preceded by a comment.

* Avoid unnecessary interpolation when running `sass-convert` on media queries.

* Avoid freezing Ruby's `true` or `false` values.

## 3.3.4 (21 March 2014)

* Improve the warning message for `index(...) == false`.

* Fix the use of directives like `@font-face` within `@at-root`.

* Fix a `sass --watch` issue on Windows where too many files would be updated
  on every change.

* Avoid freezing Ruby's `nil` value.

## 3.3.3 (14 March 2014)

* Fix a bug in Sass that was causing caching errors when unserializable objects
  were in the Ruby options hash. Note that these errors may persist when using
  Sass with Sprockets until the Sprockets importer is made serializable.

## 3.3.2 (11 March 2014)

* Fix a bug with loading the bundled version of Listen.

## 3.3.1 (10 March 2014)

This release includes a number of fixes for issues that popped up in the
immediate aftermath of the 3.3.0 release.

### Re-bundle [listen](http://github.com/guard/listen)

With 3.3.0, we un-bundled the listen library from Sass. We did so hoping that it
would make it easier for users to keep up to date with the latest features and
bug fixes, but unfortunately listen 2.0 and on have dropped support for Ruby
1.8.7, which Sass continues to support. Further complicating things, RubyGems
lacks the ability to install only the version of listen supported by the current
Ruby installation, so we were unable to use a standard Gem dependency on listen.

To work around this, we tried to piggyback on RubyGems' native extension support
to install the correct version of listen when Sass was installed. This is what
we released in 3.3.0. However, this caused numerous problems in practice,
especially for users on Windows. It quickly became clear that this wasn't a
viable long-term solution.

As such, we're going back to the bundling strategy. While not perfect, this
worked well enough for the duration of the Sass 3.2 release, and we expect it to
cause much less havoc than un-bundling. We'll bundle listen 1.3.1, the most
recent version that retains Ruby 1.8.7 compatibility. If a user of Sass has a
more recent version of listen installed, that will be preferred to the bundled
version. Listen versions through 2.7.0 have been tested, and we expect the code
to work without modification on versions up to 3.0.0, assuming no major API
changes.

### Smaller Changes

* Fixed a small interface incompatibility with listen 2.7.0.

* Fix some corner cases of path handling on Windows.

* Avoid errors when trying to watch read-only directories using listen 1.x.

## 3.3.0 (7 March 2014)

### SassScript Maps

SassScript has a new data type: maps. These are associations from SassScript
values (often strings, but potentially any value) to other SassScript values.
They look like this:

    $map: (key1: value1, key2: value2, key3: value3);

Unlike lists, maps must always be surrounded by parentheses. `()` is now an
empty map in addition to an empty list.

Maps will allow users to collect values into named groups and access those
groups dynamically. For example, you could use them to manage themes for your
stylesheet:

    $themes: (
      mist: (
        header: #DCFAC0,
        text:   #00968B,
        border: #85C79C
      ),
      spring: (
        header: #F4FAC7,
        text:   #C2454E,
        border: #FFB158
      ),
      // ...
    );

    @mixin themed-header($theme-name) {
      h1 {
        color: map-get(map-get($themes, $theme-name), header);
      }
    }

There are a variety of functions for working with maps:

* The {Sass::Script::Functions#map_get `map-get($map, $key)` function} returns
  the value in the map associated with the given key. If no value is found, it
  returns `null`.

* The {Sass::Script::Functions#map_merge `map-merge($map1, $map2)` function}
  merges two maps together into a new map. If there are any conflicts, the
  second map takes precedence, making this a good way to modify values in a map
  as well.

* The {Sass::Script::Functions#map_remove `map-remove($map, $key)` function}
  returns a new map with a key removed.

* The {Sass::Script::Functions#map_keys `map-keys($map)` function} returns all
  the keys in a map as a comma-separated list.

* The {Sass::Script::Functions#map_values `map-values($map)` function} returns
  all the values in a map as a comma-separated list.

* The {Sass::Script::Functions#map_has_key `map-has-key($map, $key)` function}
  returns whether or not a map contains a pair with the given key.

All the existing list functions also work on maps, treating them as lists of
pairs. For example, `nth((foo: 1, bar: 2), 1)` returns `foo 1`. Maps can also be
used with `@each`, using the new multiple assignment feature (see below):

    @each $header, $size in (h1: 2em, h2: 1.5em, h3: 1.2em) {
      #{$header} {
        font-size: $size;
      }
    }

Produces:

    h1 {
      font-size: 2em;
    }

    h2 {
      font-size: 1.5em;
    }

    h3 {
      font-size: 1.2em;
    }

#### Variable Keyword Arguments

Maps can be passed as variable arguments, just like lists. For example, if
`$map` is `(alpha: -10%, "blue": 30%)`, you can write `scale-color($color,
$map...)` and it will do the same thing as `scale-color($color, $alpha: -10%,
$blue: 30%)`. To pass a variable argument list and map at the same time, just do
the list first, then the map, as in `fn($list..., $map...)`.

You can also access the keywords passed to a function that accepts a variable
argument list using the new {Sass::Script::Functions#keywords `keywords($args)`
function}. For example:

    @function create-map($args...) {
      @return keywords($args);
    }

    create-map($foo: 10, $bar: 11); // returns (foo: 10, bar: 11)

#### Lists of Pairs as Maps

The new map functions work on lists of pairs as well, for the time being. This
feature exists to help libraries that previously used lists of pairs to simulate
maps. These libraries can now use map functions internally without introducing
backwards-incompatibility. For example:

    $themes: (
      mist (
        header #DCFAC0,
        text   #00968B,
        border #85C79C
      ),
      spring (
        header #F4FAC7,
        text   #C2454E,
        border #FFB158
      ),
      // ...
    );

    @mixin themed-header($theme-name) {
      h1 {
        color: map-get(map-get($themes, $theme-name), header);
      }
    }

Since it's just a migration feature, using lists of pairs in place of maps is
already deprecated. Library authors should encourage their users to use actual
maps instead.

### Source Maps

Sass now has the ability to generate standard JSON [source maps][] of a format
that will soon be supported in most major browsers. These source maps tell the
browser how to find the Sass styles that caused each CSS style to be generated.
They're much more fine-grained than the old Sass-specific debug info that was
generated; rather than providing the source location of entire CSS rules at a
time, source maps provide the source location of each individual selector and
property.

Source maps can be generated by passing the `--sourcemap` flag to the `sass`
executable, by passing the {file:SASS_REFERENCE.md#sourcemap-option `:sourcemap`
option} to \{Sass::Plugin}, or by using the
\{Sass::Engine#render\_with\_sourcemap} method. By default, Sass assumes that
the source stylesheets will be made available on whatever server you're using,
and that their relative location will be the same as it is on the local
filesystem. If this isn't the case, you'll need to make a custom class that
extends \{Sass::Importers::Base} or \{Sass::Importers::Filesystem} and overrides
\{Sass::Importers::Base#public\_url `#public_url`}.

Thanks to Alexander Pavlov for implementing this.

[source maps]: https://docs.google.com/document/d/1U1RGAehQwRypUTovF1KRlpiOFze0b-_2gc6fAH0KY0k/edit?hl=en_US&pli=1&pli=1

#### `@at-root`

Sass 3.3 adds the `@at-root` directive, which is a way to tell Sass to
put a collection of rules at the top-level root of the document. The
easiest way to use it is with a selector:

    .badge {
      @at-root .info { ... }
      @at-root .header { ... }
    }

In addition to using `@at-root` on a single selector, you can also use it on a
whole block of them. For example:

    .badge {
      @at-root {
        .info { ... }
        .header { ... }
      }
    }

Also produces:

    .info { ... }
    .header { ... }

#### `@at-root (without: ...)` and `@at-root (with: ...)`

By default, `@at-root` just excludes selectors. However, it's also
possible to use `@at-root` to move outside of nested directives such
as `@media` as well. For example:

    @media print {
      .page {
        width: 8in;
        @at-root (without: media) {
          color: red;
        }
      }
    }

produces:

    @media print {
      .page {
        width: 8in;
      }
    }
    .page {
      color: red;
    }

You can use `@at-root (without: ...)` to move outside of any
directive. You can also do it with multiple directives separated by a
space: `@at-root (without: media supports)` moves outside of both
`@media` and `@supports` queries.

There are two special values you can pass to `@at-root`. "rule" refers
to normal CSS rules; `@at-root (without: rule)` is the same as
`@at-root` with no query. `@at-root (without: all)` means that the
styles should be moved outside of *all* directives and CSS rules.

If you want to specify which directives or rules to include, rather
than listing which ones should be excluded, you can use `with` instead
of `without`. For example, `@at-root (with: rule)` will move outside
of all directives, but will preserve any CSS rules.

### Smaller Improvements

* The parent selector, `&`, can be used with an identifier suffix. For
  example, `&-suffix` and `&_suffix` are now legal. The suffix will be
  added to the end of the parent selector, and will throw an error if
  this isn't possible. `&` must still appear at the beginning of a
  compound selector -- that is, `.foo-&` is still illegal.

* [listen](http://github.com/guard/listen) is no longer bundled with
  Sass, nor is it a standard RubyGems dependency. Instead, it's
  automatically installed along with Sass in order to ensure that the
  user ends up with a version of Listen that works with their local
  Ruby version.

* Sass now has numerous functions for working with strings:
  \{Sass::Script::Functions#str_length `str-length`} will return the length of a
  string; \{Sass::Script::Functions#str_insert `str-insert`} will insert one
  string into another; \{Sass::Script::Functions#str_index `str-index`} will
  return the index of a substring within another string;
  \{Sass::Script::Functions#str_slice `str-slice`} will slice a substring from a
  string; \{Sass::Script::Functions#to_upper_case `to-upper-case`} will
  transform a string to upper case characters; and
  \{Sass::Script::Functions#to_lower_case `to-lower-case`} will transform a
  string to lower case characters.

* A \{Sass::Script::Functions#list_separator `list-separator`} function has been
  added to determine what separator a list uses. Thanks to [Sam
  Richard](https://github.com/Snugug).

* Custom Ruby functions can now access the global environment, which
  allows them the same power as Sass-based functions with respect to
  reading and setting variables defined elsewhere in the stylesheet.

* The `set-nth($list, $n, $value)` function lets you construct a new
  list based on `$list`, with the nth element changed to the value
  specified.

* In order to make it easier for mixins to process maps, they may now
  recursively call themselves and one another. It is no longer an
  error to have a mixin `@include` loop.

* Add "grey" and "transparent" as recognized SassScript colors. Thanks to [Rob
  Wierzbowski](https://github.com/robwierzbowski).

* Add a function \{Sass::Script::Functions#unique\_id `unique-id()`} that will
  return a CSS identifier that is unique within the scope of a single CSS file.

* Allow negative indices into lists when using `nth()`.

* You can now detect the presence of a Sass feature using the new function
  `feature-exists($feature-name)`. There are no detectable features in this
  release, this is provided so that subsequent releases can begin to
  use it. Additionally, plugins can now expose their functionality
  through `feature-exists` by calling `Sass.add_feature(feature_name)`. Features
  exposed by plugins must begin with a dash to distinguish them from
  official features.

* It is now possible to determine the existence of different Sass
  constructs using these new functions:

  * `variable-exists($name)` checks if a variable resolves in the
    current scope.
  * `global-variable-exists($name)` checks if a global variable of the
    given name exists.
  * `function-exists($name)` checks if a function exists.
  * `mixin-exists($name)` checks if a mixin exists.

* You can call a function by name by passing the function name to the
  call function. For example, `call(nth, a b c, 2)` returns `b`.

* Comments following selectors in the indented syntax will be correctly
  converted using `sass-convert`.

* `@each` now supports "multiple assignment", which makes it easier to iterate
  over lists of lists. If you write `@each $var1, $var2, $var3 in a b c, d e f,
  g h i`, the elements of the sub-lists will be assigned individually to the
  variables. `$var1`, `$var2`, and `$var3` will be `a`, `b` and `c`; then `d`,
  `e`, and `f`; and then `g`, `h`, and `i`. For more information, see
  {file:SASS_REFERENCE.md#each-multi-assign the `@each` reference}.

* `@for` loops can now go downward as well as upward. For example,
  `@for $var from 5 through 1` will set `$var` to `5`, `4`, `3`, `2`,
  and `1`. Thanks to [Robin Roestenburg](http://twitter.com/robinroest).

* There is a new {Sass::Script::Value::Helpers convenience API} for creating
  Sass values from within ruby extensions.

* The `if()` function now only evaluates the argument corresponding to
  the value of the first argument.

* Comma-separated lists may now have trailing commas (e.g. `1, 2,
  3,`). This also allows you to use a trailing comma to distinguish a
  list with a single element from that element itself -- for example,
  `(1,)` is explicitly a list containing the value `1`.

* All directives that are nested in CSS rules or properties and that
  contain more CSS rules or properties are now bubbled up through
  their parent rules.

* A new `random()` function returns a random number.

* A new function inspect($value) is provided for debugging the current
  sass representation of a value.

* The `@debug` directive now automatically inspects sass objects that are not
  strings.

* Numbers will no longer be emitted in scientific notation.

* `sass-convert` will now correctly handle silent (`//`-style) comments
  contained within loud (`/* */`-style) comments.

* Allow modulo arithmetic for numbers with compatible units. Thanks to
  [Isaac Devine](http://www.devinesystems.co.nz).

* Keyword arguments to mixins and functions that contain hyphens will have the
  hyphens preserved when using `sass-convert`.

### Backwards Incompatibilities -- Must Read!

* Sass will now throw an error when `@extend` is used to extend a selector
  outside the `@media` context of the extending selector. This means the
  following will be an error:

      @media screen {
        .foo { @extend .bar; }
      }
      .bar { color: blue; }

* Sass will now throw an error when an `@extend` that has no effect is used. The
  `!optional` flag may be used to avoid this behavior for a single `@extend`.

* Sass will now throw an error when it encounters a single `@import` statement
  that tries to import more than one file. For example, if you have `@import
  "screen"` and both `screen.scss` and `_screen.scss` exist, a warning will be
  printed.

* `grey` and `transparent` are no longer interpreted as strings; they're now
  interpreted as colors, as per the CSS spec.

* The automatic placement of the current working directory onto the Sass
  load path is now deprecated as this causes unpredictable build
  processes.  If you need the current working directory to be available,
  set `SASS_PATH=.` in your shell's environment.

* `Sass::Compiler.on_updating_stylesheet` has been removed.

* `Sass::Plugin.options=` has been removed.

* `Sass::Script::Number::PRECISION` has been removed.

* The methods in the `Sass::Util` module can no longer be used by
  including it. They must be invoked on the module itself for
  performance reasons.

* Sass values have always been immutable. The ruby object that backs
  each sass value is now "frozen" to prevent accidental modification and
  for performance.

* Many classes in the \{Sass::Script} have been rearranged. All the value
  classes have been moved into \{Sass::Script::Value} (e.g.
  \{Sass::Script::Value::Color}, \{Sass::Script::Value::String}, etc). Their
  base class is now \{Sass::Script::Value::Base} instead of
  `Sass::Script::Literal`. All the parse tree classes have been moved into
  \{Sass::Script::Tree} (e.g. \{Sass::Script::Tree::Node},
  \{Sass::Script::Tree::Operation}, etc).

  The old names will continue to work for the next couple releases, but they
  will be removed eventually. Any code using them should upgrade to the new
  names.

* As part of a migration to cleaner variable semantics, assigning to
  global variables in a local context by default is deprecated. If
  there's a global variable named `$color` and you write `$color:
  blue` within a CSS rule, Sass will now print a warning; in the
  future, it will create a new local variable named `$color`. You may
  now explicitly assign to global variables using the `!global` flag;
  for example, `$color: blue !global` will always assign to the global
  `$color` variable.

* Two numbers separated by a hyphen with no whitespace will now be
  parsed as a subtraction operation rather than two numbers in a list.
  That is, `2px-1px` will parse the same as `2px - 1px` rather than
  `2px -1px`.

* `index()`'s `false` return value when a value isn't found is deprecated. In
  future Sass releases it will be `null` instead, so it should be used in ways
  that are compatible with both `false` and `null`.

* `mix()`'s arguments are now `$color1` and `$color2` rather than
  `$color-1` and `$color-2`, in keeping with other functions.

* `comparable()`'s arguments are now `$number1` and `$number2` rather than
  `$number-1` and `$number-2`, in keeping with other functions.

* `percentage()`, `round()`, `ceil()`, `floor()`, and `abs()` now
  take arguments named '$number' instead of '$value'.

## 3.2.16 (17 March 2014)

* Handle a race condition in the filesystem cache store when a cache
  entry becomes invalidated.

## 3.2.15 (7 March 2014)

* Support `&.foo` when the parent selector has a newline followed by a comma.

## 3.2.14 (24 January 2014)

* Don't crash when parsing a directive with no name in the indented syntax.

* Clean up file paths when importing to avoid errors for overlong path
  names.

* Parse calls to functions named `true`, `false`, and `null` as function calls.

* Don't move CSS `@import`s to the top of the file unless it's necessary.

## 3.2.13 (19 December 2013)

* Numbers returned by user-defined functions now trigger division, just like
  numbers stored in variables.

* Support importing files in paths with open brackets.

* Fix `sass-convert`'s handling of rules with empty bodies when converting from
  CSS.

* Fix CSS imports using `url()` with a quoted string and media queries.

## 3.2.12 (4 October 2013)

* Add a couple missing `require`s, fixing some load errors, especially when
  using the command-line interface.

* Tune up some heuristics for eliminating redundant generated selectors. This
  will prevent some selector elimination in cases where multi-layered `@extend`
  is being used and where it seems intuitively like selectors shouldn't be
  eliminated.

## 3.2.11 (27 September 2013)

* Fix `@extend`'s semantics with respect to pseudo-elements. They are no longer
  treated identically to pseudo-classes.

* A more understandable error is now provided when the `-E` option is
  passed to the Sass command line in ruby 1.8

* Fixed a bug in the output of lists containing unary plus or minus
  operations during sass <=> scss conversion.

* Avoid the [IE7 `content: counter` bug][cc bug] with `content: counters` as
  well.

* Fix some thread-safety issues.

## 3.2.10 (26 July 2013)

* Use the Sass logger infrastructure for `@debug` directives.

* When printing a Sass error into a CSS comment, escape `*/` so the comment
  doesn't end prematurely.

* Preserve the `!` in `/*! ... */`-style comments.

* Fix a bug where selectors were being incorrectly trimmed when using `@extend`.

* Fix a bug where `sass --unix-newlines` and `sass-convert --in-place` are not
  working on Windows (thanks [SATO Kentaro](http://www.ranvis.com)).

## 3.2.9 (10 May 2013)

* Fix a bug where `@extend`s would occasionally cause a selector to be generated
  with the incorrect specificity.

* Avoid loading [listen](http://github.com/guard/listen) v1.0, even if it's
  installed as a Gem (see [issue 719](https://github.com/nex3/sass/issues/719)).

* Update the bundled version of [listen](http://github.com/guard/listen) to
  0.7.3.

* Automatically avoid the [IE7 `content: counter` bug][cc bug].

[cc bug]: http://jes.st/2013/ie7s-css-breaking-content-counter-bug/

## 3.2.8 (22 April 2013)

* Fix some edge cases where redundant selectors were emitted when using
  `@extend`.

* Fix a bug where comma-separated lists with interpolation could lose elements.

* Fix a bug in `sass-convert` where lists being passed as arguments to functions
  or mixins would lose their surrounding parentheses.

* Fix a bug in `sass-convert` where `null` wasn't being converted correctly.

* Fix a bug where multiple spaces in a string literal would sometimes be folded
  together.

* `sass` and `sass-convert` won't create an empty file before writing to it.
  This fixes a flash of unstyled content when using LiveReload and similar
  tools.

* Fix a case where a corrupted cache could produce fatal errors on some versions
  of Ruby.

* Fix a case where a mixin loop error would be incorrectly reported when using
  `@content`.

## 3.2.7 (8 March 2013)

* The \{Sass::Script::Functions#index `index`} and \{Sass::Script::Functions#zip
  `zip`} functions now work like all other list functions and treat individual
  values as single-element lists.

* Avoid stack overflow errors caused by very long function or mixin argument
  lists.

* Emit relative paths when using the `--line-comments` flag of the `sass`
  executable.

* Fix a case where very long numbers would cause the SCSS parser to
  take exponential time.

## 3.2.6 (22 February 2013)

* Support for Rubinius 2.0.0.rc1. All tests pass in 1.8 mode. 1.9 mode has some
  tests blocked on [Rubinius issue
  2139](https://github.com/rubinius/rubinius/issues/2139).

* Support for JRuby 1.7.2.

* Support for symlinked executables. Thanks to [Yin-So
  Chen](http://yinsochen.com/).

* Support for bubbling `@supports` queries in the indented syntax.

* Fix an incorrect warning when using `@extend` from within nested `@media`
  queries.

* Update the bundled version of [listen](http://github.com/guard/listen) to
  0.7.2.

## 3.2.5 (4 January 2013)

* Fix a bug where bogus `@extend` warnings were being generated.

* Fix an `@import` bug on Windows. Thanks to [Darryl
  Miles](https://github.com/dlmiles).

* Ruby 2.0.0-preview compatibility. Thanks to [Eric
  Saxby](http://www.livinginthepast.org/).

* Fix incorrect line numbering when using DOS line endings with the indented
  syntax.

## 3.2.4 (21 December 2012)

* Fix imports from `.jar` files in JRuby. Thanks to [Alex
  Hvostov](https://github.com/argv-minus-one).

* Allow comments within `@import` statements in SCSS.

* Fix a parsing performance bug where long decimals would occasionally take many
  minutes to parse.

## 3.2.3 (9 November 2012)

* `sass --watch` no longer crashs when a file in a watched directory is deleted.

* Allow `@extend` within bubbling nodes such as `@media`.

* Fix various JRuby incompatibilities and test failures.

* Work around a performance bug that arises from using `@extend` with
  deeply-nested selectors.

## 3.2.2 (2 November 2012)

* Add a `--poll` option to force `sass --watch` to use the polling backend to
  [Listen](https://github.com/guard/listen).

* Fix some error reporting bugs related to `@import`.

* Treat [protocol-relative URLs][pru] in `@import`s as static URLs, just like
  `http` and `https` URLs.

* Improve the error message for misplaced simple selectors.

* Fix an option-handling bug that was causing errors with the Compass URL
  helpers.

* Fix a performance issue with `@import` that only appears when
  ActiveSupport is loaded.

* Fix flushing of actions to stdout. Thanks to
  [Russell Davis](http://github.com/russelldavis).

* Fix the documentation for the `max()` function.

* Fix a `@media` parsing bug.

[pru]: http://paulirish.com/2010/the-protocol-relative-url/

### Deprecations -- Must Read!

* Sass will now print a warning when it encounters a single `@import` statement
  that tries to import more than one file. For example, if you have `@import
  "screen"` and both `screen.scss` and `_screen.scss` exist, a warning will be
  printed. This will become an error in future versions of Sass.

## 3.2.1 (15 August 2012)

* Fix a buggy interaction with Pow and Capybara that caused `EOFError`s.

## 3.2.0 (10 August 2012)

### `@content`

A mixin include can now accept a block of content ({file:SASS_REFERENCE.md#mixin-content Reference Documentation}).
The style block will be passed to the mixin and can be placed at the point @content is used. E.g.:

    @mixin iphone {
      @media only screen and (max-width: 480px) {
        @content;
      }
    }

    @include iphone {
      body { color: red }
    }

Or in `.sass` syntax:

    =iphone
      @media only screen and (max-width: 480px)
        @content

    +iphone
      body
        color: red

Produces:

    @media only screen and (max-width: 480px) {
      body { color: red }
    }

Note that the contents passed to the mixin are evaluated in the scope they are used,
not the scope of the mixin. {file:SASS_REFERENCE.md#variable_scope_and_content_blocks More on variable scoping.}

### Placeholder Selectors: `%foo`

Sass supports a new, special type of selector called a "placeholder selector".
These look like class and id selectors, except the `#` or `.` is replaced by `%`.
They're meant to be used with the {file:SASS_REFERENCE.md#extend `@extend` directive},
when you want to write styles to be extended
but you don't want the base styles to appear in the CSS.

On its own, a placeholder selector just causes a ruleset not to be rendered.
For example:

    // This ruleset won't be rendered on its own.
    #context a%extreme {
      color: blue;
      font-weight: bold;
      font-size: 2em;
    }

However, placeholder selectors can be extended, just like classes and ids.
The extended selectors will be generated, but the base placeholder selector will not.
For example:

    .notice { @extend %extreme; }

Is compiled to:

    #context a.notice {
      color: blue;
      font-weight: bold;
      font-size: 2em;
    }

### Variable Arguments

Mixins and functions now both support variable arguments. When defining a mixin
or function, you can add `...` after the final argument to have it accept an
unbounded number of arguments and package them into a list. When calling a mixin
or function, you can add `...` to expand the final argument (if it's a list) so
that each value is passed as a separate argument. For example:

    @mixin box-shadow($shadows...) {
      // $shadows is a list of all arguments passed to box-shadow
      -moz-box-shadow: $shadows;
      -webkit-box-shadow: $shadows;
      box-shadow: $shadows;      
    }

    // This is the same as "@include spacing(1, 2, 3);"
    $values: 1, 2, 3;
    @include spacing($values...);

Finally, if a variable argument list is passed directly on to another mixin or
function, it will also pass along any keyword arguments. This means that you can
wrap a pre-existing mixin or function and add new functionality without changing
the call signature.

### Directive Interpolation

`#{}` interpolation is now allowed in all plain CSS directives
(such as `@font-face`, `@keyframes`, and of course `@media`).

In addition, `@media` gets some special treatment.
In addition to allowing `#{}` interpolation,
expressions may be used directly in media feature queries.
This means that you can write e.g.:

    $media: screen;
    $feature: -webkit-min-device-pixel-ratio;
    $value: 1.5;

    @media #{$media} and ($feature: $value) {
      ...
    }

This is intended to allow authors to easily write mixins
that make use of `@media` and other directives dynamically.

### Smaller Improvements

* Mixins and functions may now be defined in a nested context, for example
  within `@media` rules. This also allows files containing them to be imported
  in such contexts.

* Previously, only the `:-moz-any` selector was supported; this has been
  expanded to support any vendor prefix, as well as the plain `:any` selector.

* All proposed [CSS4 selectors](http://dev.w3.org/csswg/selectors4/) are now
  supported, including reference selectors (e.g. `.foo /attr/ .bar`) and subject
  selectors (e.g. `.foo!`).

* Sass now supports a global list of load paths, accessible via
  {Sass.load_paths}. This allows plugins and libraries to easily register their
  Sass files such that they're accessible to all {Sass::Engine} instances.

* `Sass.load_paths` is initialized to the value of the `SASS_PATH` environment
  variable. This variable should contain a colon-separated list of load paths
  (semicolon-separated on Windows).

* In certain cases, redundant selectors used to be created as a result of a
  single rule having multiple `@extend`s. That redundancy has been eliminated.

* Redundant selectors were also sometimes created by nested selectors
  using `@extend`. That redundancy has been eliminated as well.

* There is now much more comprehensive support for using `@extend` alongside
  CSS3 selector combinators (`+`, `~`, and `>`). These combinators will now be
  merged as much as possible.

* The full set of [extended color keywords](http://www.w3.org/TR/css3-color/#svg-color)
  are now supported by Sass. They may be used to refer to color objects, and
  colors will render using those color names when appropriate.

* Sass 3.2 adds the \{Sass::Script::Functions#ie_hex_str `ie-hex-str`} function
  which returns a hex string for a color suitable for use with IE filters.

* Sass 3.2 adds the \{Sass::Script::Functions#min `min`} and
  \{Sass::Script::Functions#max `max`} functions, which return the minimum and
  maximum of several values.

* Sass functions are now more strict about how keyword arguments can be passed.

* Decimal numbers now default to five digits of precision after the decimal
  point.

* The \{Sass::Script::Functions::EvaluationContext#options options hash}
  available to Sass functions now contains the filename of the file that the
  function was executed in, rather than the top-level file.

### Backwards Incompatibilities -- Must Read!

#### `@extend` Warnings

Any `@extend` that doesn't match any selectors in the document will now print a
warning. These warnings will become errors in future versions of Sass. This will
help protect against typos and make it clearer why broken styles aren't working.
For example:

    h1.notice {color: red}
    a.important {@extend .notice}

This will print a warning, since the only use of `.notice` can't be merged with
`a`.

You can declare that you don't want warnings for a specific `@extend` by using
the `!optional` flag. For example:

    h1.notice {color: red}
    a.important {@extend .notice !optional}

This will not print a warning.

#### Smaller Incompatibilities

* Parent selectors followed immediately by identifiers (e.g. `&foo`)
  are fully disallowed.
  They were deprecated in 3.1.8.

* `#{}` interpolation is now allowed in all comments.

* The `!` flag may not be used with `//` comments (e.g. `//!`).

* `#{}` interpolation is now disallowed in all `@import` statements
  except for those using `url()`.

* `sass-convert` no longer supports converting files from LessCSS.

## 3.1.21 (10 August 2012)

* Preserve single-line comments that are embedded within multi-line comments.
* Preserve newlines in nested selectors when those selectors are used multiple
  times in the same document.
* Allow tests to be run without the `LANG` environment variable set.
* Update the bundled version of [Listen](https://github.com/guard/listen) to
  0.4.7.
* Sass will now convert `px` to other absolute units using the
  conversion ratio of `96px == 1in` as dictated by the
  [CSS Spec](http://www.w3.org/TR/CSS21/syndata.html#length-units)

## 3.1.20

* Don't crash if a UTF encoding isn't found. Thanks to [Andrew
  Garbutt](http://github.com/techsplicer).
* Properly watch files recursively with `sass --watch`. Thanks to [Sébastien
  Tisserant](https://github.com/sebweaver).
* Fix the documentation for the \{Sass::Script::Functions#append append()}
  function.
* Support the `saturate()`, `opacity()`, and `invert()` functions when used as
  in the [Filter Effects][filter] spec.
* Support MacRuby. Thanks to [Will Glynn](http://github.com/delta407).

[filter]: https://dvcs.w3.org/hg/FXTF/raw-file/tip/filters/index.html

## 3.1.19

* Fix an `uninitialized constant Sass::Exec::Sass::Util` error when using the
  command-line tool.
* Allow `@extend` within directives such as `@media` as long as it only extends
  selectors that are within the same directive.

## 3.1.18

* Ruby 2.0 compatibility. Thanks to [Jeremy
  Kemper](https://github.com/jeremy).

### Deprecations -- Must Read!

* Deprecate the use of `@extend` within directives such as `@media`. This has
  never worked correctly, and now it's officially deprecated. It will be an
  error in 3.2.

## 3.1.17

* Don't crash when calling `#inspect` on an internal Sass tree object in Ruby
  1.9.
* Fix some bugs in `sass --watch` introduced in 3.1.16. Thanks to [Maher
  Sallam](https://github.com/Maher4Ever).
* Support bare interpolation in the value portion of attribute
  selectors (e.g. `[name=#{$value}]`).
* Support keyword arguments for the `invert()` function.
* Handle backslash-separated paths better on Windows.
* Fix `rake install` on Ruby 1.9.
* Properly convert nested `@if` statements with `sass-convert`.

## 3.1.16

* Fix some bugs in `sass-convert` selector parsing when converting from CSS.
* Substantially improve compilation performance on Ruby 1.8.
* Support the `@-moz-document` directive's non-standard `url-prefix` and
  `domain` function syntax.
* Support the [`@supports` directive](http://www.w3.org/TR/css3-conditional/#at-supports).
* Fix a performance issue when using `/*! */` comments with the Rails asset
  pipeline.
* Support `-moz-element`.
* Properly handle empty lists in `sass-convert`.
* Move from [FSSM](https://github.com/ttilley/fssm) to
  [Listen](https://github.com/guard/listen) for file-system monitoring.

## 3.1.15

* Support extending multiple comma-separated selectors (e.g. `@extend .foo, .bar`).
  This is just a terser way to write multiple `@extend`s
  (e.g. `@extend .foo; @extend .bar`).
  This wasn't previously intended to work, but it did in the indented syntax only.
* Avoid more stack overflows when there are import loops in files.
* Update the bundled [FSSM](https://github.com/ttilley/fssm) to version 0.2.8.1.
* Make the `grayscale` function work with `-webkit-filter`.
* Provide a better error message for selectors beginning with `/`
  in the indented syntax.
* Flush standard output after printing notifications in `sass --watch`.
* Fix variable definitions in the REPL.

## 3.1.14

* Fix a typo that was causing crashes on Ruby 1.9.

## 3.1.13

* Fix a smattering of subtle bugs that would crop up when using multibyte
  character sets.
* Fix a bug when using `@extend` with selectors containing newlines.
* Make boolean operators short-circuit.
* Remove unnecessary whitespace in selectors in `:compressed` mode.
* Don't output debug info within non-`@media` directives.
* Make sure `:after` and `:before` selectors end up on the end of
  selectors resulting from `@extend`.
* Fix a bug when using imports containing invalid path characters on Windows.
* Bubble CSS `@import` statements to the top of stylesheets.

## 3.1.12

* Compatibility with the `mathn` library
  (thanks to [Thomas Walpole](https://github.com/twalpole)).
* Fix some infinite loops with mixins that were previously uncaught.
* Catch infinite `@import` loops.
* Fix a deprecation warning in `sass --update` and `--watch`
  (thanks to [Marcel Köppen](https://github.com/Marzelpan)).
* Don't make `$important` a special pre-initialized variable.
* Fix exponential parsing time of certain complex property values and selectors.
* Properly merge `@media` directives with comma-separated queries.
  E.g. `@media foo, bar { @media baz { ... } }` now becomes
  `@media foo and baz, bar and baz { ... }`.

## 3.1.11

* Allow control directives (such as `@if`) to be nested beneath properties.
* Allow property names to begin with a hyphen followed by interpolation (e.g. `-#{...}`).
* Fix a parsing error with interpolation in comma-separated lists.
* Make `--cache-store` with with `--update`.
* Properly report `ArgumentError`s that occur within user-defined functions.
* Don't crash on JRuby if the underlying Java doesn't support every Unicode encoding.
* Add new `updated_stylesheet` callback, which is run after each stylesheet has
  been successfully compiled. Thanks to [Christian Peters](https://github.com/ChristianPeters).
* Allow absolute paths to be used in an importer with a different root.
* Don't destructively modify the options when running `Sass::Plugin.force_update`.
* Prevent Regexp buffer overflows when parsing long strings
  (thanks to [Agworld](https://github.com/Agworld).

### Deprecations -- Must Read!

* The `updating_stylesheet` is deprecated and will be removed in a
  future release. Use the new `updated_stylesheet` callback instead.

## 3.1.10

* Fix another aspect of the 3.1.8 regression relating to `+`.

## 3.1.9

* Fix a regression in 3.1.8 that broke the `+` combinator in selectors.

* Deprecate the loud-comment flag when used with silent comments (e.g. `//!`).
  Using it with multi-line comments (e.g. `/*!`) still works.

## 3.1.8

* Deprecate parent selectors followed immediately by identifiers (e.g. `&foo`).
  This should never have worked, since it violates the rule
  of `&` only being usable where an element selector would.

* Add a `--force` option to the `sass` executable which makes `--update`
  always compile all stylesheets, even if the CSS is newer.

* Disallow semicolons at the end of `@import` directives in the indented syntax.

* Don't error out when being used as a library without requiring `fileutil`.

* Don't crash when Compass-style sprite imports are used with `StalenessChecker`
  (thanks to [Matthias Bauer](https://github.com/moeffju)).

* The numeric precision of numbers in Sass can now be set using the
  `--precision` option to the command line. Additionally, the default
  number of digits of precision in Sass output can now be
  changed by setting `Sass::Script::Number.precision` to an integer
  (defaults to 3). Since this value can now be changed, the `PRECISION`
  constant in `Sass::Script::Number` has been deprecated. In the unlikely
  event that you were using it in your code, you should now use
   `Sass::Script::Number.precision_factor` instead.

* Don't crash when running `sass-convert` with selectors with two commas in a row.

* Explicitly require Ruby >= 1.8.7 (thanks [Eric Mason](https://github.com/ericmason)).

* Properly validate the nesting of elements in imported stylesheets.

* Properly compile files in parent directories with `--watch` and `--update`.

* Properly null out options in mixin definitions before caching them. This fixes
  a caching bug that has been plaguing some Rails 3.1 users.

## 3.1.7

* Don't crash when doing certain operations with `@function`s.

## 3.1.6

* The option `:trace_selectors` can now be used to emit a full trace
  before each selector. This can be helpful for in-browser debugging of
  stylesheet imports and mixin includes. This option supersedes the
  `:line_comments` option and is superseded by the `:debug_info`
  option.

* Fix a bug where long `@if`/`@else` chains would cause exponential slowdown
  under some circumstances.

## 3.1.5

* Updated the vendored FSSM version, which will avoid segfaults on OS
  X Lion when using `--watch`.

## 3.1.4

* Sass no longer unnecessarily caches the sass options hash.
  This allows objects that cannot be marshaled to be placed into the
  options hash.

## 3.1.3

* Sass now logs message thru a logger object which can be changed to
  provide integration with other frameworks' logging infrastructure.


## 3.1.2

* Fix some issues that were breaking Sass when running within Rubinius.
* Fix some issues that were affecting Rails 3.1 integration.
* New function `zip` allows several lists to be combined into one
  list of lists. For example:
  `zip(1px 1px 3px, solid dashed solid, red green blue)` becomes
  `1px solid red, 1px dashed green, 3px solid blue`
* New function `index` returns the list index of a value
  within a list. For example: `index(1px solid red, solid)`
  returns `2`. When the value is not found `false` is returned.

## 3.1.1

* Make sure `Sass::Plugin` is loaded at the correct time in Rails 3.

## 3.1.0

* Add an {Sass::Script::Functions#invert `invert` function} that takes the inverse of colors.

* A new sass function called `if` can be used to emit one of two values
  based on the truth value of the first argument.
  For example, `if(true, 1px, 2px)` returns `1px` and `if(false, 1px, 2px)` returns `2px`.

* Compass users can now use the `--compass` flag
  to make the Compass libraries available for import.
  This will also load the Compass project configuration
  if run from the project root.

* Many performance optimizations have been made by [thedarkone](http://github.com/thedarkone).

* Allow selectors to contain extra commas to make them easier to modify.
  Extra commas will be removed when the selectors are converted to CSS.

* `@import` may now be used within CSS or `@media` rules.
  The imported file will be treated as though it were nested within the rule.
  Files with mixins may not be imported in nested contexts.

* If a comment starts with `!`, that comment will now be interpolated
  (`#{...}` will be replaced with the resulting value of the expression
  inside) and the comment will always be printed out in the generated CSS
  file -- even with compressed output. This is useful for adding copyright
  notices to your stylesheets.

* A new executable named `scss` is now available. It is exactly like the
  `sass` executable except it defaults to assuming input is in the SCSS syntax.
  Both programs will use the source file's extension to determine the syntax where
  possible.

### Sass-based Functions

While it has always been possible to add functions to Sass with Ruby, this release adds the ability to define new functions within Sass files directly.
For example:

    $grid-width: 40px;
    $gutter-width: 10px;

    @function grid-width($n) {
      @return $n * $grid-width + ($n - 1) * $gutter-width;
    }

    #sidebar { width: grid-width(5); }

Becomes:

    #sidebar {
      width: 240px; }

### Keyword Arguments

Both mixins and Sass functions now support the ability to pass in keyword arguments.
For example, with mixins:

    @mixin border-radius($value, $moz: true, $webkit: true, $css3: true) {
      @if $moz { -moz-border-radius: $value }
      @if $webkit { -webkit-border-radius: $value }
      @if $css3 { border-radius: $value }
    }

    @include border-radius(10px, $webkit: false);

And with functions:

    p {
      color: hsl($hue: 180, $saturation: 78%, $lightness: 57%);
    }

Keyword arguments are of the form `$name: value` and come after normal arguments.
They can be used for either optional or required arguments.
For mixins, the names are the same as the argument names for the mixins.
For functions, the names are defined along with the functions.
The argument names for the built-in functions are listed
{Sass::Script::Functions in the function documentation}.

Sass functions defined in Ruby can use the {Sass::Script::Functions.declare} method
to declare the names of the arguments they take.

#### New Keyword Functions

The new keyword argument functionality enables new Sass color functions
that use keywords to encompass a large amount of functionality in one function.

* The {Sass::Script::Functions#adjust_color adjust-color} function works like the old
  `lighten`, `saturate`, and `adjust-hue` methods.
  It increases and/or decreases the values of a color's properties by fixed amounts.
  For example, `adjust-color($color, $lightness: 10%)` is the same as `lighten($color, 10%)`:
  it returns `$color` with its lightness increased by 10%.

* The {Sass::Script::Functions#scale_color scale_color} function
  is similar to {Sass::Script::Functions#adjust_color adjust_color},
  but instead of increasing and/or decreasing a color's properties by fixed amounts,
  it scales them fluidly by percentages.
  The closer the percentage is to 100% (or -100%),
  the closer the new property value will be to its maximum (or minimum).
  For example, `scale-color(hsl(120, 70, 80), $lightness: 50%)`
  will change the lightness from 80% to 90%,
  because 90% is halfway between 80% and 100%.
  Similarly, `scale-color(hsl(120, 70, 50), $lightness: 50%)`
  will change the lightness from 50% to 75%.

* The {Sass::Script::Functions#change_color change-color} function simply changes a color's properties
  regardless of their old values.
  For example `change-color($color, $lightness: 10%)` returns `$color` with 10% lightness,
  and `change-color($color, $alpha: 0.7)` returns color with opacity 0.7.

Each keyword function accepts `$hue`, `$saturation`, `$value`,
`$red`, `$green`, `$blue`, and `$alpha` keywords,
with the exception of `scale-color()` which doesn't accept `$hue`.
These keywords modify the respective properties of the given color.

Each keyword function can modify multiple properties at once.
For example, `adjust-color($color, $lightness: 15%, $saturation: -10%)`
both lightens and desaturates `$color`.
HSL properties cannot be modified at the same time as RGB properties, though.

### Lists

Lists are now a first-class data type in Sass,
alongside strings, numbers, colors, and booleans.
They can be assigned to variables, passed to mixins,
and used in CSS declarations.
Just like the other data types (except booleans),
Sass lists look just like their CSS counterparts.
They can be separated either by spaces (e.g. `1px 2px 0 10px`)
or by commas (e.g. `Helvetica, Arial, sans-serif`).
In addition, individual values count as single-item lists.

Lists won't behave any differently in Sass 3.1 than they did in 3.0.
However, you can now do more with them using the new [list functions](Sass/Script/Functions.html#list-functions):

* The {Sass::Script::Functions#nth `nth($list, $n)` function} returns the nth item in a list.
  For example, `nth(1px 2px 10px, 2)` returns the second item, `2px`.
  Note that lists in Sass start at 1, not at 0 like they do in some other languages.

* The {Sass::Script::Functions#join `join($list1, $list2)` function}
  joins together two lists into one.
  For example, `join(1px 2px, 10px 5px)` returns `1px 2px 10px 5px`.

* The {Sass::Script::Functions#append `append($list, $val)` function}
  appends values to the end of a list.
  For example, `append(1px 2px, 10px)` returns `1px 2px 10px`.

* The {Sass::Script::Functions#join `length($list)` function}
  returns the length of a list.
  For example, `length(1px 2px 10px 5px)` returns `4`.

For more details about lists see {file:SASS_REFERENCE.md#lists the reference}.

#### `@each`

There's also a new directive that makes use of lists.
The {file:SASS_REFERENCE.md#each-directive `@each` directive} assigns a variable to each item in a list in turn,
like `@for` does for numbers.
This is useful for writing a bunch of similar styles
without having to go to the trouble of creating a mixin.
For example:

    @each $animal in puma, sea-slug, egret, salamander {
      .#{$animal}-icon {
        background-image: url('/images/#{$animal}.png');
      }
    }

is compiled to:

    .puma-icon {
      background-image: url('/images/puma.png'); }
    .sea-slug-icon {
      background-image: url('/images/sea-slug.png'); }
    .egret-icon {
      background-image: url('/images/egret.png'); }
    .salamander-icon {
      background-image: url('/images/salamander.png'); }

### `@media` Bubbling

Modern stylesheets often use `@media` rules to target styles
at certain sorts of devices, screen resolutions, or even orientations.
They're also useful for print and aural styling.
Unfortunately, it's annoying and repetitive to break the flow of a stylesheet
and add a `@media` rule containing selectors you've already written
just to tweak the style a little.

Thus, Sass 3.1 now allows you to nest `@media` rules within selectors.
It will automatically bubble them up to the top level,
putting all the selectors on the way inside the rule.
For example:

    .sidebar {
      width: 300px;
      @media screen and (orientation: landscape) {
        width: 500px;
      }
    }

is compiled to:

    .sidebar {
      width: 300px;
    }
    @media screen and (orientation: landscape) {
      .sidebar {
        width: 500px;
      }
    }

You can also nest `@media` directives within one another.
The queries will then be combined using the `and` operator.
For example:

    @media screen {
      .sidebar {
        @media (orientation: landscape) {
          width: 500px;
        }
      }
    }

is compiled to:

    @media screen and (orientation: landscape) {
      .sidebar {
        width: 500px;
      }
    }

### Nested `@import`

The `@import` statement can now be nested within other structures
such as CSS rules and `@media` rules. For example:

    @media print {
      @import "print";
    }

This imports `print.scss` and places all rules so imported within the `@media print` block.
This makes it easier to create stylesheets for specific media or sections of the document
and distributing those stylesheets across multiple files.

### Backwards Incompatibilities -- Must Read!

* When `@import` is given a path without `.sass`, `.scss`, or `.css` extension,
  and no file exists at that path, it will now throw an error.
  The old behavior of becoming a plain-CSS `@import` was deprecated
  and has now been removed.

* Get rid of the `--rails` flag for the `sass` executable.
  This flag hasn't been necessary since Rails 2.0.
  Existing Rails 2.0 installations will continue to work.

* Removed deprecated support for ! prefixed variables. Use $ to prefix variables now.

* Removed the deprecated css2sass executable. Use sass-convert now.

* Removed support for the equals operator in variable assignment. Use : now.

* Removed the sass2 mode from sass-convert. Users who have to migrate from sass2
  should install Sass 3.0 and quiet all deprecation warnings before installing Sass 3.1.

### Sass Internals

* It is now possible to define a custom importer that can be used to find imports using different import semantics than the default filesystem importer that Sass provides. For instance, you can use this to generate imports on the fly, look them up from a database, or implement different file naming conventions. See the {Sass::Importers::Base Importer Base class} for more information.

* It is now possible to define a custom cache store to allow for efficient caching of Sass files using alternative cache stores like memcached in environments where a writable filesystem is not available or where the cache need to be shared across many servers for dynamically generated stylesheet environments. See the {Sass::CacheStores::Base CacheStore Base class} for more information.

## 3.0.26 (Unreleased)

* Fix a performance bug in large SCSS stylesheets with many nested selectors.
  This should dramatically decrease compilation time of such stylesheets.

* Upgrade the bundled FSSM to version 0.2.3.
  This means `sass --watch` will work out of the box with Rubinius.

## 3.0.25

[Tagged on GitHub](http://github.com/nex3/sass/commit/3.0.25).

* When displaying a Sass error in an imported stylesheet,
  use the imported stylesheet's contents rather than the top-level stylesheet.

* Fix a bug that caused some lines with non-ASCII characters to be ignored in Ruby 1.8.

* Fix a bug where boolean operators (`and`, `or`, and `not`) wouldn't work at the end of a line
  in a multiline SassScript expression.

* When using `sass --update`, only update individual files when they've changed.

## 3.0.24

[Tagged on GitHub](http://github.com/nex3/sass/commit/3.0.24).

* Raise an error when `@else` appears without an `@if` in SCSS.

* Fix some cases where `@if` rules were causing the line numbers in error reports
  to become incorrect.

## 3.0.23

[Tagged on GitHub](http://github.com/nex3/sass/commit/3.0.23).

* Fix the error message for unloadable modules when running the executables under Ruby 1.9.2.

### `@charset` Change

The behavior of `@charset` has changed in version 3.0.23
in order to work around a bug in Safari,
where `@charset` declarations placed anywhere other than the beginning of the document
cause some CSS rules to be ignored.
This change also makes `@charset`s in imported files behave in a more useful way.

#### Ruby 1.9

When using Ruby 1.9, which keeps track of the character encoding of the Sass document internally,
`@charset` directive in the Sass stylesheet and any stylesheets it imports
are no longer directly output to the generated CSS.
They're still used for determining the encoding of the input and output stylesheets,
but they aren't rendered in the same way other directives are.

Instead, Sass adds a single `@charset` directive at the beginning of the output stylesheet
if necessary, whether or not the input stylesheet had a `@charset` directive.
It will add this directive if and only if the output stylesheet contains non-ASCII characters.
By default, the declared charset will be UTF-8,
but if the Sass stylesheet declares a different charset then that will be used instead if possible.

One important consequence of this scheme is that it's possible for a Sass file
to import partials with different encodings (e.g. one encoded as UTF-8 and one as IBM866).
The output will then be UTF-8, unless the importing stylesheet
declares a different charset.

#### Ruby 1.8

Ruby 1.8 doesn't have good support for encodings, so it uses a simpler but less accurate
scheme for figuring out what `@charset` declaration to use for the output stylesheet.
It just takes the first `@charset` declaration to appear in the stylesheet
or any of its imports and moves it to the beginning of the document.
This means that under Ruby 1.8 it's *not* safe to import files with different encodings.

## 3.0.22

[Tagged on GitHub](http://github.com/nex3/sass/commit/3.0.22).

* Remove `vendor/sass`, which snuck into the gem by mistake
  and was causing trouble for Heroku users (thanks to [Jacques Crocker](http://railsjedi.com/)).

* `sass-convert` now understands better when it's acceptable
  to remove parentheses from expressions.

## 3.0.21

[Tagged on GitHub](http://github.com/nex3/sass/commit/3.0.21).

* Fix the permissions errors for good.

* Fix more `#options` attribute errors.

## 3.0.20

[Tagged on GitHub](http://github.com/nex3/sass/commit/3.0.20).

* Fix some permissions errors.

* Fix `#options` attribute errors when CSS functions were used with commas.

## 3.0.19

[Tagged on GitHub](http://github.com/nex3/sass/commit/3.0.19).

* Make the alpha value for `rgba` colors respect
  {Sass::Script::Value::Number.precision}.

* Remove all newlines in selectors in `:compressed` mode.

* Make color names case-insensitive.

* Properly detect SCSS files when using `sass -c`.

* Remove spaces after commas in `:compressed` mode.

* Allow the `--unix-newlines` flag to work on Unix, where it's a no-op.

## 3.0.18

[Tagged on GitHub](http://github.com/nex3/sass/commit/3.0.18).

* Don't require `rake` in the gemspec, for bundler compatibility under
  JRuby. Thanks to [Gordon McCreight](http://www.gmccreight.com/blog).

* Add a command-line option `--stop-on-error` that causes Sass to exit
  when a file fails to compile using `--watch` or `--update`.

* Fix a bug in `haml_tag` that would allow duplicate attributes to be added
  and make `data-` attributes not work.

* Get rid of the annoying RDoc errors on install.

* Disambiguate references to the `Rails` module when `haml-rails` is installed.

* Allow `@import` in SCSS to import multiple files in the same `@import` rule.

## 3.0.17

[Tagged on GitHub](http://github.com/nex3/sass/commit/3.0.17).

* Disallow `#{}` interpolation in `@media` queries or unrecognized directives.
  This was never allowed, but now it explicitly throws an error
  rather than just producing invalid CSS.

* Make `sass --watch` not throw an error when passed a single file or directory.

* Understand that mingw counts as Windows.

* Make `sass --update` return a non-0 exit code if one or more files being updated
  contained an error.

## 3.0.16

[Tagged on GitHub](http://github.com/nex3/sass/commit/3.0.16).

* Fix a bug where certain sorts of comments would get improperly
  rendered in the `:compact` style.

* Always allow a trailing `*/` in loud comments in the indented syntax.

* Fix a performance issue with SCSS parsing in rare cases.
  Thanks to [Chris Eppstein](http://chriseppstein.github.com).

* Use better heuristics for figuring out when someone might be using
  the wrong syntax with `sass --watch`.

## 3.0.15

[Tagged on GitHub](http://github.com/nex3/sass/commit/3.0.15).

* Fix a bug where `sass --watch` and `sass --update` were completely broken.

* Allow `@import`ed values to contain commas.

## 3.0.14

[Tagged on GitHub](http://github.com/nex3/sass/commit/3.0.14).

* Properly parse paths with drive letters on Windows (e.g. `C:\Foo\Bar.sass`)
  in the Sass executable.

* Compile Sass files in a deterministic order.

* Fix a bug where comments after `@if` statements in SCSS
  weren't getting passed through to the output document.

## 3.0.13

[Tagged on GitHub](http://github.com/nex3/sass/commit/3.0.13).

## CSS `@import` Directives

Sass is now more intelligent about when to compile `@import` directives to plain CSS.
Any of the following conditions will cause a literal CSS `@import`:

* Importing a path with a `.css` extension (e.g. `@import "foo.css"`).
* Importing a path with a media type (e.g. `@import "foo" screen;`).
* Importing an HTTP path (e.g. `@import "http://foo.com/style.css"`).
* Importing any URL (e.g. `@import url(foo)`).

The former two conditions always worked, but the latter two are new.

## `-moz-calc` Support

The new [`-moz-calc()` function](http://hacks.mozilla.org/2010/06/css3-calc/) in Firefox 4
will now be properly parsed by Sass.
`calc()` was already supported, but because the parsing rules are different
than for normal CSS functions, this had to be expanded to include `-moz-calc`.

In anticipation of wider browser support, in fact,
*any* function named `-*-calc` (such as `-webkit-calc` or `-ms-calc`)
will be parsed the same as the `calc` function.

## `:-moz-any` Support

The [`:-moz-any` pseudoclass selector](http://hacks.mozilla.org/2010/05/moz-any-selector-grouping/)
is now parsed by Sass.

## `--require` Flag

The Sass command-line executable can now require Ruby files
using the `--require` flag (or `-r` for short).

## Rails Support

Make sure the default Rails options take precedence over the default non-Rails options.
This makes `./script/server --daemon` work again.

### Rails 3 Support

Support for Rails 3 versions prior to beta 4 has been removed.
Upgrade to Rails 3.0.0.beta4 if you haven't already.

## 3.0.12

[Tagged on GitHub](http://github.com/nex3/sass/commit/3.0.12).

## Rails 3 Support

Apparently the last version broke in new and exciting ways under Rails 3,
due to the inconsistent load order caused by certain combinations of gems.
3.0.12 hacks around that inconsistency, and *should* be fully Rails 3-compatible.

### Deprecated: Rails 3 Beta 3

Haml's support for Rails 3.0.0.beta.3 has been deprecated.
Haml 3.0.13 will only support 3.0.0.beta.4.

## 3.0.11

[Tagged on GitHub](http://github.com/nex3/sass/commit/3.0.11).

There were no changes made to Haml between versions 3.0.10 and 3.0.11.

## Rails 3 Support

Make sure Sass *actually* regenerates stylesheets under Rails 3.
The fix in 3.0.10 didn't work because the Rack stack we were modifying
wasn't reloaded at the proper time.

## Bug Fixes

* Give a decent error message when `--recursive` is used
  in `sass-convert` without a directory.

## 3.0.10

[Tagged on GitHub](http://github.com/nex3/sass/commit/3.0.10).

### Appengine-JRuby Support

The way we determine the location of the Haml installation
no longer breaks the version of JRuby
used by [`appengine-jruby`](http://code.google.com/p/appengine-jruby/).

### Rails 3 Support

Sass will regenerate stylesheets under Rails 3
even when no controllers are being accessed.

### Other Improvements

* When using `sass-convert --from sass2 --to sass --recursive`,
  suggest the use of `--in-place` as well.

## 3.0.9

[Tagged on GitHub](http://github.com/nex3/sass/commit/3.0.9).

There were no changes made to Sass between versions 3.0.8 and 3.0.9.
A bug in Gemcutter caused the gem to be uploaded improperly.

## 3.0.8

[Tagged on GitHub](http://github.com/nex3/sass/commit/3.0.8).

* Fix a bug with Rails versions prior to Rails 3.

## 3.0.7

[Tagged on GitHub](http://github.com/nex3/sass/commit/3.0.7).

### Encoding Support

Sass 3.0.7 adds support for `@charset` for declaring the encoding of a stylesheet.
For details see {file:SASS_REFERENCE.md#encodings the reference}.

The `sass` and `sass-convert` executables also now take an `-E` option
for specifying the encoding of Sass/SCSS/CSS files.

### Bug Fixes

* When compiling a file named `.sass` but with SCSS syntax specified,
  use the latter (and vice versa).

* Fix a bug where interpolation would cause some selectors to render improperly.

* If a line in a Sass comment starts with `*foo`,
  render it as `*foo` rather than `* *foo`.

## 3.0.6

[Tagged on GitHub](http://github.com/nex3/sass/commit/3.0.6).

There were no changes made to Sass between versions 3.0.5 and 3.0.6.

## 3.0.5

[Tagged on GitHub](http://github.com/nex3/sass/commit/3.0.5).

### `#{}` Interpolation in Properties

Previously, using `#{}` in some places in properties
would cause a syntax error.
Now it can be used just about anywhere.

Note that when `#{}` is used near operators like `/`,
those operators are treated as plain CSS
rather than math operators.
For example:

    p {
      $font-size: 12px;
      $line-height: 30px;
      font: #{$font-size}/#{$line-height};
    }

is compiled to:

    p {
      font: 12px/30px;
    }

This is useful, since normally {file:SASS_REFERENCE.md#division-and-slash
a slash with variables is treated as division}.

### Recursive Mixins

Mixins that include themselves will now print
much more informative error messages.
For example:

    @mixin foo {@include bar}
    @mixin bar {@include foo}
    @include foo

will print:

    An @include loop has been found:
        foo includes bar
        bar includes foo

Although it was previously possible to use recursive mixins
without causing infinite looping, this is now disallowed,
since there's no good reason to do it.

### Rails 3 Support

Fix Sass configuration under Rails 3.
Thanks [Dan Cheail](http://github.com/codeape).

### `sass --no-cache`

Make the `--no-cache` flag properly forbid Sass from writing `.sass-cache` files.

## 3.0.4

[Tagged on GitHub](http://github.com/nex3/sass/commit/3.0.4).

* Raise an informative error when function arguments have a mispaced comma,
  as in `foo(bar, )`.

* Fix a performance problem when using long function names
  such as `-moz-linear-gradient`.

## 3.0.3

[Tagged on GitHub](http://github.com/nex3/sass/commit/3.0.3).

### Rails 3 Support

Make sure Sass is loaded properly when using Rails 3
along with non-Rails-3-compatible plugins like some versions of `will_paginate`.

Also, In order to make some Rails loading errors like the above easier to debug,
Sass will now raise an error if `Rails.root` is `nil` when Sass is loading.
Previously, this would just cause the paths to be mis-set.

### Merb Support

Merb, including 1.1.0 as well as earlier versions,
should *really* work with this release.

### Bug Fixes

* Raise an informative error when mixin arguments have a mispaced comma,
  as in `@include foo(bar, )`.

* Make sure SassScript subtraction happens even when nothing else dynamic is going on.

* Raise an error when colors are used with the wrong number of digits.

## 3.0.2

[Tagged on GitHub](http://github.com/nex3/sass/commit/3.0.2).

### Merb 1.1.0 Support

Fixed a bug inserting the Sass plugin into the Merb 1.1.0 Rack application.

### Bug Fixes

* Allow identifiers to begin with multiple underscores.

* Don't raise an error when using `haml --rails` with older Rails versions.

## 3.0.1

[Tagged on GitHub](http://github.com/nex3/sass/commit/3.0.1).

### Installation in Rails

`haml --rails` is no longer necessary for installing Sass in Rails.
Now all you need to do is add `gem "haml"` to the Gemfile for Rails 3,
or add `config.gem "haml"` to `config/environment.rb` for previous versions.

`haml --rails` will still work,
but it has been deprecated and will print an error message.
It will not work in the next version of Sass.

### Rails 3 Beta Integration

* Make sure manually importing the Sass Rack plugin still works with Rails,
  even though it's not necessary now.

* Allow Sass to be configured in Rails even when it's being lazy-loaded.

### `:template_location` Methods

The {file:SASS_REFERENCE.md#template_location-option `:template_location` option}
can be either a String, a Hash, or an Array.
This makes it difficult to modify or use with confidence.
Thus, three new methods have been added for handling it:

* {Sass::Plugin::Configuration#template_location_array Sass::Plugin#template_location_array} --
  Returns the template locations and CSS locations formatted as an array.

* {Sass::Plugin::Configuration#add_template_location Sass::Plugin#add_template_location} --
  Converts the template location option to an array and adds a new location.

* {Sass::Plugin::Configuration#remove_template_location Sass::Plugin#remove_template_location} --
  Converts the template location option to an array and removes an existing location.

## 3.0.0
{#3-0-0}

[Tagged on GitHub](http://github.com/nex3/sass/commit/3.0.0).

### Deprecations -- Must Read!
{#3-0-0-deprecations}

* Using `=` for SassScript properties and variables is deprecated,
  and will be removed in Sass 3.2.
  Use `:` instead.
  See also [this changelog entry](#3-0-0-sass-script-context)

* Because of the above, property values using `:`
  will be parsed more thoroughly than they were before.
  Although all valid CSS3 properties
  as well as most hacks and proprietary syntax should be supported,
  it's possible that some properties will break.
  If this happens, please report it to [the Sass mailing list](http://groups.google.com/group/haml).

* In addition, setting the default value of variables
  with `||=` is now deprecated
  and will be removed in Sass 3.2.
  Instead, add `!default` to the end of the value.
  See also [this changelog entry](#3-0-0-default-flag)

* The `!` prefix for variables is deprecated,
  and will be removed in Sass 3.2.
  Use `$` as a prefix instead.
  See also [this changelog entry](#3-0-0-dollar-prefix).

* The `css2sass` command-line tool has been deprecated,
  and will be removed in Sass 3.2.
  Use the new `sass-convert` tool instead.
  See also [this changelog entry](#3-0-0-sass-convert).

* Selector parent references using `&` can now only be used
  where element names are valid.
  This is because Sass 3 fully parses selectors
  to support the new [`@extend` directive](#3-0-0-extend),
  and it's possible that the `&` could be replaced by an element name.

### SCSS (Sassy CSS)

Sass 3 introduces a new syntax known as SCSS
which is fully compatible with the syntax of CSS3,
while still supporting the full power of Sass.
This means that every valid CSS3 stylesheet
is a valid SCSS file with the same meaning.
In addition, SCSS understands most CSS hacks
and vendor-specific syntax, such as [IE's old `filter` syntax](http://msdn.microsoft.com/en-us/library/ms533754%28VS.85%29.aspx).

SCSS files use the `.scss` extension.
They can import `.sass` files, and vice-versa.
Their syntax is fully described in the {file:SASS_REFERENCE.md Sass reference};
if you're already familiar with Sass, though,
you may prefer the {file:SCSS_FOR_SASS_USERS.md intro to SCSS for Sass users}.

Since SCSS is a much more approachable syntax for those new to Sass,
it will be used as the default syntax for the reference,
as well as for most other Sass documentation.
The indented syntax will continue to be fully supported, however.

Sass files can be converted to SCSS using the new `sass-convert` command-line tool.
For example:

    # Convert a Sass file to SCSS
    $ sass-convert style.sass style.scss

**Note that if you're converting a Sass file written for Sass 2**,
you should use the `--from sass2` flag.
For example:

    # Convert a Sass file to SCSS
    $ sass-convert --from sass2 style.sass style.scss

    # Convert all Sass files to SCSS
    $ sass-convert --recursive --in-place --from sass2 --to scss stylesheets/

### Syntax Changes {#3-0-0-syntax-changes}

#### SassScript Context
{#3-0-0-sass-script-context}

The `=` character is no longer required for properties that use SassScript
(that is, variables and operations).
All properties now use SassScript automatically;
this means that `:` should be used instead.
Variables should also be set with `:`.
For example, what used to be

    // Indented syntax
    .page
      color = 5px + 9px

should now be

    // Indented syntax
    .page
      color: 5px + 9px

This means that SassScript is now an extension of the CSS3 property syntax.
All valid CSS3 properties are valid SassScript,
and will compile without modification
(some invalid properties work as well, such as Microsoft's proprietary `filter` syntax).
This entails a few changes to SassScript to make it fully CSS3-compatible,
which are detailed below.

This also means that Sass will now be fully parsing all property values,
rather than passing them through unchanged to the CSS.
Although care has been taken to support all valid CSS3,
as well as hacks and proprietary syntax,
it's possible that a property that worked in Sass 2 won't work in Sass 3.
If this happens, please report it to [the Sass mailing list](http://groups.google.com/group/haml).

Note that if `=` is used,
SassScript will be interpreted as backwards-compatibly as posssible.
In particular, the changes listed below don't apply in an `=` context.

The `sass-convert` command-line tool can be used
to upgrade Sass files to the new syntax using the `--in-place` flag.
For example:

    # Upgrade style.sass:
    $ sass-convert --in-place style.sass

    # Upgrade all Sass files:
    $ sass-convert --recursive --in-place --from sass2 --to sass stylesheets/

##### Quoted Strings

Quoted strings (e.g. `"foo"`) in SassScript now render with quotes.
In addition, unquoted strings are no longer deprecated,
and render without quotes.
This means that almost all strings that had quotes in Sass 2
should not have quotes in Sass 3.

Although quoted strings render with quotes when used with `:`,
they do not render with quotes when used with `#{}`.
This allows quoted strings to be used for e.g. selectors
that are passed to mixins.

Strings can be forced to be quoted and unquoted using the new
\{Sass::Script::Functions#unquote unquote} and \{Sass::Script::Functions#quote quote}
functions.

##### Division and `/`

Two numbers separated by a `/` character
are allowed as property syntax in CSS,
e.g. for the `font` property.
SassScript also uses `/` for division, however,
which means it must decide what to do
when it encounters numbers separated by `/`.

For CSS compatibility, SassScript does not perform division by default.
However, division will be done in almost all cases where division is intended.
In particular, SassScript will perform division
in the following three situations:

1. If the value, or any part of it, is stored in a variable.
2. If the value is surrounded by parentheses.
3. If the value is used as part of another arithmetic expression.

For example:

    p
      font: 10px/8px
      $width: 1000px
      width: $width/2
      height: (500px/2)
      margin-left: 5px + 8px/2px

is compiled to:

    p {
      font: 10px/8px;
      width: 500px;
      height: 250px;
      margin-left: 9px; }

##### Variable Defaults

Since `=` is no longer used for variable assignment,
assigning defaults to variables with `||=` no longer makes sense.
Instead, the `!default` flag
should be added to the end of the variable value.
This syntax is meant to be similar to CSS's `!important` flag.
For example:

    $var: 12px !default;

#### Variable Prefix Character
{#3-0-0-dollar-prefix}

The Sass variable character has been changed from `!`
to the more aesthetically-appealing `$`.
For example, what used to be

    !width = 13px
    .icon
      width = !width

should now be

    $width: 13px
    .icon
      width: $width

The `sass-convert` command-line tool can be used
to upgrade Sass files to the new syntax using the `--in-place` flag.
For example:

    # Upgrade style.sass:
    $ sass-convert --in-place style.sass

    # Upgrade all Sass files:
    $ sass-convert --recursive --in-place --from sass2 --to sass stylesheets/

`!` may still be used, but it's deprecated and will print a warning.
It will be removed in the next version of Sass, 3.2.

#### Variable and Mixin Names

SassScript variable and mixin names may now contain hyphens.
In fact, they may be any valid CSS3 identifier.
For example:

    $prettiest-color: #542FA9
    =pretty-text
      color: $prettiest-color

In order to allow frameworks like [Compass](http://compass-style.org)
to use hyphens in variable names
while maintaining backwards-compatibility,
variables and mixins using hyphens may be referred to
with underscores, and vice versa.
For example:

    $prettiest-color: #542FA9
    .pretty
      // Using an underscore instead of a hyphen works
      color: $prettiest_color

#### Single-Quoted Strings

SassScript now supports single-quoted strings.
They behave identically to double-quoted strings,
except that single quotes need to be backslash-escaped
and double quotes do not.

#### Mixin Definition and Inclusion

Sass now supports the `@mixin` directive as a way of defining mixins (like `=`),
as well as the `@include` directive as a way of including them (like `+`).
The old syntax is *not* deprecated,
and the two are fully compatible.
For example:

    @mixin pretty-text
      color: $prettiest-color

    a
      @include pretty-text

is the same as:

    =pretty-text
      color: $prettiest-color

    a
      +pretty-text

#### Sass Properties

New-style properties (with the colon after the name) in indented syntax
now allow whitespace before the colon. For example:

    foo
      color : blue

#### Sass `@import`

The Sass `@import` statement now allows non-CSS files to be specified with quotes,
for similarity with the SCSS syntax. For example, `@import "foo.sass"`
will now import the `foo.sass` file, rather than compiling to `@import "foo.sass";`.

### `@extend`
{#3-0-0-extend}

There are often cases when designing a page
when one class should have all the styles of another class,
as well as its own specific styles.
The most common way of handling this is to use both the more general class
and the more specific class in the HTML.
For example, suppose we have a design for a normal error
and also for a serious error. We might write our markup like so:

    <div class="error seriousError">
      Oh no! You've been hacked!
    </div>

And our styles like so:

    .error {
      border: 1px #f00;
      background-color: #fdd;
    }
    .seriousError {
      border-width: 3px;
    }

Unfortunately, this means that we have to always remember
to use `.error` with `.seriousError`.
This is a maintenance burden, leads to tricky bugs,
and can bring non-semantic style concerns into the markup.

The `@extend` directive avoids these problems
by telling Sass that one selector should inherit the styles of another selector.
For example:

    .error {
      border: 1px #f00;
      background-color: #fdd;
    }
    .seriousError {
      @extend .error;
      border-width: 3px;
    }

This means that all styles defined for `.error`
are also applied to `.seriousError`,
in addition to the styles specific to `.seriousError`.
In effect, everything with class `.seriousError` also has class `.error`.

Other rules that use `.error` will work for `.seriousError` as well.
For example, if we have special styles for errors caused by hackers:

    .error.intrusion {
      background-image: url("/image/hacked.png");
    }

Then `<div class="seriousError intrusion">`
will have the `hacked.png` background image as well.

#### How it Works

`@extend` works by inserting the extending selector (e.g. `.seriousError`)
anywhere in the stylesheet that the extended selector (.e.g `.error`) appears.
Thus the example above:

    .error {
      border: 1px #f00;
      background-color: #fdd;
    }
    .error.intrusion {
      background-image: url("/image/hacked.png");
    }
    .seriousError {
      @extend .error;
      border-width: 3px;
    }

is compiled to:

    .error, .seriousError {
      border: 1px #f00;
      background-color: #fdd; }

    .error.intrusion, .seriousError.intrusion {
      background-image: url("/image/hacked.png"); }

    .seriousError {
      border-width: 3px; }

When merging selectors, `@extend` is smart enough
to avoid unnecessary duplication,
so something like `.seriousError.seriousError` gets translated to `.seriousError`.
In addition, it won't produce selectors that can't match anything, like `#main#footer`.

See also {file:SASS_REFERENCE.md#extend the `@extend` reference documentation}.

### Colors

SassScript color values are much more powerful than they were before.
Support was added for alpha channels,
and most of Chris Eppstein's [compass-colors](http://chriseppstein.github.com/compass-colors) plugin
was merged in, providing color-theoretic functions for modifying colors.

One of the most interesting of these functions is {Sass::Script::Functions#mix mix},
which mixes two colors together.
This provides a much better way of combining colors and creating themes
than standard color arithmetic.

#### Alpha Channels

Sass now supports colors with alpha channels,
constructed via the {Sass::Script::Functions#rgba rgba}
and {Sass::Script::Functions#hsla hsla} functions.
Alpha channels are unaffected by color arithmetic.
However, the {Sass::Script::Functions#opacify opacify}
and {Sass::Script::Functions#transparentize transparentize} functions
allow colors to be made more and less opaque, respectively.

Sass now also supports functions that return the values of the
{Sass::Script::Functions#red red},
{Sass::Script::Functions#blue blue},
{Sass::Script::Functions#green green},
and {Sass::Script::Functions#alpha alpha}
components of colors.

#### HSL Colors

Sass has many new functions for using the HSL values of colors.
For an overview of HSL colors, check out [the CSS3 Spec](http://www.w3.org/TR/css3-color/#hsl-color).
All these functions work just as well on RGB colors
as on colors constructed with the {Sass::Script::Functions#hsl hsl} function.

* The {Sass::Script::Functions#lighten lighten}
  and {Sass::Script::Functions#darken darken}
  functions adjust the lightness of a color.

* The {Sass::Script::Functions#saturate saturate}
  and {Sass::Script::Functions#desaturate desaturate}
  functions adjust the saturation of a color.

* The {Sass::Script::Functions#adjust_hue adjust-hue}
  function adjusts the hue of a color.

* The {Sass::Script::Functions#hue hue},
  {Sass::Script::Functions#saturation saturation},
  and {Sass::Script::Functions#lightness lightness}
  functions return the corresponding HSL values of the color.

* The {Sass::Script::Functions#grayscale grayscale}
  function converts a color to grayscale.

* The {Sass::Script::Functions#complement complement}
  function returns the complement of a color.

### Other New Functions

Several other new functions were added to make it easier to have
more flexible arguments to mixins and to enable deprecation
of obsolete APIs.

* {Sass::Script::Functions#type_of `type-of`} -- Returns the type of a value.
* {Sass::Script::Functions#unit `unit`} --
  Returns the units associated with a number.
* {Sass::Script::Functions#unitless `unitless`} --
  Returns whether a number has units or not.
* {Sass::Script::Functions#comparable `comparable`} --
  Returns whether two numbers can be added or compared.

### Watching for Updates
{#3-0-0-watch}

The `sass` command-line utility has a new flag: `--watch`.
`sass --watch` monitors files or directories for updated Sass files
and compiles those files to CSS automatically.
This will allow people not using Ruby or [Compass](http://compass-style.org)
to use Sass without having to manually recompile all the time.

Here's the syntax for watching a directory full of Sass files:

    sass --watch app/stylesheets:public/stylesheets

This will watch every Sass file in `app/stylesheets`.
Whenever one of them changes,
the corresponding CSS file in `public/stylesheets` will be regenerated.
Any files that import that file will be regenerated, too.

The syntax for watching individual files is the same:

    sass --watch style.sass:out.css

You can also omit the output filename if you just want it to compile to name.css.
For example:

    sass --watch style.sass

This will update `style.css` whenever `style.sass` changes.

You can list more than one file and/or directory,
and all of them will be watched:

    sass --watch foo/style:public/foo bar/style:public/bar
    sass --watch screen.sass print.sass awful-hacks.sass:ie.css
    sass --watch app/stylesheets:public/stylesheets public/stylesheets/test.sass

File and directory watching is accessible from Ruby,
using the {Sass::Plugin::Compiler#watch Sass::Plugin#watch} function.

#### Bulk Updating

Another new flag for the `sass` command-line utility is `--update`.
It checks a group of Sass files to see if their CSS needs to be updated,
and updates if so.

The syntax for `--update` is just like watch:

    sass --update app/stylesheets:public/stylesheets
    sass --update style.sass:out.css
    sass --watch screen.sass print.sass awful-hacks.sass:ie.css

In fact, `--update` work exactly the same as `--watch`,
except that it doesn't continue watching the files
after the first check.

### `sass-convert` (née `css2sass`) {#3-0-0-sass-convert}

The `sass-convert` tool, which used to be known as `css2sass`,
has been greatly improved in various ways.
It now uses a full-fledged CSS3 parser,
so it should be able to handle any valid CSS3,
as well as most hacks and proprietary syntax.

`sass-convert` can now convert between Sass and SCSS.
This is normally inferred from the filename,
but it can also be specified using the `--from` and `--to` flags.
For example:

    $ generate-sass | sass-convert --from sass --to scss | consume-scss

It's also now possible to convert a file in-place --
that is, overwrite the old file with the new file.
This is useful for converting files in the [Sass 2 syntax](#3-0-0-deprecations)
to the new Sass 3 syntax,
e.g. by doing `sass-convert --in-place --from sass2 style.sass`.

#### `--recursive`

The `--recursive` option allows `sass-convert` to convert an entire directory of files.
`--recursive` requires both the `--from` and `--to` flags to be specified.
For example:

    # Convert all .sass files in stylesheets/ to SCSS.
    # "sass2" means that these files are assumed to use the Sass 2 syntax.
    $ sass-convert --recursive --from sass2 --to scss stylesheets/

#### `--dasherize`

The `--dasherize` options converts all underscores to hyphens,
which are now allowed as part of identifiers in Sass.
Note that since underscores may still be used in place of hyphens
when referring to mixins and variables,
this won't cause any backwards-incompatibilities.

#### Convert Less to SCSS

`sass-convert` can also convert [Less](http://lesscss.org) files
to SCSS (or the indented syntax, although I anticipate less interest in that).
For example:

    # Convert all .less files in the current directory into .scss files
    sass-convert --from less --to scss --recursive .

This is done using the Less parser, so it requires that the `less` RubyGem be installed.

##### Incompatibilities

Because of the reasonably substantial differences between Sass and Less,
there are some things that can't be directly translated,
and one feature that can't be translated at all.
In the tests I've run on open-source Less stylesheets,
none of these have presented issues, but it's good to be aware of them.

First, Less doesn't distinguish fully between mixins and selector inheritance.
In Less, all classes and some other selectors may be used as mixins,
alongside more Sass-like mixins.
If a class is being used as a mixin,
it may also be used directly in the HTML,
so it's not safe to translate it into a Sass mixin.
What `sass-convert` does instead is leave the class in the stylesheet as a class,
and use {file:SASS_REFERENCE.md#extend `@extend`}
rather than {file:SASS_REFERENCE.md#including_a_mixin `@include`}
to take on the styles of that class.
Although `@extend` and mixins work quite differently,
using `@extend` here doesn't actually seem to make a difference in practice.

Another issue with Less mixins is that Less allows nested selectors
(such as `.body .button` or `.colors > .teal`) to be used
as a means of "namespacing" mixins.
Sass's `@extend` doesn't work that way,
so it does away with the namespacing and just extends the base class
(so `.colors > .teal` becomes simply `@extend .teal`).
In practice, this feature doesn't seem to be widely-used,
but `sass-convert` will print a warning and leave a comment
when it encounters it just in case.

Finally, Less has the ability to directly access variables and property values
defined in other selectors, which Sass does not support.
Whenever such an accessor is used,
`sass-convert` will print a warning
and comment it out in the SCSS output.
Like namespaced mixins, though,
this does not seem to be a widely-used feature.

### `@warn` Directive

A new directive `@warn` has been added that allows Sass libraries to emit warnings.
This can be used to issue deprecation warnings, discourage sloppy use of mixins, etc.
`@warn` takes a single argument: a SassScript expression that will be
displayed on the console along with a stylesheet trace for locating the warning.
For example:

    @mixin blue-text {
      @warn "The blue-text mixin is deprecated. Use new-blue-text instead.";
      color: #00f;
    }

Warnings may be silenced with the new `--quiet` command line option,
or the corresponding {file:SASS_REFERENCE.md#quiet-option `:quiey` Sass option}.
This option will also affect warnings printed by Sass itself.
Warnings are off by default in the Rails, Rack, and Merb production environments.

### Sass::Plugin API

{Sass::Plugin} now has a large collection of callbacks that allow users
to run code when various actions are performed.
For example:

    Sass::Plugin.on_updating_stylesheet do |template, css|
      puts "#{template} has been compiled to #{css}!"
    end

For a full list of callbacks and usage notes, see the {Sass::Plugin} documentation.

{Sass::Plugin} also has a new method,
{Sass::Plugin#force_update_stylesheets force_update_stylesheets}.
This works just like {Sass::Plugin#update_stylesheets},
except that it doesn't check modification times and doesn't use the cache;
all stylesheets are always compiled anew.

### Output Formatting

Properties with a value and *also* nested properties
are now rendered with the nested properties indented.
For example:

    margin: auto
      top: 10px
      bottom: 20px

is now compiled to:

    margin: auto;
      margin-top: 10px;
      margin-bottom: 20px;

#### `:compressed` Style

When the `:compressed` style is used,
colors will be output as the minimal possible representation.
This means whichever is smallest of the HTML4 color name
and the hex representation (shortened to the three-letter version if possible).

### Stylesheet Updating Speed

Several caching layers were added to Sass's stylesheet updater.
This means that it should run significantly faster.
This benefit will be seen by people using Sass in development mode
with Rails, Rack, and Merb,
as well as people using `sass --watch` from the command line,
and to a lesser (but still significant) extent `sass --update`.
Thanks to [thedarkone](http://github.com/thedarkone).

### Error Backtraces

Numerous bugs were fixed with the backtraces given for Sass errors,
especially when importing files and using mixins.
All imports and mixins will now show up in the Ruby backtrace,
with the proper filename and line number.

In addition, when the `sass` executable encounters an error,
it now prints the filename where the error occurs,
as well as a backtrace of Sass imports and mixins.

### Ruby 1.9 Support

* Sass and `css2sass` now produce more descriptive errors
  when given a template with invalid byte sequences for that template's encoding,
  including the line number and the offending character.

* Sass and `css2sass` now accept Unicode documents with a
  [byte-order-mark](http://en.wikipedia.org/wiki/Byte_order_mark).

### Firebug Support

A new {file:SASS_REFERENCE.md#debug_info-option `:debug_info` option}
has been added that emits line-number and filename information
to the CSS file in a browser-readable format.
This can be used with the new [FireSass Firebug extension](https://addons.mozilla.org/en-US/firefox/addon/103988)
to report the Sass filename and line number for generated CSS files.

This is also available via the `--debug-info` command-line flag.

### Minor Improvements

* If a CSS or Sass function is used that has the name of a color,
  it will now be parsed as a function rather than as a color.
  For example, `fuchsia(12)` now renders as `fuchsia(12)`
  rather than `fuchsia 12`,
  and `tealbang(12)` now renders as `tealbang(12)`
  rather than `teal bang(12)`.

* The Sass Rails and Merb plugins now use Rack middleware by default.

* Haml is now compatible with the [Rip](http://hellorip.com/) package management system.
  Thanks to [Josh Peek](http://joshpeek.com/).

* Indented-syntax `/*` comments may now include `*` on lines beyond the first.

* A {file:SASS_REFERENCE.md#read_cache-option `:read_cache`} option has been added
  to allow the Sass cache to be read from but not written to.

* Stylesheets are no longer checked during each request
  when running tests in Rails.
  This should speed up some tests significantly.

## 2.2.24

[Tagged on GitHub](http://github.com/nex3/sass/commit/2.2.24).

* Parent references -- the `&` character --
  may only be placed at the beginning of simple selector sequences in Sass 3.
  Placing them elsewhere is deprecated in 2.2.24 and will print a warning.
  For example, `foo &.bar` is allowed, but `foo .bar&` is not.

## 2.2.23

[Tagged on GitHub](http://github.com/nex3/sass/commit/2.2.23).

* Don't crash when `rake gems` is run in Rails with Sass installed.
  Thanks to [Florian Frank](http://github.com/flori).

* When raising a file-not-found error,
  add a list of load paths that were checked.

* If an import isn't found for a cached Sass file and the
  {file:SASS_REFERENCE.md#full_exception `:full_exception option`} is enabled,
  print the full exception rather than raising it.

* Fix a bug with a weird interaction with Haml, DataMapper, and Rails 3
  that caused some tag helpers to go into infinite recursion.

## 2.2.22

[Tagged on GitHub](http://github.com/nex3/sass/commit/2.2.22).

* Add a railtie so Haml and Sass will be automatically loaded in Rails 3.
  Thanks to [Daniel Neighman](http://pancakestacks.wordpress.com/).

* Make loading the gemspec not crash on read-only filesystems like Heroku's.

## 2.2.21

[Tagged on GitHub](http://github.com/nex3/sass/commit/2.2.21).

* Fix a few bugs in the git-revision-reporting in {Sass::Version#version}.
  In particular, it will still work if `git gc` has been called recently,
  or if various files are missing.

* Always use `__FILE__` when reading files within the Haml repo in the `Rakefile`.
  According to [this bug report](http://github.com/carlhuda/bundler/issues/issue/44),
  this should make Sass work better with Bundler.

## 2.2.20

[Tagged on GitHub](http://github.com/nex3/sass/commit/2.2.20).

* If the cache file for a given Sass file is corrupt
  because it doesn't have enough content,
  produce a warning and read the Sass file
  rather than letting the exception bubble up.
  This is consistent with other sorts of sassc corruption handling.

* Calls to `defined?` shouldn't interfere with Rails' autoloading
  in very old versions (1.2.x).

## 2.2.19

[Tagged on GitHub](http://github.com/nex3/sass/commit/2.2.18).

There were no changes made to Sass between versions 2.2.18 and 2.2.19.

## 2.2.18

[Tagged on GitHub](http://github.com/nex3/sass/commit/2.2.18).

* Use `Rails.env` rather than `RAILS_ENV` when running under Rails 3.0.
  Thanks to [Duncan Grazier](http://duncangrazier.com/).

* Support `:line_numbers` as an alias for {file:SASS_REFERENCE.md#line_numbers-option `:line_comments`},
  since that's what the docs have said forever.
  Similarly, support `--line-numbers` as a command-line option.

* Add a `--unix-newlines` flag to all executables
  for outputting Unix-style newlines on Windows.

* Add a {file:SASS_REFERENCE.md#unix_newlines-option `:unix_newlines` option}
  for {Sass::Plugin} for outputting Unix-style newlines on Windows.

* Fix the `--cache-location` flag, which was previously throwing errors.
  Thanks to [tav](http://tav.espians.com/).

* Allow comments at the beginning of the document to have arbitrary indentation,
  just like comments elsewhere.
  Similarly, comment parsing is a little nicer than before.

## 2.2.17

[Tagged on GitHub](http://github.com/nex3/sass/commit/2.2.16).

* When the {file:SASS_REFERENCE.md#full_exception-option `:full_exception` option}
  is false, raise the error in Ruby code rather than swallowing it
  and printing something uninformative.

* Fixed error-reporting when something goes wrong when loading Sass
  using the `sass` executable.
  This used to raise a NameError because `Sass::SyntaxError` wasn't defined.
  Now it'll raise the correct exception instead.

* Report the filename in warnings about selectors without properties.

* `nil` values for Sass options are now ignored,
  rather than raising errors.

* Fix a bug that appears when Plugin template locations
  have multiple trailing slashes.
  Thanks to [Jared Grippe](http://jaredgrippe.com/).

### Must Read!

* When `@import` is given a filename without an extension,
  the behavior of rendering a CSS `@import` if no Sass file is found
  is deprecated.
  In future versions, `@import foo` will either import the template
  or raise an error.

## 2.2.16

[Tagged on GitHub](http://github.com/nex3/sass/commit/2.2.16).

* Fixed a bug where modules containing user-defined Sass functions
  weren't made available when simply included in {Sass::Script::Functions}
  ({Sass::Script::Functions Functions} needed to be re-included in
  {Sass::Script::Functions::EvaluationContext Functions::EvaluationContext}).
  Now the module simply needs to be included in {Sass::Script::Functions}.

## 2.2.15

[Tagged on GitHub](http://github.com/nex3/sass/commit/2.2.15).

* Added {Sass::Script::Value::Color#with} for a way of setting color channels
  that's easier than manually constructing a new color
  and is forwards-compatible with alpha-channel colors
  (to be introduced in Sass 2.4).

* Added a missing require in Sass that caused crashes
  when it was being run standalone.

## 2.2.14

[Tagged on GitHub](http://github.com/nex3/sass/commit/2.2.14).

* All Sass functions now raise explicit errors if their inputs
  are of the incorrect type.

* Allow the SassScript `rgb()` function to take percentages
  in addition to numerical values.

* Fixed a bug where SassScript strings with `#` followed by `#{}` interpolation
  didn't evaluate the interpolation.

### SassScript Ruby API

These changes only affect people defining their own Sass functions
using {Sass::Script::Functions}.

* `Sass::Script::Color#value` attribute is deprecated.
  Use {Sass::Script::Value::Color#rgb} instead.
  The returned array is now frozen as well.

* Add an `assert_type` function that's available to {Sass::Script::Functions}.
  This is useful for typechecking the inputs to functions.

### Rack Support

Sass 2.2.14 includes Rack middleware for running Sass,
meaning that all Rack-enabled frameworks can now use Sass.
To activate this, just add

    require 'sass/plugin/rack'
    use Sass::Plugin::Rack

to your `config.ru`.
See the {Sass::Plugin::Rack} documentation for more details.

## 2.2.13

[Tagged on GitHub](http://github.com/nex3/sass/commit/2.2.13).

There were no changes made to Sass between versions 2.2.12 and 2.2.13.

## 2.2.12

[Tagged on GitHub](http://github.com/nex3/sass/commit/2.2.12).

* Fix a stupid bug introduced in 2.2.11 that broke the Sass Rails plugin.

## 2.2.11

[Tagged on GitHub](http://github.com/nex3/sass/commit/2.2.11).

* Added a note to errors on properties that could be pseudo-classes (e.g. `:focus`)
  indicating that they should be backslash-escaped.

* Automatically interpret properties that could be pseudo-classes as such
  if {file:SASS_REFERENCE.md.html#property_syntax-option `:property_syntax`}
  is set to `:new`.

* Fixed `css2sass`'s generation of pseudo-classes so that they're backslash-escaped.

* Don't crash if the Haml plugin skeleton is installed and `rake gems:install` is run.

* Don't use `RAILS_ROOT` directly.
  This no longer exists in Rails 3.0.
  Instead abstract this out as `Haml::Util.rails_root`.
  This changes makes Haml fully compatible with edge Rails as of this writing.

* Make use of a Rails callback rather than a monkeypatch to check for stylesheet updates
  in Rails 3.0+.

## 2.2.10

[Tagged on GitHub](http://github.com/nex3/sass/commit/2.2.10).

* Add support for attribute selectors with spaces around the `=`.
  For example:

      a[href = http://google.com]
        color: blue

## 2.2.9

[Tagged on GitHub](http://github.com/nex3/sass/commit/2.2.9).

There were no changes made to Sass between versions 2.2.8 and 2.2.9.

## 2.2.8

[Tagged on GitHub](http://github.com/nex3/sass/commit/2.2.8).

There were no changes made to Sass between versions 2.2.7 and 2.2.8.

## 2.2.7

[Tagged on GitHub](http://github.com/nex3/sass/commit/2.2.7).

There were no changes made to Sass between versions 2.2.6 and 2.2.7.

## 2.2.6

[Tagged on GitHub](http://github.com/nex3/sass/commit/2.2.6).

* Don't crash when the `__FILE__` constant of a Ruby file is a relative path,
  as apparently happens sometimes in TextMate
  (thanks to [Karl Varga](http://github.com/kjvarga)).

* Add "Sass" to the `--version` string for the executables.

## 2.2.5

[Tagged on GitHub](http://github.com/nex3/sass/commit/2.2.5).

There were no changes made to Sass between versions 2.2.4 and 2.2.5.

## 2.2.4

[Tagged on GitHub](http://github.com/nex3/sass/commit/2.2.4).

* Don't add `require 'rubygems'` to the top of init.rb when installed
  via `sass --rails`. This isn't necessary, and actually gets
  clobbered as soon as haml/template is loaded.

* Document the previously-undocumented {file:SASS_REFERENCE.md#line-option `:line` option},
  which allows the number of the first line of a Sass file to be set for error reporting.

## 2.2.3

[Tagged on GitHub](http://github.com/nex3/sass/commit/2.2.3).

Sass 2.2.3 prints line numbers for warnings about selectors
with no properties.

## 2.2.2

[Tagged on GitHub](http://github.com/nex3/sass/commit/2.2.2).

Sass 2.2.2 is a minor bug-fix release.
Notable changes include better parsing of mixin definitions and inclusions
and better support for Ruby 1.9.

## 2.2.1

[Tagged on GitHub](http://github.com/nex3/sass/commit/2.2.1).

Sass 2.2.1 is a minor bug-fix release.

### Must Read!

* It used to be acceptable to use `-` immediately following variable names,
  without any whitespace in between (for example, `!foo-!bar`).
  This is now deprecated, so that in the future variables with hyphens
  can be supported. Surround `-` with spaces.

## 2.2.0

[Tagged on GitHub](http://github.com/nex3/sass/commit/2.2.0).

The 2.2 release marks a significant step in the evolution of the Sass
language. The focus has been to increase the power of Sass to keep
your stylesheets maintainable by allowing new forms of abstraction to
be created within your stylesheets and the stylesheets provided by
others that you can download and import into your own. The fundamental
units of abstraction in Sass are variables and mixins. Please read
below for a list of changes:

### Must Read!

* Sass Comments (//) used to only comment out a single line. This was deprecated
  in 2.0.10 and starting in 2.2, Sass comments will comment out any lines indented
  under them. Upgrade to 2.0.10 in order to see deprecation warnings where this change
  affects you.

* Implicit Strings within SassScript are now deprecated and will be removed in 2.4.
  For example: `border= !width solid #00F` should now be written as `border: #{!width} solid #00F`
  or as `border= !width "solid" #00F`. After upgrading to 2.2, you will see deprecation warnings
  if you have sass files that use implicit strings.


### Sass Syntax Changes

#### Flexible Indentation

The indentation of Sass documents is now flexible. The first indent
that is detected will determine the indentation style for that
document. Tabs and spaces may never be mixed, but within a document,
you may choose to use tabs or a flexible number of spaces.

#### Multiline Sass Comments

Sass Comments (//) will now comment out whatever is indented beneath
them. Previously they were single line when used at the top level of a
document. Upgrading to the latest stable version will give you
deprecation warnings if you have silent comments with indentation
underneath them.

#### Mixin Arguments

Sass Mixins now accept any number of arguments. To define a mixin with
arguments, specify the arguments as a comma-delimited list of
variables like so:

    =my-mixin(!arg1, !arg2, !arg3)

As before, the definition of the mixin is indented below the mixin
declaration. The variables declared in the argument list may be used
and will be bound to the values passed to the mixin when it is
invoked.  Trailing arguments may have default values as part of the
declaration:

    =my-mixin(!arg1, !arg2 = 1px, !arg3 = blue)

In the example above, the mixin may be invoked by passing 1, 2 or 3
arguments to it. A similar syntax is used to invoke a mixin that
accepts arguments:

    div.foo
      +my-mixin(1em, 3px)

When a mixin has no required arguments, the parenthesis are optional.

The default values for mixin arguments are evaluated in the global
context at the time when the mixin is invoked, they may also reference
the previous arguments in the declaration. For example:

    !default_width = 30px
    =my-fancy-mixin(!width = !default_width, !height = !width)
      width= !width
      height= !height

    .default-box
      +my-fancy-mixin

    .square-box
      +my-fancy-mixin(50px)

    .rectangle-box
      +my-fancy-mixin(25px, 75px)

    !default_width = 10px
    .small-default-box
      +my-fancy-mixin


compiles to:

    .default-box {
      width: 30px;
      height: 30px; }

    .square-box {
      width: 50px;
      height: 50px; }

    .rectangle-box {
      width: 25px;
      height: 75px; }

    .small-default-box {
      width: 10px;
      height: 10px; }


### Sass, Interactive

The sass command line option -i now allows you to quickly and
interactively experiment with SassScript expressions. The value of the
expression you enter will be printed out after each line. Example:

    $ sass -i
    >> 5px
    5px
    >> 5px + 10px
    15px
    >> !five_pixels = 5px
    5px
    >> !five_pixels + 10px
    15px

### SassScript

The features of SassScript have been greatly enhanced with new control
directives, new fundamental data types, and variable scoping.

#### New Data Types

SassScript now has four fundamental data types:

1. Number
2. String
3. Boolean (New in 2.2)
4. Colors

#### More Flexible Numbers

Like JavaScript, SassScript numbers can now change between floating
point and integers. No explicit casting or decimal syntax is
required. When a number is emitted into a CSS file it will be rounded
to the nearest thousandth, however the internal representation
maintains much higher precision.

#### Improved Handling of Units

While Sass has long supported numbers with units, it now has a much
deeper understanding of them. The following are examples of legal
numbers in SassScript:

    0, 1000, 6%, -2px, 5pc, 20em, or 2foo.

Numbers of the same unit may always be added and subtracted. Numbers
that have units that Sass understands and finds comparable, can be
combined, taking the unit of the first number. Numbers that have
non-comparable units may not be added nor subtracted -- any attempt to
do so will cause an error. However, a unitless number takes on the
unit of the other number during a mathematical operation. For example:

    >> 3mm + 4cm
    43mm
    >> 4cm + 3mm
    4.3cm
    >> 3cm + 2in
    8.08cm
    >> 5foo + 6foo
    11foo
    >> 4% + 5px
    SyntaxError: Incompatible units: 'px' and '%'.
    >> 5 + 10px
    15px

Sass allows compound units to be stored in any intermediate form, but
will raise an error if you try to emit a compound unit into your css
file.

    >> !em_ratio = 1em / 16px
    0.063em/px
    >> !em_ratio * 32px
    2em
    >> !em_ratio * 40px
    2.5em

#### Colors

A color value can be declared using a color name, hexadecimal,
shorthand hexadecimal, the rgb function, or the hsl function. When
outputting a color into css, the color name is used, if any, otherwise
it is emitted as hexadecimal value. Examples:

    > #fff
    white
    >> white
    white
    >> #FFFFFF
    white
    >> hsl(180, 100, 100)
    white
    >> rgb(255, 255, 255)
    white
    >> #AAA
    #aaaaaa

Math on color objects is performed piecewise on the rgb
components. However, these operations rarely have meaning in the
design domain (mostly they make sense for gray-scale colors).

    >> #aaa + #123
    #bbccdd
    >> #333 * 2
    #666666

#### Booleans

Boolean objects can be created by comparison operators or via the
`true` and `false` keywords.  Booleans can be combined using the
`and`, `or`, and `not` keywords.

    >> true
    true
    >> true and false
    false
    >> 5 < 10
    true
    >> not (5 < 10)
    false
    >> not (5 < 10) or not (10 < 5)
    true
    >> 30mm == 3cm
    true
    >> 1px == 1em
    false

#### Strings

Unicode escapes are now allowed within SassScript strings.

### Control Directives

New directives provide branching and looping within a sass stylesheet
based on SassScript expressions. See the [Sass
Reference](SASS_REFERENCE.md.html#control_directives) for complete
details.

#### @for

The `@for` directive loops over a set of numbers in sequence, defining
the current number into the variable specified for each loop. The
`through` keyword means that the last iteration will include the
number, the `to` keyword means that it will stop just before that
number.

    @for !x from 1px through 5px
      .border-#{!x}
        border-width= !x

compiles to:

    .border-1px {
      border-width: 1px; }

    .border-2px {
      border-width: 2px; }

    .border-3px {
      border-width: 3px; }

    .border-4px {
      border-width: 4px; }

    .border-5px {
      border-width: 5px; }

#### @if / @else if / @else

The branching directives `@if`, `@else if`, and `@else` let you select
between several branches of sass to be emitted, based on the result of
a SassScript expression. Example:

    !type = "monster"
    p
      @if !type == "ocean"
        color: blue
      @else if !type == "matador"
        color: red
      @else if !type == "monster"
        color: green
      @else
        color: black

is compiled to:

    p {
      color: green; }

#### @while

The `@while` directive lets you iterate until a condition is
met. Example:

    !i = 6
    @while !i > 0
      .item-#{!i}
        width = 2em * !i
      !i = !i - 2

is compiled to:

    .item-6 {
      width: 12em; }

    .item-4 {
      width: 8em; }

    .item-2 {
      width: 4em; }

### Variable Scoping

The term "constant" has been renamed to "variable." Variables can be
declared at any scope (a.k.a. nesting level) and they will only be
visible to the code until the next outdent. However, if a variable is
already defined in a higher level scope, setting it will overwrite the
value stored previously.

In this code, the `!local_var` variable is scoped and hidden from
other higher level scopes or sibling scopes:

    .foo
      .bar
        !local_var = 1px
        width= !local_var
      .baz
        // this will raise an undefined variable error.
        width= !local_var
      // as will this
      width= !local_var

In this example, since the `!global_var` variable is first declared at
a higher scope, it is shared among all lower scopes:

    !global_var = 1px
    .foo
      .bar
        !global_var = 2px
        width= !global_var
      .baz
        width= !global_var
      width= !global_var

compiles to:

    .foo {
      width: 2px; }
      .foo .bar {
        width: 2px; }
      .foo .baz {
        width: 2px; }


### Interpolation

Interpolation has been added. This allows SassScript to be used to
create dynamic properties and selectors.  It also cleans up some uses
of dynamic values when dealing with compound properties. Using
interpolation, the result of a SassScript expression can be placed
anywhere:

    !x = 1
    !d = 3
    !property = "border"
    div.#{!property}
      #{!property}: #{!x + !d}px solid
      #{!property}-color: blue

is compiled to:

    div.border {
      border: 4px solid;
      border-color: blue; }

### Sass Functions

SassScript defines some useful functions that are called using the
normal CSS function syntax:

    p
      color = hsl(0, 100%, 50%)

is compiled to:

    #main {
      color: #ff0000; }

The following functions are provided: `hsl`, `percentage`, `round`,
`ceil`, `floor`, and `abs`.  You can define additional functions in
ruby.

See {Sass::Script::Functions} for more information.


### New Options

#### `:line_comments`

To aid in debugging, You may set the `:line_comments` option to
`true`. This will cause the sass engine to insert a comment before
each selector saying where that selector was defined in your sass
code.

#### `:template_location`

The {Sass::Plugin} `:template_location` option now accepts a hash of
sass paths to corresponding css paths. Please be aware that it is
possible to import sass files between these separate locations -- they
are not isolated from each other.

### Miscellaneous Features

#### `@debug` Directive

The `@debug` directive accepts a SassScript expression and emits the
value of that expression to the terminal (stderr).

Example:

    @debug 1px + 2px

During compilation the following will be printed:

    Line 1 DEBUG: 3px

#### Ruby 1.9 Support

Sass now fully supports Ruby 1.9.1.

#### Sass Cache

By default, Sass caches compiled templates and
[partials](SASS_REFERENCE.md.html#partials).  This dramatically speeds
up re-compilation of large collections of Sass files, and works best
if the Sass templates are split up into separate files that are all
[`@import`](SASS_REFERENCE.md.html#import)ed into one large file.

Without a framework, Sass puts the cached templates in the
`.sass-cache` directory.  In Rails and Merb, they go in
`tmp/sass-cache`.  The directory can be customized with the
[`:cache_location`](#cache_location-option) option.  If you don't want
Sass to use caching at all, set the [`:cache`](#cache-option) option
to `false`.<|MERGE_RESOLUTION|>--- conflicted
+++ resolved
@@ -5,13 +5,11 @@
 
 ## 3.4.6 (Unreleased)
 
-<<<<<<< HEAD
 * Parent selectors now work in selector pseudoclasses (for example, `:not(&)`).
 
 * `@for` loops no longer crash when one bound is an integer-like float.
-=======
+
 * Fix exception on `Sass::Importers::Filesystem#eql?`.
->>>>>>> 11e60d82
 
 ## 3.4.5 (19 September 2014)
 
