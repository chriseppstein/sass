--- conflicted
+++ resolved
@@ -89,8 +89,6 @@
   This flag hasn't been necessary since Rails 2.0.
   Existing Rails 2.0 installations will continue to work.
 
-<<<<<<< HEAD
-=======
 ## 3.0.21
 
 [Tagged on GitHub](http://github.com/nex3/haml/commit/3.0.21).
@@ -107,7 +105,6 @@
 
 * Fix `#options` attribute errors when CSS functions were used with commas.
 
->>>>>>> 0a380701
 ## 3.0.19
 
 [Tagged on GitHub](http://github.com/nex3/haml/commit/3.0.19).
