# Sass Changelog

* Table of contents
{:toc}

## 3.3.0 (Unreleased)

### Backwards Incompatibilities -- Must Read!

* Sass will now throw an error when it encounters a single `@import` statement
  that tries to import more than one file. For example, if you have `@import
  "screen"` and both `screen.scss` and `_screen.scss` exist, a warning will be
  printed. This will become an error in future versions of Sass.

<<<<<<< HEAD
=======
## 3.2.3

* `sass --watch` no longer crashs when a file in a watched directory is deleted.

* Allow `@extend` within bubbling nodes such as `@media`.

* Fix various JRuby incompatibilities and test failures.

* Work around a performance bug that arises from using `@extend` with
  deeply-nested selectors.

>>>>>>> 83d6e352
## 3.2.2

* Add a `--poll` option to force `sass --watch` to use the polling backend to
  [Listen](https://github.com/guard/listen).

* Fix some error reporting bugs related to `@import`.

* Treat [protocol-relative URLs][pru] in `@import`s as static URLs, just like
  `http` and `https` URLs.

* Improve the error message for misplaced simple selectors.

* Fix an option-handling bug that was causing errors with the Compass URL
  helpers.

* Fix a performance issue with `@import` that only appears when
  ActiveSupport is loaded.

* Fix flushing of actions to stdout. Thanks to [Russell Davis]
  (http://github.com/russelldavis).

* Fix the documentation for the `max()` function.

* Fix a `@media` parsing bug.

[pru]: http://paulirish.com/2010/the-protocol-relative-url/

### Deprecations -- Must Read!

* Sass will now print a warning when it encounters a single `@import` statement
  that tries to import more than one file. For example, if you have `@import
  "screen"` and both `screen.scss` and `_screen.scss` exist, a warning will be
  printed. This will become an error in future versions of Sass.

## 3.2.1 (15 August 2012)

* Fix a buggy interaction with Pow and Capybara that caused `EOFError`s.

## 3.2.0 (10 August 2012)

### `@content`

A mixin include can now accept a block of content ({file:SASS_REFERENCE.md#mixin-content Reference Documentation}).
The style block will be passed to the mixin and can be placed at the point @content is used. E.g.:

    @mixin iphone {
      @media only screen and (max-width: 480px) {
        @content;
      }
    }

    @include iphone {
      body { color: red }
    }

Or in `.sass` syntax:

    =iphone
      @media only screen and (max-width: 480px)
        @content

    +iphone
      body
        color: red

Produces:

    @media only screen and (max-width: 480px) {
      body { color: red }
    }

Note that the contents passed to the mixin are evaluated in the scope they are used,
not the scope of the mixin. {file:SASS_REFERENCE.md#variable_scope_and_content_blocks More on variable scoping.}

### Placeholder Selectors: `%foo`

Sass supports a new, special type of selector called a "placeholder selector".
These look like class and id selectors, except the `#` or `.` is replaced by `%`.
They're meant to be used with the {file:SASS_REFERENCE.md#extend `@extend` directive},
when you want to write styles to be extended
but you don't want the base styles to appear in the CSS.

On its own, a placeholder selector just causes a ruleset not to be rendered.
For example:

    // This ruleset won't be rendered on its own.
    #context a%extreme {
      color: blue;
      font-weight: bold;
      font-size: 2em;
    }

However, placeholder selectors can be extended, just like classes and ids.
The extended selectors will be generated, but the base placeholder selector will not.
For example:

    .notice { @extend %extreme; }

Is compiled to:

    #context a.notice {
      color: blue;
      font-weight: bold;
      font-size: 2em;
    }

### Variable Arguments

Mixins and functions now both support variable arguments. When defining a mixin
or function, you can add `...` after the final argument to have it accept an
unbounded number of arguments and package them into a list. When calling a mixin
or function, you can add `...` to expand the final argument (if it's a list) so
that each value is passed as a separate argument. For example:

    @mixin box-shadow($shadows...) {
      // $shadows is a list of all arguments passed to box-shadow
      -moz-box-shadow: $shadows;
      -webkit-box-shadow: $shadows;
      box-shadow: $shadows;      
    }

    // This is the same as "@include spacing(1, 2, 3);"
    $values: 1, 2, 3;
    @include spacing($values...);

Finally, if a variable argument list is passed directly on to another mixin or
function, it will also pass along any keyword arguments. This means that you can
wrap a pre-existing mixin or function and add new functionality without changing
the call signature.

### Directive Interpolation

`#{}` interpolation is now allowed in all plain CSS directives
(such as `@font-face`, `@keyframes`, and of course `@media`).

In addition, `@media` gets some special treatment.
In addition to allowing `#{}` interpolation,
expressions may be used directly in media feature queries.
This means that you can write e.g.:

    $media: screen;
    $feature: -webkit-min-device-pixel-ratio;
    $value: 1.5;

    @media #{$media} and ($feature: $value) {
      ...
    }

This is intended to allow authors to easily write mixins
that make use of `@media` and other directives dynamically.

### Smaller Improvements

* Mixins and functions may now be defined in a nested context, for example
  within `@media` rules. This also allows files containing them to be imported
  in such contexts.

* Previously, only the `:-moz-any` selector was supported; this has been
  expanded to support any vendor prefix, as well as the plain `:any` selector.

* All proposed [CSS4 selectors](http://dev.w3.org/csswg/selectors4/) are now
  supported, including reference selectors (e.g. `.foo /attr/ .bar`) and subject
  selectors (e.g. `.foo!`).

* Sass now supports a global list of load paths, accessible via
  {Sass.load_paths}. This allows plugins and libraries to easily register their
  Sass files such that they're accessible to all {Sass::Engine} instances.

* `Sass.load_paths` is initialized to the value of the `SASS_PATH`environment
  variable. This variable should contain a colon-separated list of load paths
  (semicolon-separated on Windows).

* In certain cases, redundant selectors used to be created as a result of a
  single rule having multiple `@extend`s. That redundancy has been eliminated.

* Redundant selectors were also sometimes created by nested selectors
  using `@extend`. That redundancy has been eliminated as well.

* There is now much more comprehensive support for using `@extend` alongside
  CSS3 selector combinators (`+`, `~`, and `>`). These combinators will now be
  merged as much as possible.

* The full set of [extended color keywords](http://www.w3.org/TR/css3-color/#svg-color)
  are now supported by Sass. They may be used to refer to color objects, and
  colors will render using those color names when appropriate.

* Sass 3.2 adds the \{Sass::Script::Functions#ie_hex_str `ie-hex-str`} function
  which returns a hex string for a color suitable for use with IE filters.

* Sass 3.2 adds the \{Sass::Script::Functions#min `min`} and
  \{Sass::Script::Functions#max `max`} functions, which return the minimum and
  maximum of several values.

* Sass functions are now more strict about how keyword arguments can be passed.

* Decimal numbers now default to five digits of precision after the decimal
  point.

* The \{Sass::Script::Functions::EvaluationContext.options options hash}
  available to Sass functions now contains the filename of the file that the
  function was executed in, rather than the top-level file.

### Backwards Incompatibilities -- Must Read!

#### `@extend` Warnings

Any `@extend` that doesn't match any selectors in the document will now print a
warning. These warnings will become errors in future versions of Sass. This will
help protect against typos and make it clearer why broken styles aren't working.
For example:

    h1.notice {color: red}
    a.important {@extend .notice}

This will print a warning, since the only use of `.notice` can't be merged with
`a`.

You can declare that you don't want warnings for a specific `@extend` by using
the `!optional` flag. For example:

    h1.notice {color: red}
    a.important {@extend .notice !optional}

This will not print a warning.

#### Smaller Incompatibilities

* Parent selectors followed immediately by identifiers (e.g. `&foo`)
  are fully disallowed.
  They were deprecated in 3.1.8.

* `#{}` interpolation is now allowed in all comments.

* The `!` flag may not be used with `//` comments (e.g. `//!`).

* `#{}` interpolation is now disallowed in all `@import` statements
  except for those using `url()`.

* `sass-convert` no longer supports converting files from LessCSS.

## 3.1.21 (10 August 2012)

* Preserve single-line comments that are embedded within multi-line comments.
* Preserve newlines in nested selectors when those selectors are used multiple
  times in the same document.
* Allow tests to be run without the `LANG` environment variable set.
* Update the bundled version of [Listen](https://github.com/guard/listen) to
  0.4.7.
* Sass will now convert `px` to other absolute units using the
  conversion ratio of `96px == 1in` as dictated by the
  [CSS Spec](http://www.w3.org/TR/CSS21/syndata.html#length-units)

## 3.1.20

* Don't crash if a UTF encoding isn't found. Thanks to [Andrew
  Garbutt](http://github.com/techsplicer).
* Properly watch files recursively with `sass --watch`. Thanks to [Sébastien
  Tisserant](https://github.com/sebweaver).
* Fix the documentation for the \{Sass::Script::Functions#append append()}
  function.
* Support the `saturate()`, `opacity()`, and `invert()` functions when used as
  in the [Filter Effects][filter] spec.
* Support MacRuby. Thanks to [Will Glynn](http://github.com/delta407).

[filter]: https://dvcs.w3.org/hg/FXTF/raw-file/tip/filters/index.html

## 3.1.19

* Fix an `uninitialized constant Sass::Exec::Sass::Util` error when using the
  command-line tool.
* Allow `@extend` within directives such as `@media` as long as it only extends
  selectors that are within the same directive.

## 3.1.18

* Ruby 2.0 compatibility. Thanks to [Jeremy
  Kemper](https://github.com/jeremy).

### Deprecations -- Must Read!

* Deprecate the use of `@extend` within directives such as `@media`. This has
  never worked correctly, and now it's officially deprecated. It will be an
  error in 3.2.

## 3.1.17

* Don't crash when calling `#inspect` on an internal Sass tree object in Ruby
  1.9.
* Fix some bugs in `sass --watch` introduced in 3.1.16. Thanks to [Maher
  Sallam](https://github.com/Maher4Ever).
* Support bare interpolation in the value portion of attribute
  selectors (e.g. `[name=#{$value}]`).
* Support keyword arguments for the `invert()` function.
* Handle backslash-separated paths better on Windows.
* Fix `rake install` on Ruby 1.9.
* Properly convert nested `@if` statements with `sass-convert`.

## 3.1.16

* Fix some bugs in `sass-convert` selector parsing when converting from CSS.
* Substantially improve compilation performance on Ruby 1.8.
* Support the `@-moz-document` directive's non-standard `url-prefix` and
  `domain` function syntax.
* Support the [`@supports` directive](http://www.w3.org/TR/css3-conditional/#at-supports).
* Fix a performance issue when using `/*! */` comments with the Rails asset
  pipeline.
* Support `-moz-element`.
* Properly handle empty lists in `sass-convert`.
* Move from [FSSM](https://github.com/ttilley/fssm) to
  [Listen](https://github.com/guard/listen) for file-system monitoring.

## 3.1.15

* Support extending multiple comma-separated selectors (e.g. `@extend .foo, .bar`).
  This is just a terser way to write multiple `@extend`s
  (e.g. `@extend .foo; @extend .bar`).
  This wasn't previously intended to work, but it did in the indented syntax only.
* Avoid more stack overflows when there are import loops in files.
* Update the bundled [FSSM](https://github.com/ttilley/fssm) to version 0.2.8.1.
* Make the `grayscale` function work with `-webkit-filter`.
* Provide a better error message for selectors beginning with `/`
  in the indented syntax.
* Flush standard output after printing notifications in `sass --watch`.
* Fix variable definitions in the REPL.

## 3.1.14

* Fix a typo that was causing crashes on Ruby 1.9.

## 3.1.13

* Fix a smattering of subtle bugs that would crop up when using multibyte
  character sets.
* Fix a bug when using `@extend` with selectors containing newlines.
* Make boolean operators short-circuit.
* Remove unnecessary whitespace in selectors in `:compressed` mode.
* Don't output debug info within non-`@media` directives.
* Make sure `:after` and `:before` selectors end up on the end of
  selectors resulting from `@extend`.
* Fix a bug when using imports containing invalid path characters on Windows.
* Bubble CSS `@import` statements to the top of stylesheets.

## 3.1.12

* Compatibility with the `mathn` library
  (thanks to [Thomas Walpole](https://github.com/twalpole)).
* Fix some infinite loops with mixins that were previously uncaught.
* Catch infinite `@import` loops.
* Fix a deprecation warning in `sass --update` and `--watch`
  (thanks to [Marcel Köppen](https://github.com/Marzelpan)).
* Don't make `$important` a special pre-initialized variable.
* Fix exponential parsing time of certain complex property values and selectors.
* Properly merge `@media` directives with comma-separated queries.
  E.g. `@media foo, bar { @media baz { ... } }` now becomes
  `@media foo and baz, bar and baz { ... }`.

## 3.1.11

* Allow control directives (such as `@if`) to be nested beneath properties.
* Allow property names to begin with a hyphen followed by interpolation (e.g. `-#{...}`).
* Fix a parsing error with interpolation in comma-separated lists.
* Make `--cache-store` with with `--update`.
* Properly report `ArgumentError`s that occur within user-defined functions.
* Don't crash on JRuby if the underlying Java doesn't support every Unicode encoding.
* Add new `updated_stylesheet` callback, which is run after each stylesheet has
  been successfully compiled. Thanks to [Christian Peters](https://github.com/ChristianPeters).
* Allow absolute paths to be used in an importer with a different root.
* Don't destructively modify the options when running `Sass::Plugin.force_update`.
* Prevent Regexp buffer overflows when parsing long strings
  (thanks to [Agworld](https://github.com/Agworld).

### Deprecations -- Must Read!

* The `updating_stylesheet` is deprecated and will be removed in a
  future release. Use the new `updated_stylesheet` callback instead.

## 3.1.10

* Fix another aspect of the 3.1.8 regression relating to `+`.

## 3.1.9

* Fix a regression in 3.1.8 that broke the `+` combinator in selectors.

* Deprecate the loud-comment flag when used with silent comments (e.g. `//!`).
  Using it with multi-line comments (e.g. `/*!`) still works.

## 3.1.8

* Deprecate parent selectors followed immediately by identifiers (e.g. `&foo`).
  This should never have worked, since it violates the rule
  of `&` only being usable where an element selector would.

* Add a `--force` option to the `sass` executable which makes `--update`
  always compile all stylesheets, even if the CSS is newer.

* Disallow semicolons at the end of `@import` directives in the indented syntax.

* Don't error out when being used as a library without requiring `fileutil`.

* Don't crash when Compass-style sprite imports are used with `StalenessChecker`
  (thanks to [Matthias Bauer](https://github.com/moeffju)).

* The numeric precision of numbers in Sass can now be set using the
  `--precision` option to the command line. Additionally, the default
  number of digits of precision in Sass output can now be
  changed by setting `Sass::Script::Number.precision` to an integer
  (defaults to 3). Since this value can now be changed, the `PRECISION`
  constant in `Sass::Script::Number` has been deprecated. In the unlikely
  event that you were using it in your code, you should now use
   `Sass::Script::Number.precision_factor` instead.

* Don't crash when running `sass-convert` with selectors with two commas in a row.

* Explicitly require Ruby >= 1.8.7 (thanks [Eric Mason](https://github.com/ericmason)).

* Properly validate the nesting of elements in imported stylesheets.

* Properly compile files in parent directories with `--watch` and `--update`.

* Properly null out options in mixin definitions before caching them. This fixes
  a caching bug that has been plaguing some Rails 3.1 users.

## 3.1.7

* Don't crash when doing certain operations with `@function`s.

## 3.1.6

* The option `:trace_selectors` can now be used to emit a full trace
  before each selector. This can be helpful for in-browser debugging of
  stylesheet imports and mixin includes. This option supersedes the
  `:line_comments` option and is superseded by the `:debug_info`
  option.

* Fix a bug where long `@if`/`@else` chains would cause exponential slowdown
  under some circumstances.

## 3.1.5

* Updated the vendored FSSM version, which will avoid segfaults on OS
  X Lion when using `--watch`.

## 3.1.4

* Sass no longer unnecessarily caches the sass options hash.
  This allows objects that cannot be marshaled to be placed into the
  options hash.

## 3.1.3

* Sass now logs message thru a logger object which can be changed to
  provide integration with other frameworks' logging infrastructure.


## 3.1.2

* Fix some issues that were breaking Sass when running within Rubinius.
* Fix some issues that were affecting Rails 3.1 integration.
* New function `zip` allows several lists to be combined into one
  list of lists. For example:
  `zip(1px 1px 3px, solid dashed solid, red green blue)` becomes
  `1px solid red, 1px dashed green, 3px solid blue`
* New function `index` returns the list index of a value
  within a list. For example: `index(1px solid red, solid)`
  returns `2`. When the value is not found `false` is returned.

## 3.1.1

* Make sure `Sass::Plugin` is loaded at the correct time in Rails 3.

## 3.1.0

* Add an {Sass::Script::Functions#invert `invert` function} that takes the inverse of colors.

* A new sass function called `if` can be used to emit one of two values
  based on the truth value of the first argument.
  For example, `if(true, 1px, 2px)` returns `1px` and `if(false, 1px, 2px)` returns `2px`.

* Compass users can now use the `--compass` flag
  to make the Compass libraries available for import.
  This will also load the Compass project configuration
  if run from the project root.

* Many performance optimizations have been made by [thedarkone](http://github.com/thedarkone).

* Allow selectors to contain extra commas to make them easier to modify.
  Extra commas will be removed when the selectors are converted to CSS.

* `@import` may now be used within CSS or `@media` rules.
  The imported file will be treated as though it were nested within the rule.
  Files with mixins may not be imported in nested contexts.

* If a comment starts with `!`, that comment will now be interpolated
  (`#{...}` will be replaced with the resulting value of the expression
  inside) and the comment will always be printed out in the generated CSS
  file -- even with compressed output. This is useful for adding copyright
  notices to your stylesheets.

* A new executable named `scss` is now available. It is exactly like the
  `sass` executable except it defaults to assuming input is in the SCSS syntax.
  Both programs will use the source file's extension to determine the syntax where
  possible.

### Sass-based Functions

While it has always been possible to add functions to Sass with Ruby, this release adds the ability to define new functions within Sass files directly.
For example:

    $grid-width: 40px;
    $gutter-width: 10px;

    @function grid-width($n) {
      @return $n * $grid-width + ($n - 1) * $gutter-width;
    }

    #sidebar { width: grid-width(5); }

Becomes:

    #sidebar {
      width: 240px; }

### Keyword Arguments

Both mixins and Sass functions now support the ability to pass in keyword arguments.
For example, with mixins:

    @mixin border-radius($value, $moz: true, $webkit: true, $css3: true) {
      @if $moz { -moz-border-radius: $value }
      @if $webkit { -webkit-border-radius: $value }
      @if $css3 { border-radius: $value }
    }

    @include border-radius(10px, $webkit: false);

And with functions:

    p {
      color: hsl($hue: 180, $saturation: 78%, $lightness: 57%);
    }

Keyword arguments are of the form `$name: value` and come after normal arguments.
They can be used for either optional or required arguments.
For mixins, the names are the same as the argument names for the mixins.
For functions, the names are defined along with the functions.
The argument names for the built-in functions are listed
{Sass::Script::Functions in the function documentation}.

Sass functions defined in Ruby can use the {Sass::Script::Functions.declare} method
to declare the names of the arguments they take.

#### New Keyword Functions

The new keyword argument functionality enables new Sass color functions
that use keywords to encompass a large amount of functionality in one function.

* The {Sass::Script::Functions#adjust_color adjust-color} function works like the old
  `lighten`, `saturate`, and `adjust-hue` methods.
  It increases and/or decreases the values of a color's properties by fixed amounts.
  For example, `adjust-color($color, $lightness: 10%)` is the same as `lighten($color, 10%)`:
  it returns `$color` with its lightness increased by 10%.

* The {Sass::Script::Functions#scale_color scale_color} function
  is similar to {Sass::Script::Functions#adjust adjust},
  but instead of increasing and/or decreasing a color's properties by fixed amounts,
  it scales them fluidly by percentages.
  The closer the percentage is to 100% (or -100%),
  the closer the new property value will be to its maximum (or minimum).
  For example, `scale-color(hsl(120, 70, 80), $lightness: 50%)`
  will change the lightness from 80% to 90%,
  because 90% is halfway between 80% and 100%.
  Similarly, `scale-color(hsl(120, 70, 50), $lightness: 50%)`
  will change the lightness from 50% to 75%.

* The {Sass::Script::Functions#change_color change-color} function simply changes a color's properties
  regardless of their old values.
  For example `change-color($color, $lightness: 10%)` returns `$color` with 10% lightness,
  and `change-color($color, $alpha: 0.7)` returns color with opacity 0.7.

Each keyword function accepts `$hue`, `$saturation`, `$value`,
`$red`, `$green`, `$blue`, and `$alpha` keywords,
with the exception of `scale-color()` which doesn't accept `$hue`.
These keywords modify the respective properties of the given color.

Each keyword function can modify multiple properties at once.
For example, `adjust-color($color, $lightness: 15%, $saturation: -10%)`
both lightens and desaturates `$color`.
HSL properties cannot be modified at the same time as RGB properties, though.

### Lists

Lists are now a first-class data type in Sass,
alongside strings, numbers, colors, and booleans.
They can be assigned to variables, passed to mixins,
and used in CSS declarations.
Just like the other data types (except booleans),
Sass lists look just like their CSS counterparts.
They can be separated either by spaces (e.g. `1px 2px 0 10px`)
or by commas (e.g. `Helvetica, Arial, sans-serif`).
In addition, individual values count as single-item lists.

Lists won't behave any differently in Sass 3.1 than they did in 3.0.
However, you can now do more with them using the new [list functions](Sass/Script/Functions.html#list-functions):

* The {Sass::Script::Functions#nth `nth($list, $n)` function} returns the nth item in a list.
  For example, `nth(1px 2px 10px, 2)` returns the second item, `2px`.
  Note that lists in Sass start at 1, not at 0 like they do in some other languages.

* The {Sass::Script::Functions#join `join($list1, $list2)` function}
  joins together two lists into one.
  For example, `join(1px 2px, 10px 5px)` returns `1px 2px 10px 5px`.

* The {Sass::Script::Functions#append `append($list, $val)` function}
  appends values to the end of a list.
  For example, `append(1px 2px, 10px)` returns `1px 2px 10px`.

* The {Sass::Script::Functions#join `length($list)` function}
  returns the length of a list.
  For example, `length(1px 2px 10px 5px)` returns `4`.

For more details about lists see {file:SASS_REFERENCE.md#lists the reference}.

#### `@each`

There's also a new directive that makes use of lists.
The {file:SASS_REFERENCE.md#each-directive `@each` directive} assigns a variable to each item in a list in turn,
like `@for` does for numbers.
This is useful for writing a bunch of similar styles
without having to go to the trouble of creating a mixin.
For example:

    @each $animal in puma, sea-slug, egret, salamander {
      .#{$animal}-icon {
        background-image: url('/images/#{$animal}.png');
      }
    }

is compiled to:

    .puma-icon {
      background-image: url('/images/puma.png'); }
    .sea-slug-icon {
      background-image: url('/images/sea-slug.png'); }
    .egret-icon {
      background-image: url('/images/egret.png'); }
    .salamander-icon {
      background-image: url('/images/salamander.png'); }

### `@media` Bubbling

Modern stylesheets often use `@media` rules to target styles
at certain sorts of devices, screen resolutions, or even orientations.
They're also useful for print and aural styling.
Unfortunately, it's annoying and repetitive to break the flow of a stylesheet
and add a `@media` rule containing selectors you've already written
just to tweak the style a little.

Thus, Sass 3.1 now allows you to nest `@media` rules within selectors.
It will automatically bubble them up to the top level,
putting all the selectors on the way inside the rule.
For example:

    .sidebar {
      width: 300px;
      @media screen and (orientation: landscape) {
        width: 500px;
      }
    }

is compiled to:

    .sidebar {
      width: 300px;
    }
    @media screen and (orientation: landscape) {
      .sidebar {
        width: 500px;
      }
    }

You can also nest `@media` directives within one another.
The queries will then be combined using the `and` operator.
For example:

    @media screen {
      .sidebar {
        @media (orientation: landscape) {
          width: 500px;
        }
      }
    }

is compiled to:

    @media screen and (orientation: landscape) {
      .sidebar {
        width: 500px;
      }
    }

### Nested `@import`

The `@import` statement can now be nested within other structures
such as CSS rules and `@media` rules. For example:

    @media print {
      @import "print";
    }

This imports `print.scss` and places all rules so imported within the `@media print` block.
This makes it easier to create stylesheets for specific media or sections of the document
and distributing those stylesheets across multiple files.

### Backwards Incompatibilities -- Must Read!

* When `@import` is given a path without `.sass`, `.scss`, or `.css` extension,
  and no file exists at that path, it will now throw an error.
  The old behavior of becoming a plain-CSS `@import` was deprecated
  and has now been removed.

* Get rid of the `--rails` flag for the `sass` executable.
  This flag hasn't been necessary since Rails 2.0.
  Existing Rails 2.0 installations will continue to work.

* Removed deprecated support for ! prefixed variables. Use $ to prefix variables now.

* Removed the deprecated css2sass executable. Use sass-convert now.

* Removed support for the equals operator in variable assignment. Use : now.

* Removed the sass2 mode from sass-convert. Users who have to migrate from sass2
  should install Sass 3.0 and quiet all deprecation warnings before installing Sass 3.1.

### Sass Internals

* It is now possible to define a custom importer that can be used to find imports using different import semantics than the default filesystem importer that Sass provides. For instance, you can use this to generate imports on the fly, look them up from a database, or implement different file naming conventions. See the {Sass::Importers::Base Importer Base class} for more information.

* It is now possible to define a custom cache store to allow for efficient caching of Sass files using alternative cache stores like memcached in environments where a writable filesystem is not available or where the cache need to be shared across many servers for dynamically generated stylesheet environments. See the {Sass::CacheStores::Base CacheStore Base class} for more information.

## 3.0.26 (Unreleased)

* Fix a performance bug in large SCSS stylesheets with many nested selectors.
  This should dramatically decrease compilation time of such stylesheets.

* Upgrade the bundled FSSM to version 0.2.3.
  This means `sass --watch` will work out of the box with Rubinius.

## 3.0.25

[Tagged on GitHub](http://github.com/nex3/sass/commit/3.0.25).

* When displaying a Sass error in an imported stylesheet,
  use the imported stylesheet's contents rather than the top-level stylesheet.

* Fix a bug that caused some lines with non-ASCII characters to be ignored in Ruby 1.8.

* Fix a bug where boolean operators (`and`, `or`, and `not`) wouldn't work at the end of a line
  in a multiline SassScript expression.

* When using `sass --update`, only update individual files when they've changed.

## 3.0.24

[Tagged on GitHub](http://github.com/nex3/sass/commit/3.0.24).

* Raise an error when `@else` appears without an `@if` in SCSS.

* Fix some cases where `@if` rules were causing the line numbers in error reports
  to become incorrect.

## 3.0.23

[Tagged on GitHub](http://github.com/nex3/sass/commit/3.0.23).

* Fix the error message for unloadable modules when running the executables under Ruby 1.9.2.

### `@charset` Change

The behavior of `@charset` has changed in version 3.0.23
in order to work around a bug in Safari,
where `@charset` declarations placed anywhere other than the beginning of the document
cause some CSS rules to be ignored.
This change also makes `@charset`s in imported files behave in a more useful way.

#### Ruby 1.9

When using Ruby 1.9, which keeps track of the character encoding of the Sass document internally,
`@charset` directive in the Sass stylesheet and any stylesheets it imports
are no longer directly output to the generated CSS.
They're still used for determining the encoding of the input and output stylesheets,
but they aren't rendered in the same way other directives are.

Instead, Sass adds a single `@charset` directive at the beginning of the output stylesheet
if necessary, whether or not the input stylesheet had a `@charset` directive.
It will add this directive if and only if the output stylesheet contains non-ASCII characters.
By default, the declared charset will be UTF-8,
but if the Sass stylesheet declares a different charset then that will be used instead if possible.

One important consequence of this scheme is that it's possible for a Sass file
to import partials with different encodings (e.g. one encoded as UTF-8 and one as IBM866).
The output will then be UTF-8, unless the importing stylesheet
declares a different charset.

#### Ruby 1.8

Ruby 1.8 doesn't have good support for encodings, so it uses a simpler but less accurate
scheme for figuring out what `@charset` declaration to use for the output stylesheet.
It just takes the first `@charset` declaration to appear in the stylesheet
or any of its imports and moves it to the beginning of the document.
This means that under Ruby 1.8 it's *not* safe to import files with different encodings.

## 3.0.22

[Tagged on GitHub](http://github.com/nex3/sass/commit/3.0.22).

* Remove `vendor/sass`, which snuck into the gem by mistake
  and was causing trouble for Heroku users (thanks to [Jacques Crocker](http://railsjedi.com/)).

* `sass-convert` now understands better when it's acceptable
  to remove parentheses from expressions.

## 3.0.21

[Tagged on GitHub](http://github.com/nex3/sass/commit/3.0.21).

* Fix the permissions errors for good.

* Fix more `#options` attribute errors.

## 3.0.20

[Tagged on GitHub](http://github.com/nex3/sass/commit/3.0.20).

* Fix some permissions errors.

* Fix `#options` attribute errors when CSS functions were used with commas.

## 3.0.19

[Tagged on GitHub](http://github.com/nex3/sass/commit/3.0.19).

* Make the alpha value for `rgba` colors respect {Sass::Script::Number::PRECISION}.

* Remove all newlines in selectors in `:compressed` mode.

* Make color names case-insensitive.

* Properly detect SCSS files when using `sass -c`.

* Remove spaces after commas in `:compressed` mode.

* Allow the `--unix-newlines` flag to work on Unix, where it's a no-op.

## 3.0.18

[Tagged on GitHub](http://github.com/nex3/sass/commit/3.0.18).

* Don't require `rake` in the gemspec, for bundler compatibility under
  JRuby. Thanks to [Gordon McCreight](http://www.gmccreight.com/blog).

* Add a command-line option `--stop-on-error` that causes Sass to exit
  when a file fails to compile using `--watch` or `--update`.

* Fix a bug in `haml_tag` that would allow duplicate attributes to be added
  and make `data-` attributes not work.

* Get rid of the annoying RDoc errors on install.

* Disambiguate references to the `Rails` module when `haml-rails` is installed.

* Allow `@import` in SCSS to import multiple files in the same `@import` rule.

## 3.0.17

[Tagged on GitHub](http://github.com/nex3/sass/commit/3.0.17).

* Disallow `#{}` interpolation in `@media` queries or unrecognized directives.
  This was never allowed, but now it explicitly throws an error
  rather than just producing invalid CSS.

* Make `sass --watch` not throw an error when passed a single file or directory.

* Understand that mingw counts as Windows.

* Make `sass --update` return a non-0 exit code if one or more files being updated
  contained an error.

## 3.0.16

[Tagged on GitHub](http://github.com/nex3/sass/commit/3.0.16).

* Fix a bug where certain sorts of comments would get improperly
  rendered in the `:compact` style.

* Always allow a trailing `*/` in loud comments in the indented syntax.

* Fix a performance issue with SCSS parsing in rare cases.
  Thanks to [Chris Eppstein](http://chriseppstein.github.com).

* Use better heuristics for figuring out when someone might be using
  the wrong syntax with `sass --watch`.

## 3.0.15

[Tagged on GitHub](http://github.com/nex3/sass/commit/3.0.15).

* Fix a bug where `sass --watch` and `sass --update` were completely broken.

* Allow `@import`ed values to contain commas.

## 3.0.14

[Tagged on GitHub](http://github.com/nex3/sass/commit/3.0.14).

* Properly parse paths with drive letters on Windows (e.g. `C:\Foo\Bar.sass`)
  in the Sass executable.

* Compile Sass files in a deterministic order.

* Fix a bug where comments after `@if` statements in SCSS
  weren't getting passed through to the output document.

## 3.0.13

[Tagged on GitHub](http://github.com/nex3/sass/commit/3.0.13).

## CSS `@import` Directives

Sass is now more intelligent about when to compile `@import` directives to plain CSS.
Any of the following conditions will cause a literal CSS `@import`:

* Importing a path with a `.css` extension (e.g. `@import "foo.css"`).
* Importing a path with a media type (e.g. `@import "foo" screen;`).
* Importing an HTTP path (e.g. `@import "http://foo.com/style.css"`).
* Importing any URL (e.g. `@import url(foo)`).

The former two conditions always worked, but the latter two are new.

## `-moz-calc` Support

The new [`-moz-calc()` function](http://hacks.mozilla.org/2010/06/css3-calc/) in Firefox 4
will now be properly parsed by Sass.
`calc()` was already supported, but because the parsing rules are different
than for normal CSS functions, this had to be expanded to include `-moz-calc`.

In anticipation of wider browser support, in fact,
*any* function named `-*-calc` (such as `-webkit-calc` or `-ms-calc`)
will be parsed the same as the `calc` function.

## `:-moz-any` Support

The [`:-moz-any` pseudoclass selector](http://hacks.mozilla.org/2010/05/moz-any-selector-grouping/)
is now parsed by Sass.

## `--require` Flag

The Sass command-line executable can now require Ruby files
using the `--require` flag (or `-r` for short).

## Rails Support

Make sure the default Rails options take precedence over the default non-Rails options.
This makes `./script/server --daemon` work again.

### Rails 3 Support

Support for Rails 3 versions prior to beta 4 has been removed.
Upgrade to Rails 3.0.0.beta4 if you haven't already.

## 3.0.12

[Tagged on GitHub](http://github.com/nex3/sass/commit/3.0.12).

## Rails 3 Support

Apparently the last version broke in new and exciting ways under Rails 3,
due to the inconsistent load order caused by certain combinations of gems.
3.0.12 hacks around that inconsistency, and *should* be fully Rails 3-compatible.

### Deprecated: Rails 3 Beta 3

Haml's support for Rails 3.0.0.beta.3 has been deprecated.
Haml 3.0.13 will only support 3.0.0.beta.4.

## 3.0.11

[Tagged on GitHub](http://github.com/nex3/sass/commit/3.0.11).

There were no changes made to Haml between versions 3.0.10 and 3.0.11.

## Rails 3 Support

Make sure Sass *actually* regenerates stylesheets under Rails 3.
The fix in 3.0.10 didn't work because the Rack stack we were modifying
wasn't reloaded at the proper time.

## Bug Fixes

* Give a decent error message when `--recursive` is used
  in `sass-convert` without a directory.

## 3.0.10

[Tagged on GitHub](http://github.com/nex3/sass/commit/3.0.10).

### Appengine-JRuby Support

The way we determine the location of the Haml installation
no longer breaks the version of JRuby
used by [`appengine-jruby`](http://code.google.com/p/appengine-jruby/).

### Rails 3 Support

Sass will regenerate stylesheets under Rails 3
even when no controllers are being accessed.

### Other Improvements

* When using `sass-convert --from sass2 --to sass --recursive`,
  suggest the use of `--in-place` as well.

## 3.0.9

[Tagged on GitHub](http://github.com/nex3/sass/commit/3.0.9).

There were no changes made to Sass between versions 3.0.8 and 3.0.9.
A bug in Gemcutter caused the gem to be uploaded improperly.

## 3.0.8

[Tagged on GitHub](http://github.com/nex3/sass/commit/3.0.8).

* Fix a bug with Rails versions prior to Rails 3.

## 3.0.7

[Tagged on GitHub](http://github.com/nex3/sass/commit/3.0.7).

### Encoding Support

Sass 3.0.7 adds support for `@charset` for declaring the encoding of a stylesheet.
For details see {file:SASS_REFERENCE.md#encodings the reference}.

The `sass` and `sass-convert` executables also now take an `-E` option
for specifying the encoding of Sass/SCSS/CSS files.

### Bug Fixes

* When compiling a file named `.sass` but with SCSS syntax specified,
  use the latter (and vice versa).

* Fix a bug where interpolation would cause some selectors to render improperly.

* If a line in a Sass comment starts with `*foo`,
  render it as `*foo` rather than `* *foo`.

## 3.0.6

[Tagged on GitHub](http://github.com/nex3/sass/commit/3.0.6).

There were no changes made to Sass between versions 3.0.5 and 3.0.6.

## 3.0.5

[Tagged on GitHub](http://github.com/nex3/sass/commit/3.0.5).

### `#{}` Interpolation in Properties

Previously, using `#{}` in some places in properties
would cause a syntax error.
Now it can be used just about anywhere.

Note that when `#{}` is used near operators like `/`,
those operators are treated as plain CSS
rather than math operators.
For example:

    p {
      $font-size: 12px;
      $line-height: 30px;
      font: #{$font-size}/#{$line-height};
    }

is compiled to:

    p {
      font: 12px/30px;
    }

This is useful, since normally {file:SASS_REFERENCE.md#division-and-slash
a slash with variables is treated as division}.

### Recursive Mixins

Mixins that include themselves will now print
much more informative error messages.
For example:

    @mixin foo {@include bar}
    @mixin bar {@include foo}
    @include foo

will print:

    An @include loop has been found:
        foo includes bar
        bar includes foo

Although it was previously possible to use recursive mixins
without causing infinite looping, this is now disallowed,
since there's no good reason to do it.

### Rails 3 Support

Fix Sass configuration under Rails 3.
Thanks [Dan Cheail](http://github.com/codeape).

### `sass --no-cache`

Make the `--no-cache` flag properly forbid Sass from writing `.sass-cache` files.

## 3.0.4

[Tagged on GitHub](http://github.com/nex3/sass/commit/3.0.4).

* Raise an informative error when function arguments have a mispaced comma,
  as in `foo(bar, )`.

* Fix a performance problem when using long function names
  such as `-moz-linear-gradient`.

## 3.0.3

[Tagged on GitHub](http://github.com/nex3/sass/commit/3.0.3).

### Rails 3 Support

Make sure Sass is loaded properly when using Rails 3
along with non-Rails-3-compatible plugins like some versions of `will_paginate`.

Also, In order to make some Rails loading errors like the above easier to debug,
Sass will now raise an error if `Rails.root` is `nil` when Sass is loading.
Previously, this would just cause the paths to be mis-set.

### Merb Support

Merb, including 1.1.0 as well as earlier versions,
should *really* work with this release.

### Bug Fixes

* Raise an informative error when mixin arguments have a mispaced comma,
  as in `@include foo(bar, )`.

* Make sure SassScript subtraction happens even when nothing else dynamic is going on.

* Raise an error when colors are used with the wrong number of digits.

## 3.0.2

[Tagged on GitHub](http://github.com/nex3/sass/commit/3.0.2).

### Merb 1.1.0 Support

Fixed a bug inserting the Sass plugin into the Merb 1.1.0 Rack application.

### Bug Fixes

* Allow identifiers to begin with multiple underscores.

* Don't raise an error when using `haml --rails` with older Rails versions.

## 3.0.1

[Tagged on GitHub](http://github.com/nex3/sass/commit/3.0.1).

### Installation in Rails

`haml --rails` is no longer necessary for installing Sass in Rails.
Now all you need to do is add `gem "haml"` to the Gemfile for Rails 3,
or add `config.gem "haml"` to `config/environment.rb` for previous versions.

`haml --rails` will still work,
but it has been deprecated and will print an error message.
It will not work in the next version of Sass.

### Rails 3 Beta Integration

* Make sure manually importing the Sass Rack plugin still works with Rails,
  even though it's not necessary now.

* Allow Sass to be configured in Rails even when it's being lazy-loaded.

### `:template_location` Methods

The {file:SASS_REFERENCE.md#template_location-option `:template_location` option}
can be either a String, a Hash, or an Array.
This makes it difficult to modify or use with confidence.
Thus, three new methods have been added for handling it:

* {Sass::Plugin::Configuration#template_location_array Sass::Plugin#template_location_array} --
  Returns the template locations and CSS locations formatted as an array.

* {Sass::Plugin::Configuration#add_template_location Sass::Plugin#add_template_location} --
  Converts the template location option to an array and adds a new location.

* {Sass::Plugin::Configuration#remove_template_location Sass::Plugin#remove_template_location} --
  Converts the template location option to an array and removes an existing location.

## 3.0.0
{#3-0-0}

[Tagged on GitHub](http://github.com/nex3/sass/commit/3.0.0).

### Deprecations -- Must Read!
{#3-0-0-deprecations}

* Using `=` for SassScript properties and variables is deprecated,
  and will be removed in Sass 3.2.
  Use `:` instead.
  See also [this changelog entry](#3-0-0-sass-script-context)

* Because of the above, property values using `:`
  will be parsed more thoroughly than they were before.
  Although all valid CSS3 properties
  as well as most hacks and proprietary syntax should be supported,
  it's possible that some properties will break.
  If this happens, please report it to [the Sass mailing list](http://groups.google.com/group/haml).

* In addition, setting the default value of variables
  with `||=` is now deprecated
  and will be removed in Sass 3.2.
  Instead, add `!default` to the end of the value.
  See also [this changelog entry](#3-0-0-default-flag)

* The `!` prefix for variables is deprecated,
  and will be removed in Sass 3.2.
  Use `$` as a prefix instead.
  See also [this changelog entry](#3-0-0-dollar-prefix).

* The `css2sass` command-line tool has been deprecated,
  and will be removed in Sass 3.2.
  Use the new `sass-convert` tool instead.
  See also [this changelog entry](#3-0-0-sass-convert).

* Selector parent references using `&` can now only be used
  where element names are valid.
  This is because Sass 3 fully parses selectors
  to support the new [`@extend` directive](#3-0-0-extend),
  and it's possible that the `&` could be replaced by an element name.

### SCSS (Sassy CSS)

Sass 3 introduces a new syntax known as SCSS
which is fully compatible with the syntax of CSS3,
while still supporting the full power of Sass.
This means that every valid CSS3 stylesheet
is a valid SCSS file with the same meaning.
In addition, SCSS understands most CSS hacks
and vendor-specific syntax, such as [IE's old `filter` syntax](http://msdn.microsoft.com/en-us/library/ms533754%28VS.85%29.aspx).

SCSS files use the `.scss` extension.
They can import `.sass` files, and vice-versa.
Their syntax is fully described in the {file:SASS_REFERENCE.md Sass reference};
if you're already familiar with Sass, though,
you may prefer the {file:SCSS_FOR_SASS_USERS.md intro to SCSS for Sass users}.

Since SCSS is a much more approachable syntax for those new to Sass,
it will be used as the default syntax for the reference,
as well as for most other Sass documentation.
The indented syntax will continue to be fully supported, however.

Sass files can be converted to SCSS using the new `sass-convert` command-line tool.
For example:

    # Convert a Sass file to SCSS
    $ sass-convert style.sass style.scss

**Note that if you're converting a Sass file written for Sass 2**,
you should use the `--from sass2` flag.
For example:

    # Convert a Sass file to SCSS
    $ sass-convert --from sass2 style.sass style.scss

    # Convert all Sass files to SCSS
    $ sass-convert --recursive --in-place --from sass2 --to scss stylesheets/

### Syntax Changes {#3-0-0-syntax-changes}

#### SassScript Context
{#3-0-0-sass-script-context}

The `=` character is no longer required for properties that use SassScript
(that is, variables and operations).
All properties now use SassScript automatically;
this means that `:` should be used instead.
Variables should also be set with `:`.
For example, what used to be

    // Indented syntax
    .page
      color = 5px + 9px

should now be

    // Indented syntax
    .page
      color: 5px + 9px

This means that SassScript is now an extension of the CSS3 property syntax.
All valid CSS3 properties are valid SassScript,
and will compile without modification
(some invalid properties work as well, such as Microsoft's proprietary `filter` syntax).
This entails a few changes to SassScript to make it fully CSS3-compatible,
which are detailed below.

This also means that Sass will now be fully parsing all property values,
rather than passing them through unchanged to the CSS.
Although care has been taken to support all valid CSS3,
as well as hacks and proprietary syntax,
it's possible that a property that worked in Sass 2 won't work in Sass 3.
If this happens, please report it to [the Sass mailing list](http://groups.google.com/group/haml).

Note that if `=` is used,
SassScript will be interpreted as backwards-compatibly as posssible.
In particular, the changes listed below don't apply in an `=` context.

The `sass-convert` command-line tool can be used
to upgrade Sass files to the new syntax using the `--in-place` flag.
For example:

    # Upgrade style.sass:
    $ sass-convert --in-place style.sass

    # Upgrade all Sass files:
    $ sass-convert --recursive --in-place --from sass2 --to sass stylesheets/

##### Quoted Strings

Quoted strings (e.g. `"foo"`) in SassScript now render with quotes.
In addition, unquoted strings are no longer deprecated,
and render without quotes.
This means that almost all strings that had quotes in Sass 2
should not have quotes in Sass 3.

Although quoted strings render with quotes when used with `:`,
they do not render with quotes when used with `#{}`.
This allows quoted strings to be used for e.g. selectors
that are passed to mixins.

Strings can be forced to be quoted and unquoted using the new
\{Sass::Script::Functions#unquote unquote} and \{Sass::Script::Functions#quote quote}
functions.

##### Division and `/`

Two numbers separated by a `/` character
are allowed as property syntax in CSS,
e.g. for the `font` property.
SassScript also uses `/` for division, however,
which means it must decide what to do
when it encounters numbers separated by `/`.

For CSS compatibility, SassScript does not perform division by default.
However, division will be done in almost all cases where division is intended.
In particular, SassScript will perform division
in the following three situations:

1. If the value, or any part of it, is stored in a variable.
2. If the value is surrounded by parentheses.
3. If the value is used as part of another arithmetic expression.

For example:

    p
      font: 10px/8px
      $width: 1000px
      width: $width/2
      height: (500px/2)
      margin-left: 5px + 8px/2px

is compiled to:

    p {
      font: 10px/8px;
      width: 500px;
      height: 250px;
      margin-left: 9px; }

##### Variable Defaults

Since `=` is no longer used for variable assignment,
assigning defaults to variables with `||=` no longer makes sense.
Instead, the `!default` flag
should be added to the end of the variable value.
This syntax is meant to be similar to CSS's `!important` flag.
For example:

    $var: 12px !default;

#### Variable Prefix Character
{#3-0-0-dollar-prefix}

The Sass variable character has been changed from `!`
to the more aesthetically-appealing `$`.
For example, what used to be

    !width = 13px
    .icon
      width = !width

should now be

    $width: 13px
    .icon
      width: $width

The `sass-convert` command-line tool can be used
to upgrade Sass files to the new syntax using the `--in-place` flag.
For example:

    # Upgrade style.sass:
    $ sass-convert --in-place style.sass

    # Upgrade all Sass files:
    $ sass-convert --recursive --in-place --from sass2 --to sass stylesheets/

`!` may still be used, but it's deprecated and will print a warning.
It will be removed in the next version of Sass, 3.2.

#### Variable and Mixin Names

SassScript variable and mixin names may now contain hyphens.
In fact, they may be any valid CSS3 identifier.
For example:

    $prettiest-color: #542FA9
    =pretty-text
      color: $prettiest-color

In order to allow frameworks like [Compass](http://compass-style.org)
to use hyphens in variable names
while maintaining backwards-compatibility,
variables and mixins using hyphens may be referred to
with underscores, and vice versa.
For example:

    $prettiest-color: #542FA9
    .pretty
      // Using an underscore instead of a hyphen works
      color: $prettiest_color

#### Single-Quoted Strings

SassScript now supports single-quoted strings.
They behave identically to double-quoted strings,
except that single quotes need to be backslash-escaped
and double quotes do not.

#### Mixin Definition and Inclusion

Sass now supports the `@mixin` directive as a way of defining mixins (like `=`),
as well as the `@include` directive as a way of including them (like `+`).
The old syntax is *not* deprecated,
and the two are fully compatible.
For example:

    @mixin pretty-text
      color: $prettiest-color

    a
      @include pretty-text

is the same as:

    =pretty-text
      color: $prettiest-color

    a
      +pretty-text

#### Sass Properties

New-style properties (with the colon after the name) in indented syntax
now allow whitespace before the colon. For example:

    foo
      color : blue

#### Sass `@import`

The Sass `@import` statement now allows non-CSS files to be specified with quotes,
for similarity with the SCSS syntax. For example, `@import "foo.sass"`
will now import the `foo.sass` file, rather than compiling to `@import "foo.sass";`.

### `@extend`
{#3-0-0-extend}

There are often cases when designing a page
when one class should have all the styles of another class,
as well as its own specific styles.
The most common way of handling this is to use both the more general class
and the more specific class in the HTML.
For example, suppose we have a design for a normal error
and also for a serious error. We might write our markup like so:

    <div class="error seriousError">
      Oh no! You've been hacked!
    </div>

And our styles like so:

    .error {
      border: 1px #f00;
      background-color: #fdd;
    }
    .seriousError {
      border-width: 3px;
    }

Unfortunately, this means that we have to always remember
to use `.error` with `.seriousError`.
This is a maintenance burden, leads to tricky bugs,
and can bring non-semantic style concerns into the markup.

The `@extend` directive avoids these problems
by telling Sass that one selector should inherit the styles of another selector.
For example:

    .error {
      border: 1px #f00;
      background-color: #fdd;
    }
    .seriousError {
      @extend .error;
      border-width: 3px;
    }

This means that all styles defined for `.error`
are also applied to `.seriousError`,
in addition to the styles specific to `.seriousError`.
In effect, everything with class `.seriousError` also has class `.error`.

Other rules that use `.error` will work for `.seriousError` as well.
For example, if we have special styles for errors caused by hackers:

    .error.intrusion {
      background-image: url("/image/hacked.png");
    }

Then `<div class="seriousError intrusion">`
will have the `hacked.png` background image as well.

#### How it Works

`@extend` works by inserting the extending selector (e.g. `.seriousError`)
anywhere in the stylesheet that the extended selector (.e.g `.error`) appears.
Thus the example above:

    .error {
      border: 1px #f00;
      background-color: #fdd;
    }
    .error.intrusion {
      background-image: url("/image/hacked.png");
    }
    .seriousError {
      @extend .error;
      border-width: 3px;
    }

is compiled to:

    .error, .seriousError {
      border: 1px #f00;
      background-color: #fdd; }

    .error.intrusion, .seriousError.intrusion {
      background-image: url("/image/hacked.png"); }

    .seriousError {
      border-width: 3px; }

When merging selectors, `@extend` is smart enough
to avoid unnecessary duplication,
so something like `.seriousError.seriousError` gets translated to `.seriousError`.
In addition, it won't produce selectors that can't match anything, like `#main#footer`.

See also {file:SASS_REFERENCE.md#extend the `@extend` reference documentation}.

### Colors

SassScript color values are much more powerful than they were before.
Support was added for alpha channels,
and most of Chris Eppstein's [compass-colors](http://chriseppstein.github.com/compass-colors) plugin
was merged in, providing color-theoretic functions for modifying colors.

One of the most interesting of these functions is {Sass::Script::Functions#mix mix},
which mixes two colors together.
This provides a much better way of combining colors and creating themes
than standard color arithmetic.

#### Alpha Channels

Sass now supports colors with alpha channels,
constructed via the {Sass::Script::Functions#rgba rgba}
and {Sass::Script::Functions#hsla hsla} functions.
Alpha channels are unaffected by color arithmetic.
However, the {Sass::Script::Functions#opacify opacify}
and {Sass::Script::Functions#transparentize transparentize} functions
allow colors to be made more and less opaque, respectively.

Sass now also supports functions that return the values of the
{Sass::Script::Functions#red red},
{Sass::Script::Functions#blue blue},
{Sass::Script::Functions#green green},
and {Sass::Script::Functions#alpha alpha}
components of colors.

#### HSL Colors

Sass has many new functions for using the HSL values of colors.
For an overview of HSL colors, check out [the CSS3 Spec](http://www.w3.org/TR/css3-color/#hsl-color).
All these functions work just as well on RGB colors
as on colors constructed with the {Sass::Script::Functions#hsl hsl} function.

* The {Sass::Script::Functions#lighten lighten}
  and {Sass::Script::Functions#darken darken}
  functions adjust the lightness of a color.

* The {Sass::Script::Functions#saturate saturate}
  and {Sass::Script::Functions#desaturate desaturate}
  functions adjust the saturation of a color.

* The {Sass::Script::Functions#adjust_hue adjust-hue}
  function adjusts the hue of a color.

* The {Sass::Script::Functions#hue hue},
  {Sass::Script::Functions#saturation saturation},
  and {Sass::Script::Functions#lightness lightness}
  functions return the corresponding HSL values of the color.

* The {Sass::Script::Functions#grayscale grayscale}
  function converts a color to grayscale.

* The {Sass::Script::Functions#complement complement}
  function returns the complement of a color.

### Other New Functions

Several other new functions were added to make it easier to have
more flexible arguments to mixins and to enable deprecation
of obsolete APIs.

* {Sass::Script::Functions#type_of `type-of`} -- Returns the type of a value.
* {Sass::Script::Functions#unit `unit`} --
  Returns the units associated with a number.
* {Sass::Script::Functions#unitless `unitless`} --
  Returns whether a number has units or not.
* {Sass::Script::Functions#comparable `comparable`} --
  Returns whether two numbers can be added or compared.

### Watching for Updates
{#3-0-0-watch}

The `sass` command-line utility has a new flag: `--watch`.
`sass --watch` monitors files or directories for updated Sass files
and compiles those files to CSS automatically.
This will allow people not using Ruby or [Compass](http://compass-style.org)
to use Sass without having to manually recompile all the time.

Here's the syntax for watching a directory full of Sass files:

    sass --watch app/stylesheets:public/stylesheets

This will watch every Sass file in `app/stylesheets`.
Whenever one of them changes,
the corresponding CSS file in `public/stylesheets` will be regenerated.
Any files that import that file will be regenerated, too.

The syntax for watching individual files is the same:

    sass --watch style.sass:out.css

You can also omit the output filename if you just want it to compile to name.css.
For example:

    sass --watch style.sass

This will update `style.css` whenever `style.sass` changes.

You can list more than one file and/or directory,
and all of them will be watched:

    sass --watch foo/style:public/foo bar/style:public/bar
    sass --watch screen.sass print.sass awful-hacks.sass:ie.css
    sass --watch app/stylesheets:public/stylesheets public/stylesheets/test.sass

File and directory watching is accessible from Ruby,
using the {Sass::Plugin::Compiler#watch Sass::Plugin#watch} function.

#### Bulk Updating

Another new flag for the `sass` command-line utility is `--update`.
It checks a group of Sass files to see if their CSS needs to be updated,
and updates if so.

The syntax for `--update` is just like watch:

    sass --update app/stylesheets:public/stylesheets
    sass --update style.sass:out.css
    sass --watch screen.sass print.sass awful-hacks.sass:ie.css

In fact, `--update` work exactly the same as `--watch`,
except that it doesn't continue watching the files
after the first check.

### `sass-convert` (née `css2sass`) {#3-0-0-sass-convert}

The `sass-convert` tool, which used to be known as `css2sass`,
has been greatly improved in various ways.
It now uses a full-fledged CSS3 parser,
so it should be able to handle any valid CSS3,
as well as most hacks and proprietary syntax.

`sass-convert` can now convert between Sass and SCSS.
This is normally inferred from the filename,
but it can also be specified using the `--from` and `--to` flags.
For example:

    $ generate-sass | sass-convert --from sass --to scss | consume-scss

It's also now possible to convert a file in-place --
that is, overwrite the old file with the new file.
This is useful for converting files in the [Sass 2 syntax](#3-0-0-deprecations)
to the new Sass 3 syntax,
e.g. by doing `sass-convert --in-place --from sass2 style.sass`.

#### `--recursive`

The `--recursive` option allows `sass-convert` to convert an entire directory of files.
`--recursive` requires both the `--from` and `--to` flags to be specified.
For example:

    # Convert all .sass files in stylesheets/ to SCSS.
    # "sass2" means that these files are assumed to use the Sass 2 syntax.
    $ sass-convert --recursive --from sass2 --to scss stylesheets/

#### `--dasherize`

The `--dasherize` options converts all underscores to hyphens,
which are now allowed as part of identifiers in Sass.
Note that since underscores may still be used in place of hyphens
when referring to mixins and variables,
this won't cause any backwards-incompatibilities.

#### Convert Less to SCSS

`sass-convert` can also convert [Less](http://lesscss.org) files
to SCSS (or the indented syntax, although I anticipate less interest in that).
For example:

    # Convert all .less files in the current directory into .scss files
    sass-convert --from less --to scss --recursive .

This is done using the Less parser, so it requires that the `less` RubyGem be installed.

##### Incompatibilities

Because of the reasonably substantial differences between Sass and Less,
there are some things that can't be directly translated,
and one feature that can't be translated at all.
In the tests I've run on open-source Less stylesheets,
none of these have presented issues, but it's good to be aware of them.

First, Less doesn't distinguish fully between mixins and selector inheritance.
In Less, all classes and some other selectors may be used as mixins,
alongside more Sass-like mixins.
If a class is being used as a mixin,
it may also be used directly in the HTML,
so it's not safe to translate it into a Sass mixin.
What `sass-convert` does instead is leave the class in the stylesheet as a class,
and use {file:SASS_REFERENCE.md#extend `@extend`}
rather than {file:SASS_REFERENCE.md#including_a_mixin `@include`}
to take on the styles of that class.
Although `@extend` and mixins work quite differently,
using `@extend` here doesn't actually seem to make a difference in practice.

Another issue with Less mixins is that Less allows nested selectors
(such as `.body .button` or `.colors > .teal`) to be used
as a means of "namespacing" mixins.
Sass's `@extend` doesn't work that way,
so it does away with the namespacing and just extends the base class
(so `.colors > .teal` becomes simply `@extend .teal`).
In practice, this feature doesn't seem to be widely-used,
but `sass-convert` will print a warning and leave a comment
when it encounters it just in case.

Finally, Less has the ability to directly access variables and property values
defined in other selectors, which Sass does not support.
Whenever such an accessor is used,
`sass-convert` will print a warning
and comment it out in the SCSS output.
Like namespaced mixins, though,
this does not seem to be a widely-used feature.

### `@warn` Directive

A new directive `@warn` has been added that allows Sass libraries to emit warnings.
This can be used to issue deprecation warnings, discourage sloppy use of mixins, etc.
`@warn` takes a single argument: a SassScript expression that will be
displayed on the console along with a stylesheet trace for locating the warning.
For example:

    @mixin blue-text {
      @warn "The blue-text mixin is deprecated. Use new-blue-text instead.";
      color: #00f;
    }

Warnings may be silenced with the new `--quiet` command line option,
or the corresponding {file:SASS_REFERENCE.md#quiet-option `:quiey` Sass option}.
This option will also affect warnings printed by Sass itself.
Warnings are off by default in the Rails, Rack, and Merb production environments.

### Sass::Plugin API

{Sass::Plugin} now has a large collection of callbacks that allow users
to run code when various actions are performed.
For example:

    Sass::Plugin.on_updating_stylesheet do |template, css|
      puts "#{template} has been compiled to #{css}!"
    end

For a full list of callbacks and usage notes, see the {Sass::Plugin} documentation.

{Sass::Plugin} also has a new method,
{Sass::Plugin#force_update_stylesheets force_update_stylesheets}.
This works just like {Sass::Plugin#update_stylesheets},
except that it doesn't check modification times and doesn't use the cache;
all stylesheets are always compiled anew.

### Output Formatting

Properties with a value and *also* nested properties
are now rendered with the nested properties indented.
For example:

    margin: auto
      top: 10px
      bottom: 20px

is now compiled to:

    margin: auto;
      margin-top: 10px;
      margin-bottom: 20px;

#### `:compressed` Style

When the `:compressed` style is used,
colors will be output as the minimal possible representation.
This means whichever is smallest of the HTML4 color name
and the hex representation (shortened to the three-letter version if possible).

### Stylesheet Updating Speed

Several caching layers were added to Sass's stylesheet updater.
This means that it should run significantly faster.
This benefit will be seen by people using Sass in development mode
with Rails, Rack, and Merb,
as well as people using `sass --watch` from the command line,
and to a lesser (but still significant) extent `sass --update`.
Thanks to [thedarkone](http://github.com/thedarkone).

### Error Backtraces

Numerous bugs were fixed with the backtraces given for Sass errors,
especially when importing files and using mixins.
All imports and mixins will now show up in the Ruby backtrace,
with the proper filename and line number.

In addition, when the `sass` executable encounters an error,
it now prints the filename where the error occurs,
as well as a backtrace of Sass imports and mixins.

### Ruby 1.9 Support

* Sass and `css2sass` now produce more descriptive errors
  when given a template with invalid byte sequences for that template's encoding,
  including the line number and the offending character.

* Sass and `css2sass` now accept Unicode documents with a
  [byte-order-mark](http://en.wikipedia.org/wiki/Byte_order_mark).

### Firebug Support

A new {file:SASS_REFERENCE.md#debug_info-option `:debug_info` option}
has been added that emits line-number and filename information
to the CSS file in a browser-readable format.
This can be used with the new [FireSass Firebug extension](https://addons.mozilla.org/en-US/firefox/addon/103988)
to report the Sass filename and line number for generated CSS files.

This is also available via the `--debug-info` command-line flag.

### Minor Improvements

* If a CSS or Sass function is used that has the name of a color,
  it will now be parsed as a function rather than as a color.
  For example, `fuchsia(12)` now renders as `fuchsia(12)`
  rather than `fuchsia 12`,
  and `tealbang(12)` now renders as `tealbang(12)`
  rather than `teal bang(12)`.

* The Sass Rails and Merb plugins now use Rack middleware by default.

* Haml is now compatible with the [Rip](http://hellorip.com/) package management system.
  Thanks to [Josh Peek](http://joshpeek.com/).

* Indented-syntax `/*` comments may now include `*` on lines beyond the first.

* A {file:SASS_REFERENCE.md#read_cache-option `:read_cache`} option has been added
  to allow the Sass cache to be read from but not written to.

* Stylesheets are no longer checked during each request
  when running tests in Rails.
  This should speed up some tests significantly.

## 2.2.24

[Tagged on GitHub](http://github.com/nex3/sass/commit/2.2.24).

* Parent references -- the `&` character --
  may only be placed at the beginning of simple selector sequences in Sass 3.
  Placing them elsewhere is deprecated in 2.2.24 and will print a warning.
  For example, `foo &.bar` is allowed, but `foo .bar&` is not.

## 2.2.23

[Tagged on GitHub](http://github.com/nex3/sass/commit/2.2.23).

* Don't crash when `rake gems` is run in Rails with Sass installed.
  Thanks to [Florian Frank](http://github.com/flori).

* When raising a file-not-found error,
  add a list of load paths that were checked.

* If an import isn't found for a cached Sass file and the
  {file:SASS_REFERENCE.md#full_exception `:full_exception option`} is enabled,
  print the full exception rather than raising it.

* Fix a bug with a weird interaction with Haml, DataMapper, and Rails 3
  that caused some tag helpers to go into infinite recursion.

## 2.2.22

[Tagged on GitHub](http://github.com/nex3/sass/commit/2.2.22).

* Add a railtie so Haml and Sass will be automatically loaded in Rails 3.
  Thanks to [Daniel Neighman](http://pancakestacks.wordpress.com/).

* Make loading the gemspec not crash on read-only filesystems like Heroku's.

## 2.2.21

[Tagged on GitHub](http://github.com/nex3/sass/commit/2.2.21).

* Fix a few bugs in the git-revision-reporting in {Sass::Version#version}.
  In particular, it will still work if `git gc` has been called recently,
  or if various files are missing.

* Always use `__FILE__` when reading files within the Haml repo in the `Rakefile`.
  According to [this bug report](http://github.com/carlhuda/bundler/issues/issue/44),
  this should make Sass work better with Bundler.

## 2.2.20

[Tagged on GitHub](http://github.com/nex3/sass/commit/2.2.20).

* If the cache file for a given Sass file is corrupt
  because it doesn't have enough content,
  produce a warning and read the Sass file
  rather than letting the exception bubble up.
  This is consistent with other sorts of sassc corruption handling.

* Calls to `defined?` shouldn't interfere with Rails' autoloading
  in very old versions (1.2.x).

## 2.2.19

[Tagged on GitHub](http://github.com/nex3/sass/commit/2.2.18).

There were no changes made to Sass between versions 2.2.18 and 2.2.19.

## 2.2.18

[Tagged on GitHub](http://github.com/nex3/sass/commit/2.2.18).

* Use `Rails.env` rather than `RAILS_ENV` when running under Rails 3.0.
  Thanks to [Duncan Grazier](http://duncangrazier.com/).

* Support `:line_numbers` as an alias for {file:SASS_REFERENCE.md#line_numbers-option `:line_comments`},
  since that's what the docs have said forever.
  Similarly, support `--line-numbers` as a command-line option.

* Add a `--unix-newlines` flag to all executables
  for outputting Unix-style newlines on Windows.

* Add a {file:SASS_REFERENCE.md#unix_newlines-option `:unix_newlines` option}
  for {Sass::Plugin} for outputting Unix-style newlines on Windows.

* Fix the `--cache-location` flag, which was previously throwing errors.
  Thanks to [tav](http://tav.espians.com/).

* Allow comments at the beginning of the document to have arbitrary indentation,
  just like comments elsewhere.
  Similarly, comment parsing is a little nicer than before.

## 2.2.17

[Tagged on GitHub](http://github.com/nex3/sass/commit/2.2.16).

* When the {file:SASS_REFERENCE.md#full_exception-option `:full_exception` option}
  is false, raise the error in Ruby code rather than swallowing it
  and printing something uninformative.

* Fixed error-reporting when something goes wrong when loading Sass
  using the `sass` executable.
  This used to raise a NameError because `Sass::SyntaxError` wasn't defined.
  Now it'll raise the correct exception instead.

* Report the filename in warnings about selectors without properties.

* `nil` values for Sass options are now ignored,
  rather than raising errors.

* Fix a bug that appears when Plugin template locations
  have multiple trailing slashes.
  Thanks to [Jared Grippe](http://jaredgrippe.com/).

### Must Read!

* When `@import` is given a filename without an extension,
  the behavior of rendering a CSS `@import` if no Sass file is found
  is deprecated.
  In future versions, `@import foo` will either import the template
  or raise an error.

## 2.2.16

[Tagged on GitHub](http://github.com/nex3/sass/commit/2.2.16).

* Fixed a bug where modules containing user-defined Sass functions
  weren't made available when simply included in {Sass::Script::Functions}
  ({Sass::Script::Functions Functions} needed to be re-included in
  {Sass::Script::Functions::EvaluationContext Functions::EvaluationContext}).
  Now the module simply needs to be included in {Sass::Script::Functions}.

## 2.2.15

[Tagged on GitHub](http://github.com/nex3/sass/commit/2.2.15).

* Added {Sass::Script::Color#with} for a way of setting color channels
  that's easier than manually constructing a new color
  and is forwards-compatible with alpha-channel colors
  (to be introduced in Sass 2.4).

* Added a missing require in Sass that caused crashes
  when it was being run standalone.

## 2.2.14

[Tagged on GitHub](http://github.com/nex3/sass/commit/2.2.14).

* All Sass functions now raise explicit errors if their inputs
  are of the incorrect type.

* Allow the SassScript `rgb()` function to take percentages
  in addition to numerical values.

* Fixed a bug where SassScript strings with `#` followed by `#{}` interpolation
  didn't evaluate the interpolation.

### SassScript Ruby API

These changes only affect people defining their own Sass functions
using {Sass::Script::Functions}.

* Sass::Script::Color#value attribute is deprecated.
  Use {Sass::Script::Color#rgb} instead.
  The returned array is now frozen as well.

* Add an `assert_type` function that's available to {Sass::Script::Functions}.
  This is useful for typechecking the inputs to functions.

### Rack Support

Sass 2.2.14 includes Rack middleware for running Sass,
meaning that all Rack-enabled frameworks can now use Sass.
To activate this, just add

    require 'sass/plugin/rack'
    use Sass::Plugin::Rack

to your `config.ru`.
See the {Sass::Plugin::Rack} documentation for more details.

## 2.2.13

[Tagged on GitHub](http://github.com/nex3/sass/commit/2.2.13).

There were no changes made to Sass between versions 2.2.12 and 2.2.13.

## 2.2.12

[Tagged on GitHub](http://github.com/nex3/sass/commit/2.2.12).

* Fix a stupid bug introduced in 2.2.11 that broke the Sass Rails plugin.

## 2.2.11

[Tagged on GitHub](http://github.com/nex3/sass/commit/2.2.11).

* Added a note to errors on properties that could be pseudo-classes (e.g. `:focus`)
  indicating that they should be backslash-escaped.

* Automatically interpret properties that could be pseudo-classes as such
  if {file:SASS_REFERENCE.md.html#property_syntax-option `:property_syntax`}
  is set to `:new`.

* Fixed `css2sass`'s generation of pseudo-classes so that they're backslash-escaped.

* Don't crash if the Haml plugin skeleton is installed and `rake gems:install` is run.

* Don't use `RAILS_ROOT` directly.
  This no longer exists in Rails 3.0.
  Instead abstract this out as `Haml::Util.rails_root`.
  This changes makes Haml fully compatible with edge Rails as of this writing.

* Make use of a Rails callback rather than a monkeypatch to check for stylesheet updates
  in Rails 3.0+.

## 2.2.10

[Tagged on GitHub](http://github.com/nex3/sass/commit/2.2.10).

* Add support for attribute selectors with spaces around the `=`.
  For example:

      a[href = http://google.com]
        color: blue

## 2.2.9

[Tagged on GitHub](http://github.com/nex3/sass/commit/2.2.9).

There were no changes made to Sass between versions 2.2.8 and 2.2.9.

## 2.2.8

[Tagged on GitHub](http://github.com/nex3/sass/commit/2.2.8).

There were no changes made to Sass between versions 2.2.7 and 2.2.8.

## 2.2.7

[Tagged on GitHub](http://github.com/nex3/sass/commit/2.2.7).

There were no changes made to Sass between versions 2.2.6 and 2.2.7.

## 2.2.6

[Tagged on GitHub](http://github.com/nex3/sass/commit/2.2.6).

* Don't crash when the `__FILE__` constant of a Ruby file is a relative path,
  as apparently happens sometimes in TextMate
  (thanks to [Karl Varga](http://github.com/kjvarga)).

* Add "Sass" to the `--version` string for the executables.

## 2.2.5

[Tagged on GitHub](http://github.com/nex3/sass/commit/2.2.5).

There were no changes made to Sass between versions 2.2.4 and 2.2.5.

## 2.2.4

[Tagged on GitHub](http://github.com/nex3/sass/commit/2.2.4).

* Don't add `require 'rubygems'` to the top of init.rb when installed
  via `sass --rails`. This isn't necessary, and actually gets
  clobbered as soon as haml/template is loaded.

* Document the previously-undocumented {file:SASS_REFERENCE.md#line-option `:line` option},
  which allows the number of the first line of a Sass file to be set for error reporting.

## 2.2.3

[Tagged on GitHub](http://github.com/nex3/sass/commit/2.2.3).

Sass 2.2.3 prints line numbers for warnings about selectors
with no properties.

## 2.2.2

[Tagged on GitHub](http://github.com/nex3/sass/commit/2.2.2).

Sass 2.2.2 is a minor bug-fix release.
Notable changes include better parsing of mixin definitions and inclusions
and better support for Ruby 1.9.

## 2.2.1

[Tagged on GitHub](http://github.com/nex3/sass/commit/2.2.1).

Sass 2.2.1 is a minor bug-fix release.

### Must Read!

* It used to be acceptable to use `-` immediately following variable names,
  without any whitespace in between (for example, `!foo-!bar`).
  This is now deprecated, so that in the future variables with hyphens
  can be supported. Surround `-` with spaces.

## 2.2.0

[Tagged on GitHub](http://github.com/nex3/sass/commit/2.2.0).

The 2.2 release marks a significant step in the evolution of the Sass
language. The focus has been to increase the power of Sass to keep
your stylesheets maintainable by allowing new forms of abstraction to
be created within your stylesheets and the stylesheets provided by
others that you can download and import into your own. The fundamental
units of abstraction in Sass are variables and mixins. Please read
below for a list of changes:

### Must Read!

* Sass Comments (//) used to only comment out a single line. This was deprecated
  in 2.0.10 and starting in 2.2, Sass comments will comment out any lines indented
  under them. Upgrade to 2.0.10 in order to see deprecation warnings where this change
  affects you.

* Implicit Strings within SassScript are now deprecated and will be removed in 2.4.
  For example: `border= !width solid #00F` should now be written as `border: #{!width} solid #00F`
  or as `border= !width "solid" #00F`. After upgrading to 2.2, you will see deprecation warnings
  if you have sass files that use implicit strings.


### Sass Syntax Changes

#### Flexible Indentation

The indentation of Sass documents is now flexible. The first indent
that is detected will determine the indentation style for that
document. Tabs and spaces may never be mixed, but within a document,
you may choose to use tabs or a flexible number of spaces.

#### Multiline Sass Comments

Sass Comments (//) will now comment out whatever is indented beneath
them. Previously they were single line when used at the top level of a
document. Upgrading to the latest stable version will give you
deprecation warnings if you have silent comments with indentation
underneath them.

#### Mixin Arguments

Sass Mixins now accept any number of arguments. To define a mixin with
arguments, specify the arguments as a comma-delimited list of
variables like so:

    =my-mixin(!arg1, !arg2, !arg3)

As before, the definition of the mixin is indented below the mixin
declaration. The variables declared in the argument list may be used
and will be bound to the values passed to the mixin when it is
invoked.  Trailing arguments may have default values as part of the
declaration:

    =my-mixin(!arg1, !arg2 = 1px, !arg3 = blue)

In the example above, the mixin may be invoked by passing 1, 2 or 3
arguments to it. A similar syntax is used to invoke a mixin that
accepts arguments:

    div.foo
      +my-mixin(1em, 3px)

When a mixin has no required arguments, the parenthesis are optional.

The default values for mixin arguments are evaluated in the global
context at the time when the mixin is invoked, they may also reference
the previous arguments in the declaration. For example:

    !default_width = 30px
    =my-fancy-mixin(!width = !default_width, !height = !width)
      width= !width
      height= !height

    .default-box
      +my-fancy-mixin

    .square-box
      +my-fancy-mixin(50px)

    .rectangle-box
      +my-fancy-mixin(25px, 75px)

    !default_width = 10px
    .small-default-box
      +my-fancy-mixin


compiles to:

    .default-box {
      width: 30px;
      height: 30px; }

    .square-box {
      width: 50px;
      height: 50px; }

    .rectangle-box {
      width: 25px;
      height: 75px; }

    .small-default-box {
      width: 10px;
      height: 10px; }


### Sass, Interactive

The sass command line option -i now allows you to quickly and
interactively experiment with SassScript expressions. The value of the
expression you enter will be printed out after each line. Example:

    $ sass -i
    >> 5px
    5px
    >> 5px + 10px
    15px
    >> !five_pixels = 5px
    5px
    >> !five_pixels + 10px
    15px

### SassScript

The features of SassScript have been greatly enhanced with new control
directives, new fundamental data types, and variable scoping.

#### New Data Types

SassScript now has four fundamental data types:

1. Number
2. String
3. Boolean (New in 2.2)
4. Colors

#### More Flexible Numbers

Like JavaScript, SassScript numbers can now change between floating
point and integers. No explicit casting or decimal syntax is
required. When a number is emitted into a CSS file it will be rounded
to the nearest thousandth, however the internal representation
maintains much higher precision.

#### Improved Handling of Units

While Sass has long supported numbers with units, it now has a much
deeper understanding of them. The following are examples of legal
numbers in SassScript:

    0, 1000, 6%, -2px, 5pc, 20em, or 2foo.

Numbers of the same unit may always be added and subtracted. Numbers
that have units that Sass understands and finds comparable, can be
combined, taking the unit of the first number. Numbers that have
non-comparable units may not be added nor subtracted -- any attempt to
do so will cause an error. However, a unitless number takes on the
unit of the other number during a mathematical operation. For example:

    >> 3mm + 4cm
    43mm
    >> 4cm + 3mm
    4.3cm
    >> 3cm + 2in
    8.08cm
    >> 5foo + 6foo
    11foo
    >> 4% + 5px
    SyntaxError: Incompatible units: 'px' and '%'.
    >> 5 + 10px
    15px

Sass allows compound units to be stored in any intermediate form, but
will raise an error if you try to emit a compound unit into your css
file.

    >> !em_ratio = 1em / 16px
    0.063em/px
    >> !em_ratio * 32px
    2em
    >> !em_ratio * 40px
    2.5em

#### Colors

A color value can be declared using a color name, hexadecimal,
shorthand hexadecimal, the rgb function, or the hsl function. When
outputting a color into css, the color name is used, if any, otherwise
it is emitted as hexadecimal value. Examples:

    > #fff
    white
    >> white
    white
    >> #FFFFFF
    white
    >> hsl(180, 100, 100)
    white
    >> rgb(255, 255, 255)
    white
    >> #AAA
    #aaaaaa

Math on color objects is performed piecewise on the rgb
components. However, these operations rarely have meaning in the
design domain (mostly they make sense for gray-scale colors).

    >> #aaa + #123
    #bbccdd
    >> #333 * 2
    #666666

#### Booleans

Boolean objects can be created by comparison operators or via the
`true` and `false` keywords.  Booleans can be combined using the
`and`, `or`, and `not` keywords.

    >> true
    true
    >> true and false
    false
    >> 5 < 10
    true
    >> not (5 < 10)
    false
    >> not (5 < 10) or not (10 < 5)
    true
    >> 30mm == 3cm
    true
    >> 1px == 1em
    false

#### Strings

Unicode escapes are now allowed within SassScript strings.

### Control Directives

New directives provide branching and looping within a sass stylesheet
based on SassScript expressions. See the [Sass
Reference](SASS_REFERENCE.md.html#control_directives) for complete
details.

#### @for

The `@for` directive loops over a set of numbers in sequence, defining
the current number into the variable specified for each loop. The
`through` keyword means that the last iteration will include the
number, the `to` keyword means that it will stop just before that
number.

    @for !x from 1px through 5px
      .border-#{!x}
        border-width= !x

compiles to:

    .border-1px {
      border-width: 1px; }

    .border-2px {
      border-width: 2px; }

    .border-3px {
      border-width: 3px; }

    .border-4px {
      border-width: 4px; }

    .border-5px {
      border-width: 5px; }

#### @if / @else if / @else

The branching directives `@if`, `@else if`, and `@else` let you select
between several branches of sass to be emitted, based on the result of
a SassScript expression. Example:

    !type = "monster"
    p
      @if !type == "ocean"
        color: blue
      @else if !type == "matador"
        color: red
      @else if !type == "monster"
        color: green
      @else
        color: black

is compiled to:

    p {
      color: green; }

#### @while

The `@while` directive lets you iterate until a condition is
met. Example:

    !i = 6
    @while !i > 0
      .item-#{!i}
        width = 2em * !i
      !i = !i - 2

is compiled to:

    .item-6 {
      width: 12em; }

    .item-4 {
      width: 8em; }

    .item-2 {
      width: 4em; }

### Variable Scoping

The term "constant" has been renamed to "variable." Variables can be
declared at any scope (a.k.a. nesting level) and they will only be
visible to the code until the next outdent. However, if a variable is
already defined in a higher level scope, setting it will overwrite the
value stored previously.

In this code, the `!local_var` variable is scoped and hidden from
other higher level scopes or sibling scopes:

    .foo
      .bar
        !local_var = 1px
        width= !local_var
      .baz
        // this will raise an undefined variable error.
        width= !local_var
      // as will this
      width= !local_var

In this example, since the `!global_var` variable is first declared at
a higher scope, it is shared among all lower scopes:

    !global_var = 1px
    .foo
      .bar
        !global_var = 2px
        width= !global_var
      .baz
        width= !global_var
      width= !global_var

compiles to:

    .foo {
      width: 2px; }
      .foo .bar {
        width: 2px; }
      .foo .baz {
        width: 2px; }


### Interpolation

Interpolation has been added. This allows SassScript to be used to
create dynamic properties and selectors.  It also cleans up some uses
of dynamic values when dealing with compound properties. Using
interpolation, the result of a SassScript expression can be placed
anywhere:

    !x = 1
    !d = 3
    !property = "border"
    div.#{!property}
      #{!property}: #{!x + !d}px solid
      #{!property}-color: blue

is compiled to:

    div.border {
      border: 4px solid;
      border-color: blue; }

### Sass Functions

SassScript defines some useful functions that are called using the
normal CSS function syntax:

    p
      color = hsl(0, 100%, 50%)

is compiled to:

    #main {
      color: #ff0000; }

The following functions are provided: `hsl`, `percentage`, `round`,
`ceil`, `floor`, and `abs`.  You can define additional functions in
ruby.

See {Sass::Script::Functions} for more information.


### New Options

#### `:line_comments`

To aid in debugging, You may set the `:line_comments` option to
`true`. This will cause the sass engine to insert a comment before
each selector saying where that selector was defined in your sass
code.

#### `:template_location`

The {Sass::Plugin} `:template_location` option now accepts a hash of
sass paths to corresponding css paths. Please be aware that it is
possible to import sass files between these separate locations -- they
are not isolated from each other.

### Miscellaneous Features

#### `@debug` Directive

The `@debug` directive accepts a SassScript expression and emits the
value of that expression to the terminal (stderr).

Example:

    @debug 1px + 2px

During compilation the following will be printed:

    Line 1 DEBUG: 3px

#### Ruby 1.9 Support

Sass now fully supports Ruby 1.9.1.

#### Sass Cache

By default, Sass caches compiled templates and
[partials](SASS_REFERENCE.md.html#partials).  This dramatically speeds
up re-compilation of large collections of Sass files, and works best
if the Sass templates are split up into separate files that are all
[`@import`](SASS_REFERENCE.md.html#import)ed into one large file.

Without a framework, Sass puts the cached templates in the
`.sass-cache` directory.  In Rails and Merb, they go in
`tmp/sass-cache`.  The directory can be customized with the
[`:cache_location`](#cache_location-option) option.  If you don't want
Sass to use caching at all, set the [`:cache`](#cache-option) option
to `false`.<|MERGE_RESOLUTION|>--- conflicted
+++ resolved
@@ -12,8 +12,6 @@
   "screen"` and both `screen.scss` and `_screen.scss` exist, a warning will be
   printed. This will become an error in future versions of Sass.
 
-<<<<<<< HEAD
-=======
 ## 3.2.3
 
 * `sass --watch` no longer crashs when a file in a watched directory is deleted.
@@ -25,7 +23,6 @@
 * Work around a performance bug that arises from using `@extend` with
   deeply-nested selectors.
 
->>>>>>> 83d6e352
 ## 3.2.2
 
 * Add a `--poll` option to force `sass --watch` to use the polling backend to
