# Sass Changelog

* Table of contents
{:toc}

<<<<<<< HEAD
## 2.4.0 (Unreleased)

### Error Backtraces

Numerous bugs were fixed with the backtraces given for Sass errors,
especially when importing files.
All imports will now show up in the Ruby backtrace,
with the proper filename and line number.

In addition, when the `sass` executable encounters an error,
it now prints the filename where the error occurs,
as well as a backtrace of Sass imports.

### Ruby 1.9 Support

Sass and `css2sass` now produce more descriptive errors
when given a template with invalid byte sequences for that template's encoding,
including the line number and the offending character.

### `css2sass` Error Handling

Several bug fixes and minor improvements have been made, including:

* Fixing line-number reporting for errors on the last line of templates
  that didn't have trailing newlines.

* Only displaying the text for the current line when reporting CSS parsing errors.

* Displaying the expected strings as strings rather than regular expressions
  whenever possible.
=======
## [2.2.7](http://github.com/nex3/haml/commit/2.2.7)

There were no changes made to Sass between versions 2.2.6 and 2.2.7.
>>>>>>> 25e06a12

## [2.2.6](http://github.com/nex3/haml/commit/2.2.6)

* Don't crash when the `__FILE__` constant of a Ruby file is a relative path,
  as apparently happens sometimes in TextMate
  (thanks to [Karl Varga](http://github.com/kjvarga).

* Add "Sass" to the `--version` string for the executables.

## [2.2.5](http://github.com/nex3/haml/commit/2.2.5)

There were no changes made to Sass between versions 2.2.4 and 2.2.5.

## [2.2.4](http://github.com/nex3/haml/commit/2.2.4)

* Don't add `require 'rubygems'` to the top of init.rb when installed
  via `sass --rails`. This isn't necessary, and actually gets
  clobbered as soon as haml/template is loaded.

* Document the previously-undocumented {file:SASS_REFERENCE.md#line-option `:line` option},
  which allows the number of the first line of a Sass file to be set for error reporting.

## [2.2.3](http://github.com/nex3/haml/commit/2.2.3)

Sass 2.2.3 prints line numbers for warnings about selectors
with no properties.

## [2.2.2](http://github.com/nex3/haml/commit/2.2.2)

Sass 2.2.2 is a minor bug-fix release.
Notable changes include better parsing of mixin definitions and inclusions
and better support for Ruby 1.9.

## [2.2.1](http://github.com/nex3/haml/commit/2.2.1)

Sass 2.2.1 is a minor bug-fix release.

### Must Read!

* It used to be acceptable to use `-` immediately following variable names,
  without any whitespace in between (for example, `!foo-!bar`).
  This is now deprecated, so that in the future variables with hyphens
  can be supported. Surround `-` with spaces.

## [2.2.0](http://github.com/nex3/haml/commit/2.2.0)

The 2.2 release marks a significant step in the evolution of the Sass
language. The focus has been to increase the power of Sass to keep
your stylesheets maintainable by allowing new forms of abstraction to
be created within your stylesheets and the stylesheets provided by
others that you can download and import into your own. The fundamental
units of abstraction in Sass are variables and mixins. Please read
below for a list of changes:

### Must Read!

* Sass Comments (//) used to only comment out a single line. This was deprecated
  in 2.0.10 and starting in 2.2, Sass comments will comment out any lines indented
  under them. Upgrade to 2.0.10 in order to see deprecation warnings where this change
  affects you.

* Implicit Strings within SassScript are now deprecated and will be removed in 2.4.
  For example: `border= !width solid #00F` should now be written as `border: #{!width} solid #00F`
  or as `border= !width "solid" #00F`. After upgrading to 2.2, you will see deprecation warnings
  if you have sass files that use implicit strings.


### Sass Syntax Changes

#### Flexible Indentation

The indentation of Sass documents is now flexible. The first indent
that is detected will determine the indentation style for that
document. Tabs and spaces may never be mixed, but within a document,
you may choose to use tabs or a flexible number of spaces.

#### Multiline Sass Comments

Sass Comments (//) will now comment out whatever is indented beneath
them. Previously they were single line when used at the top level of a
document. Upgrading to the latest stable version will give you
deprecation warnings if you have silent comments with indentation
underneath them.

#### Mixin Arguments

Sass Mixins now accept any number of arguments. To define a mixin with
arguments, specify the arguments as a comma-delimited list of
variables like so:

    =my-mixin(!arg1, !arg2, !arg3)

As before, the definition of the mixin is indented below the mixin
declaration. The variables declared in the argument list may be used
and will be bound to the values passed to the mixin when it is
invoked.  Trailing arguments may have default values as part of the
declaration:

    =my-mixin(!arg1, !arg2 = 1px, !arg3 = blue)

In the example above, the mixin may be invoked by passing 1, 2 or 3
arguments to it. A similar syntax is used to invoke a mixin that
accepts arguments:

    div.foo
      +my-mixin(1em, 3px)

When a mixin has no required arguments, the parenthesis are optional.

The default values for mixin arguments are evaluated in the global
context at the time when the mixin is invoked, they may also reference
the previous arguments in the declaration. For example:

    !default_width = 30px
    =my-fancy-mixin(!width = !default_width, !height = !width)
      width= !width
      height= !height

    .default-box
      +my-fancy-mixin

    .square-box
      +my-fancy-mixin(50px)

    .rectangle-box
      +my-fancy-mixin(25px, 75px)

    !default_width = 10px
    .small-default-box
      +my-fancy-mixin
    

compiles to:

    .default-box {
      width: 30px;
      height: 30px; }

    .square-box {
      width: 50px;
      height: 50px; }

    .rectangle-box {
      width: 25px;
      height: 75px; }

    .small-default-box {
      width: 10px;
      height: 10px; }
    

### Sass, Interactive

The sass command line option -i now allows you to quickly and
interactively experiment with SassScript expressions. The value of the
expression you enter will be printed out after each line. Example:

    $ sass -i
    >> 5px
    5px
    >> 5px + 10px
    15px
    >> !five_pixels = 5px
    5px
    >> !five_pixels + 10px
    15px

### SassScript

The features of SassScript have been greatly enhanced with new control
directives, new fundamental data types, and variable scoping.

#### New Data Types

SassScript now has four fundamental data types:

1. Number
2. String
3. Boolean (New in 2.2)
4. Colors

#### More Flexible Numbers

Like JavaScript, SassScript numbers can now change between floating
point and integers. No explicit casting or decimal syntax is
required. When a number is emitted into a CSS file it will be rounded
to the nearest thousandth, however the internal representation
maintains much higher precision.

#### Improved Handling of Units

While Sass has long supported numbers with units, it now has a much
deeper understanding of them. The following are examples of legal
numbers in SassScript:

    0, 1000, 6%, -2px, 5pc, 20em, or 2foo.

Numbers of the same unit may always be added and subtracted. Numbers
that have units that Sass understands and finds comparable, can be
combined, taking the unit of the first number. Numbers that have
non-comparable units may not be added nor subtracted -- any attempt to
do so will cause an error. However, a unitless number takes on the
unit of the other number during a mathematical operation. For example:

    >> 3mm + 4cm
    43mm
    >> 4cm + 3mm
    4.3cm
    >> 3cm + 2in
    8.08cm
    >> 5foo + 6foo
    11foo
    >> 4% + 5px
    SyntaxError: Incompatible units: 'px' and '%'.
    >> 5 + 10px
    15px

Sass allows compound units to be stored in any intermediate form, but
will raise an error if you try to emit a compound unit into your css
file.

    >> !em_ratio = 1em / 16px
    0.063em/px
    >> !em_ratio * 32px
    2em
    >> !em_ratio * 40px
    2.5em

#### Colors

A color value can be declared using a color name, hexadecimal,
shorthand hexadecimal, the rgb function, or the hsl function. When
outputting a color into css, the color name is used, if any, otherwise
it is emitted as hexadecimal value. Examples:

    > #fff
    white
    >> white
    white
    >> #FFFFFF
    white
    >> hsl(180, 100, 100)
    white
    >> rgb(255, 255, 255)
    white
    >> #AAA
    #aaaaaa

Math on color objects is performed piecewise on the rgb
components. However, these operations rarely have meaning in the
design domain (mostly they make sense for gray-scale colors).

    >> #aaa + #123
    #bbccdd
    >> #333 * 2
    #666666

#### Booleans

Boolean objects can be created by comparison operators or via the
`true` and `false` keywords.  Booleans can be combined using the
`and`, `or`, and `not` keywords.

    >> true
    true
    >> true and false
    false
    >> 5 < 10
    true
    >> not (5 < 10)
    false
    >> not (5 < 10) or not (10 < 5)
    true
    >> 30mm == 3cm
    true
    >> 1px == 1em
    false

#### Strings

Unicode escapes are now allowed within SassScript strings.

### Control Directives

New directives provide branching and looping within a sass stylesheet
based on SassScript expressions. See the [Sass
Reference](SASS_REFERENCE.md.html#control_directives) for complete
details.

#### @for

The `@for` directive loops over a set of numbers in sequence, defining
the current number into the variable specified for each loop. The
`through` keyword means that the last iteration will include the
number, the `to` keyword means that it will stop just before that
number.

    @for !x from 1px through 5px
      .border-#{!x}
        border-width= !x

compiles to:

    .border-1px {
      border-width: 1px; }

    .border-2px {
      border-width: 2px; }

    .border-3px {
      border-width: 3px; }

    .border-4px {
      border-width: 4px; }

    .border-5px {
      border-width: 5px; }

#### @if / @else if / @else

The branching directives `@if`, `@else if`, and `@else` let you select
between several branches of sass to be emitted, based on the result of
a SassScript expression. Example:

    !type = "monster"
    p
      @if !type == "ocean"
        color: blue
      @else if !type == "matador"
        color: red
      @else if !type == "monster"
        color: green
      @else
        color: black

is compiled to:

    p {
      color: green; }

#### @while

The `@while` directive lets you iterate until a condition is
met. Example:

    !i = 6
    @while !i > 0
      .item-#{!i}
        width = 2em * !i
      !i = !i - 2

is compiled to:

    .item-6 {
      width: 12em; }

    .item-4 {
      width: 8em; }

    .item-2 {
      width: 4em; }

### Variable Scoping

The term "constant" has been renamed to "variable." Variables can be
declared at any scope (a.k.a. nesting level) and they will only be
visible to the code until the next outdent. However, if a variable is
already defined in a higher level scope, setting it will overwrite the
value stored previously.

In this code, the `!local_var` variable is scoped and hidden from
other higher level scopes or sibling scopes:

    .foo
      .bar
        !local_var = 1px
        width= !local_var
      .baz
        // this will raise an undefined variable error.
        width= !local_var
      // as will this
      width= !local_var

In this example, since the `!global_var` variable is first declared at
a higher scope, it is shared among all lower scopes:

    !global_var = 1px
    .foo
      .bar
        !global_var = 2px
        width= !global_var
      .baz
        width= !global_var
      width= !global_var

compiles to:

    .foo {
      width: 2px; }
      .foo .bar {
        width: 2px; }
      .foo .baz {
        width: 2px; }


### Interpolation

Interpolation has been added. This allows SassScript to be used to
create dynamic properties and selectors.  It also cleans up some uses
of dynamic values when dealing with compound properties. Using
interpolation, the result of a SassScript expression can be placed
anywhere:

    !x = 1
    !d = 3
    !property = "border"
    div.#{!property}
      #{!property}: #{!x + !d}px solid
      #{!property}-color: blue

is compiled to:

    div.border {
      border: 4px solid;
      border-color: blue; }

### Sass Functions

SassScript defines some useful functions that are called using the
normal CSS function syntax:

    p
      color = hsl(0, 100%, 50%)

is compiled to:

    #main {
      color: #ff0000; }

The following functions are provided: `hsl`, `percentage`, `round`,
`ceil`, `floor`, and `abs`.  You can define additional functions in
ruby.

See {Sass::Script::Functions} for more information.


### New Options

#### `:line_comments`

To aid in debugging, You may set the `:line_comments` option to
`true`. This will cause the sass engine to insert a comment before
each selector saying where that selector was defined in your sass
code.

#### `:template_location`

The {Sass::Plugin} `:template_location` option now accepts a hash of
sass paths to corresponding css paths. Please be aware that it is
possible to import sass files between these separate locations -- they
are not isolated from each other.

### Miscellaneous Features

#### `@debug` Directive

The `@debug` directive accepts a SassScript expression and emits the
value of that expression to the terminal (stderr).

Example:

    @debug 1px + 2px

During compilation the following will be printed:

    Line 1 DEBUG: 3px

#### Ruby 1.9 Support

Sass now fully supports Ruby 1.9.1. 

#### Sass Cache

By default, Sass caches compiled templates and
[partials](SASS_REFERENCE.md.html#partials).  This dramatically speeds
up re-compilation of large collections of Sass files, and works best
if the Sass templates are split up into separate files that are all
[`@import`](SASS_REFERENCE.md.html#import)ed into one large file.

Without a framework, Sass puts the cached templates in the
`.sass-cache` directory.  In Rails and Merb, they go in
`tmp/sass-cache`.  The directory can be customized with the
[`:cache_location`](#cache_location-option) option.  If you don't want
Sass to use caching at all, set the [`:cache`](#cache-option) option
to `false`.<|MERGE_RESOLUTION|>--- conflicted
+++ resolved
@@ -3,7 +3,6 @@
 * Table of contents
 {:toc}
 
-<<<<<<< HEAD
 ## 2.4.0 (Unreleased)
 
 ### Error Backtraces
@@ -34,11 +33,10 @@
 
 * Displaying the expected strings as strings rather than regular expressions
   whenever possible.
-=======
+
 ## [2.2.7](http://github.com/nex3/haml/commit/2.2.7)
 
 There were no changes made to Sass between versions 2.2.6 and 2.2.7.
->>>>>>> 25e06a12
 
 ## [2.2.6](http://github.com/nex3/haml/commit/2.2.6)
 
