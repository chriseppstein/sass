# Sass Changelog

* Table of contents
{:toc}

## 3.2.0 (Unreleased)

*Because people will ask*: Yes. All the features in this release work in both syntaxes.

* Add an {Sass::Script::Functions#invert `invert` function} that takes the inverse of colors.
<<<<<<< HEAD
* List Support - Sass now supports two new kinds of literals: space and comma delimited lists.
  These data types can be stored and manipulated easier than before.
  Sass provides a number of new functions for accessing and manipulating lists:
  * `nth(list, index)` - returns the 1-based index of the list.
    Special index values of `first` and `last` are also supported.
    Example: `nth(2px 3px, 1) => 2px`
  * `count(list)` - returns the number of elements in the list.
  * `contains(list, value*)` - returns whether the list contains all of the values.
  * `append(list, value*)` - returns a new list that has one or more values appended to the end of the list.
  * `prepend(list, value*)` - returns a new list that has one or more values prepended to the start of the list.
  * `concat(list*)` - returns a new list that is the concatenation of two or more lists.
  * `slice(list, from, to)` - returns a new list that is a subset of the list starting at
    `from` and continuing until `to` (inclusively)

  Lists can now be iterated with a new form of `@for`:
  <pre><code>.border {
      $border-props: width 2px, style dashed, color red;
      @for $value in $border-props {
        border-#{nth($value,first)}: nth($value, last);
      }
  }</code></pre>

  Generates:
  <pre><code>.border {
      border-width: 2px;
      border-style: dashed;
      border-color: red; }</code></pre>
* A new sass function called `if` can be used to emit one of two values
  based on the truth value of the first argument. E.g. `if(true, 1px, 2px)`
  returns `1px` and `if(false, 1px, 2px)` returns `2px`
* Support for **nested @media directives**. `@media` directives can now be placed in a nested
  context -- This means they can be used within selector blocks and other `@media` blocks.
  Sass will then bubble these at-rules up to the top level where they must be in CSS.
  Example:
  
      nav {
        li {
          float: left;
          @media screen and (max-width: 500px) {
            clear: left; } } }
  
  Generates:
  
      nav li { float: left; }
      
      @media screen and (min-width: 500px) {
        nav li { clear: left; }
      }
  
  Similarly, Sass will combine nested `@media` directives for your styling pleasure:

      @media screen {
        color: red;
        @media (min-width: 500px) { color: blue; }
      }
  
  Generates:
  
      @media screen { color: red; }
      @media (screen) and (min-width: 500px) { color: blue; }
  
  Similarly, selectors nested within `@media` blocks are placed within their full selector
  context, the parent-reference selector `&` will work as expected, and @media blocks can
  be safely used within mixins.
=======
* Sass Functions and Mixins now accept **Named Arguments** in addition to the more traditional
  positional argument style. See the following documentation for more information:
  {file:SASS_REFERENCE.md#named_arguments Named Arguments for Mixins},
  {file:SASS_REFERENCE.md#functions Named Arguments for Sass Functions},
  {file:SASS_REFERENCE.md#defining_custom_sass_functions Defining Custom Functions}
>>>>>>> a0effa01

### Backwards Incompatibilities -- Must Read!

* When `@import` is given a path without `.sass`, `.scss`, or `.css` extension,
  and no file exists at that path, it will now throw an error.
  The old behavior of becoming a plain-CSS `@import` was deprecated
  and has now been removed.

* Get rid of the `--rails` flag for the `sass` executable.
  This flag hasn't been necessary since Rails 2.0.
  Existing Rails 2.0 installations will continue to work.

## 3.0.19

[Tagged on GitHub](http://github.com/nex3/haml/commit/3.0.19).

* Make the alpha value for `rgba` colors respect {Sass::Script::Number::PRECISION}.

* Remove all newlines in selectors in `:compressed` mode.

* Make color names case-insensitive.

* Properly detect SCSS files when using `sass -c`.

* Remove spaces after commas in `:compressed` mode.

* Allow the `--unix-newlines` flag to work on Unix, where it's a no-op.

## 3.0.18

[Tagged on GitHub](http://github.com/nex3/haml/commit/3.0.18).

* Don't require `rake` in the gemspec, for bundler compatibility under
  JRuby. Thanks to [Gordon McCreight](http://www.gmccreight.com/blog).

* Add a command-line option `--stop-on-error` that causes Sass to exit
  when a file fails to compile using `--watch` or `--update`.

* Fix a bug in `haml_tag` that would allow duplicate attributes to be added
  and make `data-` attributes not work.

* Get rid of the annoying RDoc errors on install.

* Disambiguate references to the `Rails` module when `haml-rails` is installed.

* Allow `@import` in SCSS to import multiple files in the same `@import` rule.

## 3.0.17

[Tagged on GitHub](http://github.com/nex3/haml/commit/3.0.17).

* Disallow `#{}` interpolation in `@media` queries or unrecognized directives.
  This was never allowed, but now it explicitly throws an error
  rather than just producing invalid CSS.

* Make `sass --watch` not throw an error when passed a single file or directory.

* Understand that mingw counts as Windows.

* Make `sass --update` return a non-0 exit code if one or more files being updated
  contained an error.

## 3.0.16

[Tagged on GitHub](http://github.com/nex3/haml/commit/3.0.16).

* Fix a bug where certain sorts of comments would get improperly
  rendered in the `:compact` style.

* Always allow a trailing `*/` in loud comments in the indented syntax.

* Fix a performance issue with SCSS parsing in rare cases.
  Thanks to [Chris Eppstein](http://chriseppstein.github.com).

* Use better heuristics for figuring out when someone might be using
  the wrong syntax with `sass --watch`.

## 3.0.15

[Tagged on GitHub](http://github.com/nex3/haml/commit/3.0.15).

* Fix a bug where `sass --watch` and `sass --update` were completely broken.

* Allow `@import`ed values to contain commas.

## 3.0.14

[Tagged on GitHub](http://github.com/nex3/haml/commit/3.0.14).

* Properly parse paths with drive letters on Windows (e.g. `C:\Foo\Bar.sass`)
  in the Sass executable.

* Compile Sass files in a deterministic order.

* Fix a bug where comments after `@if` statements in SCSS
  weren't getting passed through to the output document.

## 3.0.13

[Tagged on GitHub](http://github.com/nex3/haml/commit/3.0.13).

## CSS `@import` Directives

Sass is now more intelligent about when to compile `@import` directives to plain CSS.
Any of the following conditions will cause a literal CSS `@import`:

* Importing a path with a `.css` extension (e.g. `@import "foo.css"`).
* Importing a path with a media type (e.g. `@import "foo" screen;`).
* Importing an HTTP path (e.g. `@import "http://foo.com/style.css"`).
* Importing any URL (e.g. `@import url(foo)`).

The former two conditions always worked, but the latter two are new.

## `-moz-calc` Support

The new [`-moz-calc()` function](http://hacks.mozilla.org/2010/06/css3-calc/) in Firefox 4
will now be properly parsed by Sass.
`calc()` was already supported, but because the parsing rules are different
than for normal CSS functions, this had to be expanded to include `-moz-calc`.

In anticipation of wider browser support, in fact,
*any* function named `-*-calc` (such as `-webkit-calc` or `-ms-calc`)
will be parsed the same as the `calc` function.

## `:-moz-any` Support

The [`:-moz-any` pseudoclass selector](http://hacks.mozilla.org/2010/05/moz-any-selector-grouping/)
is now parsed by Sass.

## `--require` Flag

The Sass command-line executable can now require Ruby files
using the `--require` flag (or `-r` for short).

## Rails Support

Make sure the default Rails options take precedence over the default non-Rails options.
This makes `./script/server --daemon` work again.

### Rails 3 Support

Support for Rails 3 versions prior to beta 4 has been removed.
Upgrade to Rails 3.0.0.beta4 if you haven't already.

## 3.0.12

[Tagged on GitHub](http://github.com/nex3/haml/commit/3.0.12).

## Rails 3 Support

Apparently the last version broke in new and exciting ways under Rails 3,
due to the inconsistent load order caused by certain combinations of gems.
3.0.12 hacks around that inconsistency, and *should* be fully Rails 3-compatible.

### Deprecated: Rails 3 Beta 3

Haml's support for Rails 3.0.0.beta.3 has been deprecated.
Haml 3.0.13 will only support 3.0.0.beta.4.

## 3.0.11

[Tagged on GitHub](http://github.com/nex3/haml/commit/3.0.11).

There were no changes made to Haml between versions 3.0.10 and 3.0.11.

## Rails 3 Support

Make sure Sass *actually* regenerates stylesheets under Rails 3.
The fix in 3.0.10 didn't work because the Rack stack we were modifying
wasn't reloaded at the proper time.

## Bug Fixes

* Give a decent error message when `--recursive` is used
  in `sass-convert` without a directory.

## 3.0.10

[Tagged on GitHub](http://github.com/nex3/haml/commit/3.0.10).

### Appengine-JRuby Support

The way we determine the location of the Haml installation
no longer breaks the version of JRuby
used by [`appengine-jruby`](http://code.google.com/p/appengine-jruby/).

### Rails 3 Support

Sass will regenerate stylesheets under Rails 3
even when no controllers are being accessed.

### Other Improvements

* When using `sass-convert --from sass2 --to sass --recursive`,
  suggest the use of `--in-place` as well.

## 3.0.9

[Tagged on GitHub](http://github.com/nex3/haml/commit/3.0.9).

There were no changes made to Sass between versions 3.0.8 and 3.0.9.
A bug in Gemcutter caused the gem to be uploaded improperly.

## 3.0.8

[Tagged on GitHub](http://github.com/nex3/haml/commit/3.0.8).

* Fix a bug with Rails versions prior to Rails 3.

## 3.0.7

[Tagged on GitHub](http://github.com/nex3/haml/commit/3.0.7).

### Encoding Support

Sass 3.0.7 adds support for `@charset` for declaring the encoding of a stylesheet.
For details see {file:SASS_REFERENCE.md#encodings the reference}.

The `sass` and `sass-convert` executables also now take an `-E` option
for specifying the encoding of Sass/SCSS/CSS files.

### Bug Fixes

* When compiling a file named `.sass` but with SCSS syntax specified,
  use the latter (and vice versa).

* Fix a bug where interpolation would cause some selectors to render improperly.

* If a line in a Sass comment starts with `*foo`,
  render it as `*foo` rather than `* *foo`.

## 3.0.6

[Tagged on GitHub](http://github.com/nex3/haml/commit/3.0.6).

There were no changes made to Sass between versions 3.0.5 and 3.0.6.

## 3.0.5

[Tagged on GitHub](http://github.com/nex3/haml/commit/3.0.5).

### `#{}` Interpolation in Properties

Previously, using `#{}` in some places in properties
would cause a syntax error.
Now it can be used just about anywhere.

Note that when `#{}` is used near operators like `/`,
those operators are treated as plain CSS
rather than math operators.
For example:

    p {
      $font-size: 12px;
      $line-height: 30px;
      font: #{$font-size}/#{$line-height};
    }

is compiled to:

    p {
      font: 12px/30px;
    }

This is useful, since normally {file:SASS_REFERENCE.md#division-and-slash
a slash with variables is treated as division}.

### Recursive Mixins

Mixins that include themselves will now print
much more informative error messages.
For example:

    @mixin foo {@include bar}
    @mixin bar {@include foo}
    @include foo

will print:

    An @include loop has been found:
        foo includes bar
        bar includes foo

Although it was previously possible to use recursive mixins
without causing infinite looping, this is now disallowed,
since there's no good reason to do it.

### Rails 3 Support

Fix Sass configuration under Rails 3.
Thanks [Dan Cheail](http://github.com/codeape).

### `sass --no-cache`

Make the `--no-cache` flag properly forbid Sass from writing `.sass-cache` files.

## 3.0.4

[Tagged on GitHub](http://github.com/nex3/haml/commit/3.0.4).

* Raise an informative error when function arguments have a mispaced comma,
  as in `foo(bar, )`.

* Fix a performance problem when using long function names
  such as `-moz-linear-gradient`.

## 3.0.3

[Tagged on GitHub](http://github.com/nex3/haml/commit/3.0.3).

### Rails 3 Support

Make sure Sass is loaded properly when using Rails 3
along with non-Rails-3-compatible plugins like some versions of `will_paginate`.

Also, In order to make some Rails loading errors like the above easier to debug,
Sass will now raise an error if `Rails.root` is `nil` when Sass is loading.
Previously, this would just cause the paths to be mis-set.

### Merb Support

Merb, including 1.1.0 as well as earlier versions,
should *really* work with this release.

### Bug Fixes

* Raise an informative error when mixin arguments have a mispaced comma,
  as in `@include foo(bar, )`.

* Make sure SassScript subtraction happens even when nothing else dynamic is going on.

* Raise an error when colors are used with the wrong number of digits.

## 3.0.2

[Tagged on GitHub](http://github.com/nex3/haml/commit/3.0.2).

### Merb 1.1.0 Support

Fixed a bug inserting the Sass plugin into the Merb 1.1.0 Rack application.

### Bug Fixes

* Allow identifiers to begin with multiple underscores.

* Don't raise an error when using `haml --rails` with older Rails versions.

## 3.0.1

[Tagged on GitHub](http://github.com/nex3/haml/commit/3.0.1).

### Installation in Rails

`haml --rails` is no longer necessary for installing Sass in Rails.
Now all you need to do is add `gem "haml"` to the Gemfile for Rails 3,
or add `config.gem "haml"` to `config/environment.rb` for previous versions.

`haml --rails` will still work,
but it has been deprecated and will print an error message.
It will not work in the next version of Sass.

### Rails 3 Beta Integration

* Make sure manually importing the Sass Rack plugin still works with Rails,
  even though it's not necessary now.

* Allow Sass to be configured in Rails even when it's being lazy-loaded.

### `:template_location` Methods

The {file:SASS_REFERENCE.md#template_location-option `:template_location` option}
can be either a String, a Hash, or an Array.
This makes it difficult to modify or use with confidence.
Thus, three new methods have been added for handling it:

* {Sass::Plugin::Configuration#template_location_array Sass::Plugin#template_location_array} --
  Returns the template locations and CSS locations formatted as an array.

* {Sass::Plugin::Configuration#add_template_location Sass::Plugin#add_template_location} --
  Converts the template location option to an array and adds a new location.

* {Sass::Plugin::Configuration#remove_template_location Sass::Plugin#remove_template_location} --
  Converts the template location option to an array and removes an existing location.

## 3.0.0
{#3-0-0}

[Tagged on GitHub](http://github.com/nex3/haml/commit/3.0.0).

### Deprecations -- Must Read!
{#3-0-0-deprecations}

* Using `=` for SassScript properties and variables is deprecated,
  and will be removed in Sass 3.2.
  Use `:` instead.
  See also [this changelog entry](#3-0-0-sass-script-context)

* Because of the above, property values using `:`
  will be parsed more thoroughly than they were before.
  Although all valid CSS3 properties
  as well as most hacks and proprietary syntax should be supported,
  it's possible that some properties will break.
  If this happens, please report it to [the Sass mailing list](http://groups.google.com/group/haml).

* In addition, setting the default value of variables
  with `||=` is now deprecated
  and will be removed in Sass 3.2.
  Instead, add `!default` to the end of the value.
  See also [this changelog entry](#3-0-0-default-flag)

* The `!` prefix for variables is deprecated,
  and will be removed in Sass 3.2.
  Use `$` as a prefix instead.
  See also [this changelog entry](#3-0-0-dollar-prefix).

* The `css2sass` command-line tool has been deprecated,
  and will be removed in Sass 3.2.
  Use the new `sass-convert` tool instead.
  See also [this changelog entry](#3-0-0-sass-convert).

* Selector parent references using `&` can now only be used
  where element names are valid.
  This is because Sass 3 fully parses selectors
  to support the new [`@extend` directive](#3-0-0-extend),
  and it's possible that the `&` could be replaced by an element name.

### SCSS (Sassy CSS)

Sass 3 introduces a new syntax known as SCSS
which is fully compatible with the syntax of CSS3,
while still supporting the full power of Sass.
This means that every valid CSS3 stylesheet
is a valid SCSS file with the same meaning.
In addition, SCSS understands most CSS hacks
and vendor-specific syntax, such as [IE's old `filter` syntax](http://msdn.microsoft.com/en-us/library/ms533754%28VS.85%29.aspx).

SCSS files use the `.scss` extension.
They can import `.sass` files, and vice-versa.
Their syntax is fully described in the {file:SASS_REFERENCE.md Sass reference};
if you're already familiar with Sass, though,
you may prefer the {file:SCSS_FOR_SASS_USERS.md intro to SCSS for Sass users}.

Since SCSS is a much more approachable syntax for those new to Sass,
it will be used as the default syntax for the reference,
as well as for most other Sass documentation.
The indented syntax will continue to be fully supported, however.

Sass files can be converted to SCSS using the new `sass-convert` command-line tool.
For example:

    # Convert a Sass file to SCSS
    $ sass-convert style.sass style.scss

**Note that if you're converting a Sass file written for Sass 2**,
you should use the `--from sass2` flag.
For example:

    # Convert a Sass file to SCSS
    $ sass-convert --from sass2 style.sass style.scss

    # Convert all Sass files to SCSS
    $ sass-convert --recursive --in-place --from sass2 --to scss stylesheets/

### Syntax Changes {#3-0-0-syntax-changes}

#### SassScript Context
{#3-0-0-sass-script-context}

The `=` character is no longer required for properties that use SassScript
(that is, variables and operations).
All properties now use SassScript automatically;
this means that `:` should be used instead.
Variables should also be set with `:`.
For example, what used to be

    // Indented syntax
    .page
      color = 5px + 9px

should now be

    // Indented syntax
    .page
      color: 5px + 9px

This means that SassScript is now an extension of the CSS3 property syntax.
All valid CSS3 properties are valid SassScript,
and will compile without modification
(some invalid properties work as well, such as Microsoft's proprietary `filter` syntax).
This entails a few changes to SassScript to make it fully CSS3-compatible,
which are detailed below.

This also means that Sass will now be fully parsing all property values,
rather than passing them through unchanged to the CSS.
Although care has been taken to support all valid CSS3,
as well as hacks and proprietary syntax,
it's possible that a property that worked in Sass 2 won't work in Sass 3.
If this happens, please report it to [the Sass mailing list](http://groups.google.com/group/haml).

Note that if `=` is used,
SassScript will be interpreted as backwards-compatibly as posssible.
In particular, the changes listed below don't apply in an `=` context.

The `sass-convert` command-line tool can be used
to upgrade Sass files to the new syntax using the `--in-place` flag.
For example:

    # Upgrade style.sass:
    $ sass-convert --in-place style.sass

    # Upgrade all Sass files:
    $ sass-convert --recursive --in-place --from sass2 --to sass stylesheets/

##### Quoted Strings

Quoted strings (e.g. `"foo"`) in SassScript now render with quotes.
In addition, unquoted strings are no longer deprecated,
and render without quotes.
This means that almost all strings that had quotes in Sass 2
should not have quotes in Sass 3.

Although quoted strings render with quotes when used with `:`,
they do not render with quotes when used with `#{}`.
This allows quoted strings to be used for e.g. selectors
that are passed to mixins.

Strings can be forced to be quoted and unquoted using the new
\{Sass::Script::Functions#unquote unquote} and \{Sass::Script::Functions#quote quote}
functions.

##### Division and `/`

Two numbers separated by a `/` character
are allowed as property syntax in CSS,
e.g. for the `font` property.
SassScript also uses `/` for division, however,
which means it must decide what to do
when it encounters numbers separated by `/`.

For CSS compatibility, SassScript does not perform division by default.
However, division will be done in almost all cases where division is intended.
In particular, SassScript will perform division
in the following three situations:

1. If the value, or any part of it, is stored in a variable.
2. If the value is surrounded by parentheses.
3. If the value is used as part of another arithmetic expression.

For example:

    p
      font: 10px/8px
      $width: 1000px
      width: $width/2
      height: (500px/2)
      margin-left: 5px + 8px/2px

is compiled to:

    p {
      font: 10px/8px;
      width: 500px;
      height: 250px;
      margin-left: 9px; }

##### Variable Defaults

Since `=` is no longer used for variable assignment,
assigning defaults to variables with `||=` no longer makes sense.
Instead, the `!default` flag
should be added to the end of the variable value.
This syntax is meant to be similar to CSS's `!important` flag.
For example:

    $var: 12px !default;

#### Variable Prefix Character
{#3-0-0-dollar-prefix}

The Sass variable character has been changed from `!`
to the more aesthetically-appealing `$`.
For example, what used to be

    !width = 13px
    .icon
      width = !width

should now be

    $width: 13px
    .icon
      width: $width

The `sass-convert` command-line tool can be used
to upgrade Sass files to the new syntax using the `--in-place` flag.
For example:

    # Upgrade style.sass:
    $ sass-convert --in-place style.sass

    # Upgrade all Sass files:
    $ sass-convert --recursive --in-place --from sass2 --to sass stylesheets/

`!` may still be used, but it's deprecated and will print a warning.
It will be removed in the next version of Sass, 3.2.

#### Variable and Mixin Names

SassScript variable and mixin names may now contain hyphens.
In fact, they may be any valid CSS3 identifier.
For example:

    $prettiest-color: #542FA9
    =pretty-text
      color: $prettiest-color

In order to allow frameworks like [Compass](http://compass-style.org)
to use hyphens in variable names
while maintaining backwards-compatibility,
variables and mixins using hyphens may be referred to
with underscores, and vice versa.
For example:

    $prettiest-color: #542FA9
    .pretty
      // Using an underscore instead of a hyphen works
      color: $prettiest_color

#### Single-Quoted Strings

SassScript now supports single-quoted strings.
They behave identically to double-quoted strings,
except that single quotes need to be backslash-escaped
and double quotes do not.

#### Mixin Definition and Inclusion

Sass now supports the `@mixin` directive as a way of defining mixins (like `=`),
as well as the `@include` directive as a way of including them (like `+`).
The old syntax is *not* deprecated,
and the two are fully compatible.
For example:

    @mixin pretty-text
      color: $prettiest-color

    a
      @include pretty-text

is the same as:

    =pretty-text
      color: $prettiest-color

    a
      +pretty-text

#### Sass Properties

New-style properties (with the colon after the name) in indented syntax
now allow whitespace before the colon. For example:

    foo
      color : blue

#### Sass `@import`

The Sass `@import` statement now allows non-CSS files to be specified with quotes,
for similarity with the SCSS syntax. For example, `@import "foo.sass"`
will now import the `foo.sass` file, rather than compiling to `@import "foo.sass";`.

### `@extend`
{#3-0-0-extend}

There are often cases when designing a page
when one class should have all the styles of another class,
as well as its own specific styles.
The most common way of handling this is to use both the more general class
and the more specific class in the HTML.
For example, suppose we have a design for a normal error
and also for a serious error. We might write our markup like so:

    <div class="error seriousError">
      Oh no! You've been hacked!
    </div>

And our styles like so:

    .error {
      border: 1px #f00;
      background-color: #fdd;
    }
    .seriousError {
      border-width: 3px;
    }

Unfortunately, this means that we have to always remember
to use `.error` with `.seriousError`.
This is a maintenance burden, leads to tricky bugs,
and can bring non-semantic style concerns into the markup.

The `@extend` directive avoids these problems
by telling Sass that one selector should inherit the styles of another selector.
For example:

    .error {
      border: 1px #f00;
      background-color: #fdd;
    }
    .seriousError {
      @extend .error;
      border-width: 3px;
    }

This means that all styles defined for `.error`
are also applied to `.seriousError`,
in addition to the styles specific to `.seriousError`.
In effect, everything with class `.seriousError` also has class `.error`.

Other rules that use `.error` will work for `.seriousError` as well.
For example, if we have special styles for errors caused by hackers:

    .error.intrusion {
      background-image: url("/image/hacked.png");
    }

Then `<div class="seriousError intrusion">`
will have the `hacked.png` background image as well.

#### How it Works

`@extend` works by inserting the extending selector (e.g. `.seriousError`)
anywhere in the stylesheet that the extended selector (.e.g `.error`) appears.
Thus the example above:

    .error {
      border: 1px #f00;
      background-color: #fdd;
    }
    .error.intrusion {
      background-image: url("/image/hacked.png");
    }
    .seriousError {
      @extend .error;
      border-width: 3px;
    }

is compiled to:

    .error, .seriousError {
      border: 1px #f00;
      background-color: #fdd; }

    .error.intrusion, .seriousError.intrusion {
      background-image: url("/image/hacked.png"); }

    .seriousError {
      border-width: 3px; }

When merging selectors, `@extend` is smart enough
to avoid unnecessary duplication,
so something like `.seriousError.seriousError` gets translated to `.seriousError`.
In addition, it won't produce selectors that can't match anything, like `#main#footer`.

See also {file:SASS_REFERENCE.md#extend the `@extend` reference documentation}.

### Colors

SassScript color values are much more powerful than they were before.
Support was added for alpha channels,
and most of Chris Eppstein's [compass-colors](http://chriseppstein.github.com/compass-colors) plugin
was merged in, providing color-theoretic functions for modifying colors.

One of the most interesting of these functions is {Sass::Script::Functions#mix mix},
which mixes two colors together.
This provides a much better way of combining colors and creating themes
than standard color arithmetic.

#### Alpha Channels

Sass now supports colors with alpha channels,
constructed via the {Sass::Script::Functions#rgba rgba}
and {Sass::Script::Functions#hsla hsla} functions.
Alpha channels are unaffected by color arithmetic.
However, the {Sass::Script::Functions#opacify opacify}
and {Sass::Script::Functions#transparentize transparentize} functions
allow colors to be made more and less opaque, respectively.

Sass now also supports functions that return the values of the
{Sass::Script::Functions#red red},
{Sass::Script::Functions#blue blue},
{Sass::Script::Functions#green green},
and {Sass::Script::Functions#alpha alpha}
components of colors.

#### HSL Colors

Sass has many new functions for using the HSL values of colors.
For an overview of HSL colors, check out [the CSS3 Spec](http://www.w3.org/TR/css3-color/#hsl-color).
All these functions work just as well on RGB colors
as on colors constructed with the {Sass::Script::Functions#hsl hsl} function.

* The {Sass::Script::Functions#lighten lighten}
  and {Sass::Script::Functions#darken darken}
  functions adjust the lightness of a color.

* The {Sass::Script::Functions#saturate saturate}
  and {Sass::Script::Functions#desaturate desaturate}
  functions adjust the saturation of a color.

* The {Sass::Script::Functions#adjust_hue adjust-hue}
  function adjusts the hue of a color.

* The {Sass::Script::Functions#hue hue},
  {Sass::Script::Functions#saturation saturation},
  and {Sass::Script::Functions#lightness lightness}
  functions return the corresponding HSL values of the color.

* The {Sass::Script::Functions#grayscale grayscale}
  function converts a color to grayscale.

* The {Sass::Script::Functions#complement complement}
  function returns the complement of a color.

### Other New Functions

Several other new functions were added to make it easier to have
more flexible arguments to mixins and to enable deprecation
of obsolete APIs.

* {Sass::Script::Functions#type_of `type-of`} -- Returns the type of a value.
* {Sass::Script::Functions#unit `unit`} --
  Returns the units associated with a number.
* {Sass::Script::Functions#unitless `unitless`} --
  Returns whether a number has units or not.
* {Sass::Script::Functions#comparable `comparable`} --
  Returns whether two numbers can be added or compared.

### Watching for Updates
{#3-0-0-watch}

The `sass` command-line utility has a new flag: `--watch`.
`sass --watch` monitors files or directories for updated Sass files
and compiles those files to CSS automatically.
This will allow people not using Ruby or [Compass](http://compass-style.org)
to use Sass without having to manually recompile all the time.

Here's the syntax for watching a directory full of Sass files:

    sass --watch app/stylesheets:public/stylesheets

This will watch every Sass file in `app/stylesheets`.
Whenever one of them changes,
the corresponding CSS file in `public/stylesheets` will be regenerated.
Any files that import that file will be regenerated, too.

The syntax for watching individual files is the same:

    sass --watch style.sass:out.css

You can also omit the output filename if you just want it to compile to name.css.
For example:

    sass --watch style.sass

This will update `style.css` whenever `style.sass` changes.

You can list more than one file and/or directory,
and all of them will be watched:

    sass --watch foo/style:public/foo bar/style:public/bar
    sass --watch screen.sass print.sass awful-hacks.sass:ie.css
    sass --watch app/stylesheets:public/stylesheets public/stylesheets/test.sass

File and directory watching is accessible from Ruby,
using the {Sass::Plugin::Compiler#watch Sass::Plugin#watch} function.

#### Bulk Updating

Another new flag for the `sass` command-line utility is `--update`.
It checks a group of Sass files to see if their CSS needs to be updated,
and updates if so.

The syntax for `--update` is just like watch:

    sass --update app/stylesheets:public/stylesheets
    sass --update style.sass:out.css
    sass --watch screen.sass print.sass awful-hacks.sass:ie.css

In fact, `--update` work exactly the same as `--watch`,
except that it doesn't continue watching the files
after the first check.

### `sass-convert` (née `css2sass`) {#3-0-0-sass-convert}

The `sass-convert` tool, which used to be known as `css2sass`,
has been greatly improved in various ways.
It now uses a full-fledged CSS3 parser,
so it should be able to handle any valid CSS3,
as well as most hacks and proprietary syntax.

`sass-convert` can now convert between Sass and SCSS.
This is normally inferred from the filename,
but it can also be specified using the `--from` and `--to` flags.
For example:

    $ generate-sass | sass-convert --from sass --to scss | consume-scss

It's also now possible to convert a file in-place --
that is, overwrite the old file with the new file.
This is useful for converting files in the [Sass 2 syntax](#3-0-0-deprecations)
to the new Sass 3 syntax,
e.g. by doing `sass-convert --in-place --from sass2 style.sass`.

#### `--recursive`

The `--recursive` option allows `sass-convert` to convert an entire directory of files.
`--recursive` requires both the `--from` and `--to` flags to be specified.
For example:

    # Convert all .sass files in stylesheets/ to SCSS.
    # "sass2" means that these files are assumed to use the Sass 2 syntax.
    $ sass-convert --recursive --from sass2 --to scss stylesheets/

#### `--dasherize`

The `--dasherize` options converts all underscores to hyphens,
which are now allowed as part of identifiers in Sass.
Note that since underscores may still be used in place of hyphens
when referring to mixins and variables,
this won't cause any backwards-incompatibilities.

#### Convert Less to SCSS

`sass-convert` can also convert [Less](http://lesscss.org) files
to SCSS (or the indented syntax, although I anticipate less interest in that).
For example:

    # Convert all .less files in the current directory into .scss files
    sass-convert --from less --to scss --recursive .

This is done using the Less parser, so it requires that the `less` RubyGem be installed.

##### Incompatibilities

Because of the reasonably substantial differences between Sass and Less,
there are some things that can't be directly translated,
and one feature that can't be translated at all.
In the tests I've run on open-source Less stylesheets,
none of these have presented issues, but it's good to be aware of them.

First, Less doesn't distinguish fully between mixins and selector inheritance.
In Less, all classes and some other selectors may be used as mixins,
alongside more Sass-like mixins.
If a class is being used as a mixin,
it may also be used directly in the HTML,
so it's not safe to translate it into a Sass mixin.
What `sass-convert` does instead is leave the class in the stylesheet as a class,
and use {file:SASS_REFERENCE.md#extend `@extend`}
rather than {file:SASS_REFERENCE.md#including_a_mixin `@include`}
to take on the styles of that class.
Although `@extend` and mixins work quite differently,
using `@extend` here doesn't actually seem to make a difference in practice.

Another issue with Less mixins is that Less allows nested selectors
(such as `.body .button` or `.colors > .teal`) to be used
as a means of "namespacing" mixins.
Sass's `@extend` doesn't work that way,
so it does away with the namespacing and just extends the base class
(so `.colors > .teal` becomes simply `@extend .teal`).
In practice, this feature doesn't seem to be widely-used,
but `sass-convert` will print a warning and leave a comment
when it encounters it just in case.

Finally, Less has the ability to directly access variables and property values
defined in other selectors, which Sass does not support.
Whenever such an accessor is used,
`sass-convert` will print a warning
and comment it out in the SCSS output.
Like namespaced mixins, though,
this does not seem to be a widely-used feature.

### `@warn` Directive

A new directive `@warn` has been added that allows Sass libraries to emit warnings.
This can be used to issue deprecation warnings, discourage sloppy use of mixins, etc.
`@warn` takes a single argument: a SassScript expression that will be
displayed on the console along with a stylesheet trace for locating the warning.
For example:

    @mixin blue-text {
      @warn "The blue-text mixin is deprecated. Use new-blue-text instead.";
      color: #00f;
    }

Warnings may be silenced with the new `--quiet` command line option,
or the corresponding {file:SASS_REFERENCE.md#quiet-option `:quiey` Sass option}.
This option will also affect warnings printed by Sass itself.
Warnings are off by default in the Rails, Rack, and Merb production environments.

### Sass::Plugin API

{Sass::Plugin} now has a large collection of callbacks that allow users
to run code when various actions are performed.
For example:

    Sass::Plugin.on_updating_stylesheet do |template, css|
      puts "#{template} has been compiled to #{css}!"
    end

For a full list of callbacks and usage notes, see the {Sass::Plugin} documentation.

{Sass::Plugin} also has a new method,
{Sass::Plugin#force_update_stylesheets force_update_stylesheets}.
This works just like {Sass::Plugin#update_stylesheets},
except that it doesn't check modification times and doesn't use the cache;
all stylesheets are always compiled anew.

### Output Formatting

Properties with a value and *also* nested properties
are now rendered with the nested properties indented.
For example:

    margin: auto
      top: 10px
      bottom: 20px

is now compiled to:

    margin: auto;
      margin-top: 10px;
      margin-bottom: 20px;

#### `:compressed` Style

When the `:compressed` style is used,
colors will be output as the minimal possible representation.
This means whichever is smallest of the HTML4 color name
and the hex representation (shortened to the three-letter version if possible).

### Stylesheet Updating Speed

Several caching layers were added to Sass's stylesheet updater.
This means that it should run significantly faster.
This benefit will be seen by people using Sass in development mode
with Rails, Rack, and Merb,
as well as people using `sass --watch` from the command line,
and to a lesser (but still significant) extent `sass --update`.
Thanks to [thedarkone](http://github.com/thedarkone).

### Error Backtraces

Numerous bugs were fixed with the backtraces given for Sass errors,
especially when importing files and using mixins.
All imports and mixins will now show up in the Ruby backtrace,
with the proper filename and line number.

In addition, when the `sass` executable encounters an error,
it now prints the filename where the error occurs,
as well as a backtrace of Sass imports and mixins.

### Ruby 1.9 Support

* Sass and `css2sass` now produce more descriptive errors
  when given a template with invalid byte sequences for that template's encoding,
  including the line number and the offending character.

* Sass and `css2sass` now accept Unicode documents with a
  [byte-order-mark](http://en.wikipedia.org/wiki/Byte_order_mark).

### Firebug Support

A new {file:SASS_REFERENCE.md#debug_info-option `:debug_info` option}
has been added that emits line-number and filename information
to the CSS file in a browser-readable format.
This can be used with the new [FireSass Firebug extension](https://addons.mozilla.org/en-US/firefox/addon/103988)
to report the Sass filename and line number for generated CSS files.

This is also available via the `--debug-info` command-line flag.

### Minor Improvements

* If a CSS or Sass function is used that has the name of a color,
  it will now be parsed as a function rather than as a color.
  For example, `fuchsia(12)` now renders as `fuchsia(12)`
  rather than `fuchsia 12`,
  and `tealbang(12)` now renders as `tealbang(12)`
  rather than `teal bang(12)`.

* The Sass Rails and Merb plugins now use Rack middleware by default.

* Haml is now compatible with the [Rip](http://hellorip.com/) package management system.
  Thanks to [Josh Peek](http://joshpeek.com/).

* Indented-syntax `/*` comments may now include `*` on lines beyond the first.

* A {file:SASS_REFERENCE.md#read_cache-option `:read_cache`} option has been added
  to allow the Sass cache to be read from but not written to.

* Stylesheets are no longer checked during each request
  when running tests in Rails.
  This should speed up some tests significantly.

## 2.2.24

[Tagged on GitHub](http://github.com/nex3/haml/commit/2.2.24).

* Parent references -- the `&` character --
  may only be placed at the beginning of simple selector sequences in Sass 3.
  Placing them elsewhere is deprecated in 2.2.24 and will print a warning.
  For example, `foo &.bar` is allowed, but `foo .bar&` is not.

## 2.2.23

[Tagged on GitHub](http://github.com/nex3/haml/commit/2.2.23).

* Don't crash when `rake gems` is run in Rails with Sass installed.
  Thanks to [Florian Frank](http://github.com/flori).

* When raising a file-not-found error,
  add a list of load paths that were checked.

* If an import isn't found for a cached Sass file and the
  {file:SASS_REFERENCE.md#full_exception `:full_exception option`} is enabled,
  print the full exception rather than raising it.

* Fix a bug with a weird interaction with Haml, DataMapper, and Rails 3
  that caused some tag helpers to go into infinite recursion.

## 2.2.22

[Tagged on GitHub](http://github.com/nex3/haml/commit/2.2.22).

* Add a railtie so Haml and Sass will be automatically loaded in Rails 3.
  Thanks to [Daniel Neighman](http://pancakestacks.wordpress.com/).

* Make loading the gemspec not crash on read-only filesystems like Heroku's.

## 2.2.21

[Tagged on GitHub](http://github.com/nex3/haml/commit/2.2.21).

* Fix a few bugs in the git-revision-reporting in {Haml::Version#version}.
  In particular, it will still work if `git gc` has been called recently,
  or if various files are missing.

* Always use `__FILE__` when reading files within the Haml repo in the `Rakefile`.
  According to [this bug report](http://github.com/carlhuda/bundler/issues/issue/44),
  this should make Sass work better with Bundler.

## 2.2.20

[Tagged on GitHub](http://github.com/nex3/haml/commit/2.2.20).

* If the cache file for a given Sass file is corrupt
  because it doesn't have enough content,
  produce a warning and read the Sass file
  rather than letting the exception bubble up.
  This is consistent with other sorts of sassc corruption handling.

* Calls to `defined?` shouldn't interfere with Rails' autoloading
  in very old versions (1.2.x).

## 2.2.19

[Tagged on GitHub](http://github.com/nex3/haml/commit/2.2.18).

There were no changes made to Sass between versions 2.2.18 and 2.2.19.

## 2.2.18

[Tagged on GitHub](http://github.com/nex3/haml/commit/2.2.18).

* Use `Rails.env` rather than `RAILS_ENV` when running under Rails 3.0.
  Thanks to [Duncan Grazier](http://duncangrazier.com/).

* Support `:line_numbers` as an alias for {file:SASS_REFERENCE.md#line_numbers-option `:line_comments`},
  since that's what the docs have said forever.
  Similarly, support `--line-numbers` as a command-line option.

* Add a `--unix-newlines` flag to all executables
  for outputting Unix-style newlines on Windows.

* Add a {file:SASS_REFERENCE.md#unix_newlines-option `:unix_newlines` option}
  for {Sass::Plugin} for outputting Unix-style newlines on Windows.

* Fix the `--cache-location` flag, which was previously throwing errors.
  Thanks to [tav](http://tav.espians.com/).

* Allow comments at the beginning of the document to have arbitrary indentation,
  just like comments elsewhere.
  Similarly, comment parsing is a little nicer than before.

## 2.2.17

[Tagged on GitHub](http://github.com/nex3/haml/commit/2.2.16).

* When the {file:SASS_REFERENCE.md#full_exception-option `:full_exception` option}
  is false, raise the error in Ruby code rather than swallowing it
  and printing something uninformative.

* Fixed error-reporting when something goes wrong when loading Sass
  using the `sass` executable.
  This used to raise a NameError because `Sass::SyntaxError` wasn't defined.
  Now it'll raise the correct exception instead.

* Report the filename in warnings about selectors without properties.

* `nil` values for Sass options are now ignored,
  rather than raising errors.

* Fix a bug that appears when Plugin template locations
  have multiple trailing slashes.
  Thanks to [Jared Grippe](http://jaredgrippe.com/).

### Must Read!

* When `@import` is given a filename without an extension,
  the behavior of rendering a CSS `@import` if no Sass file is found
  is deprecated.
  In future versions, `@import foo` will either import the template
  or raise an error.

## 2.2.16

[Tagged on GitHub](http://github.com/nex3/haml/commit/2.2.16).

* Fixed a bug where modules containing user-defined Sass functions
  weren't made available when simply included in {Sass::Script::Functions}
  ({Sass::Script::Functions Functions} needed to be re-included in
  {Sass::Script::Functions::EvaluationContext Functions::EvaluationContext}).
  Now the module simply needs to be included in {Sass::Script::Functions}.

## 2.2.15

[Tagged on GitHub](http://github.com/nex3/haml/commit/2.2.15).

* Added {Sass::Script::Color#with} for a way of setting color channels
  that's easier than manually constructing a new color
  and is forwards-compatible with alpha-channel colors
  (to be introduced in Sass 2.4).

* Added a missing require in Sass that caused crashes
  when it was being run standalone.

## 2.2.14

[Tagged on GitHub](http://github.com/nex3/haml/commit/2.2.14).

* All Sass functions now raise explicit errors if their inputs
  are of the incorrect type.

* Allow the SassScript `rgb()` function to take percentages
  in addition to numerical values.

* Fixed a bug where SassScript strings with `#` followed by `#{}` interpolation
  didn't evaluate the interpolation.

### SassScript Ruby API

These changes only affect people defining their own Sass functions
using {Sass::Script::Functions}.

* {Sass::Script::Color#value} attribute is deprecated.
  Use {Sass::Script::Color#rgb} instead.
  The returned array is now frozen as well.

* Add an `assert_type` function that's available to {Sass::Script::Functions}.
  This is useful for typechecking the inputs to functions.

### Rack Support

Sass 2.2.14 includes Rack middleware for running Sass,
meaning that all Rack-enabled frameworks can now use Sass.
To activate this, just add

    require 'sass/plugin/rack'
    use Sass::Plugin::Rack

to your `config.ru`.
See the {Sass::Plugin::Rack} documentation for more details.

## 2.2.13

[Tagged on GitHub](http://github.com/nex3/haml/commit/2.2.13).

There were no changes made to Sass between versions 2.2.12 and 2.2.13.

## 2.2.12

[Tagged on GitHub](http://github.com/nex3/haml/commit/2.2.12).

* Fix a stupid bug introduced in 2.2.11 that broke the Sass Rails plugin.

## 2.2.11

[Tagged on GitHub](http://github.com/nex3/haml/commit/2.2.11).

* Added a note to errors on properties that could be pseudo-classes (e.g. `:focus`)
  indicating that they should be backslash-escaped.

* Automatically interpret properties that could be pseudo-classes as such
  if {file:SASS_REFERENCE.md.html#property_syntax-option `:property_syntax`}
  is set to `:new`.

* Fixed `css2sass`'s generation of pseudo-classes so that they're backslash-escaped.

* Don't crash if the Haml plugin skeleton is installed and `rake gems:install` is run.

* Don't use `RAILS_ROOT` directly.
  This no longer exists in Rails 3.0.
  Instead abstract this out as `Haml::Util.rails_root`.
  This changes makes Haml fully compatible with edge Rails as of this writing.

* Make use of a Rails callback rather than a monkeypatch to check for stylesheet updates
  in Rails 3.0+.

## 2.2.10

[Tagged on GitHub](http://github.com/nex3/haml/commit/2.2.10).

* Add support for attribute selectors with spaces around the `=`.
  For example:

      a[href = http://google.com]
        color: blue

## 2.2.9

[Tagged on GitHub](http://github.com/nex3/haml/commit/2.2.9).

There were no changes made to Sass between versions 2.2.8 and 2.2.9.

## 2.2.8

[Tagged on GitHub](http://github.com/nex3/haml/commit/2.2.8).

There were no changes made to Sass between versions 2.2.7 and 2.2.8.

## 2.2.7

[Tagged on GitHub](http://github.com/nex3/haml/commit/2.2.7).

There were no changes made to Sass between versions 2.2.6 and 2.2.7.

## 2.2.6

[Tagged on GitHub](http://github.com/nex3/haml/commit/2.2.6).

* Don't crash when the `__FILE__` constant of a Ruby file is a relative path,
  as apparently happens sometimes in TextMate
  (thanks to [Karl Varga](http://github.com/kjvarga)).

* Add "Sass" to the `--version` string for the executables.

## 2.2.5

[Tagged on GitHub](http://github.com/nex3/haml/commit/2.2.5).

There were no changes made to Sass between versions 2.2.4 and 2.2.5.

## 2.2.4

[Tagged on GitHub](http://github.com/nex3/haml/commit/2.2.4).

* Don't add `require 'rubygems'` to the top of init.rb when installed
  via `sass --rails`. This isn't necessary, and actually gets
  clobbered as soon as haml/template is loaded.

* Document the previously-undocumented {file:SASS_REFERENCE.md#line-option `:line` option},
  which allows the number of the first line of a Sass file to be set for error reporting.

## 2.2.3

[Tagged on GitHub](http://github.com/nex3/haml/commit/2.2.3).

Sass 2.2.3 prints line numbers for warnings about selectors
with no properties.

## 2.2.2

[Tagged on GitHub](http://github.com/nex3/haml/commit/2.2.2).

Sass 2.2.2 is a minor bug-fix release.
Notable changes include better parsing of mixin definitions and inclusions
and better support for Ruby 1.9.

## 2.2.1

[Tagged on GitHub](http://github.com/nex3/haml/commit/2.2.1).

Sass 2.2.1 is a minor bug-fix release.

### Must Read!

* It used to be acceptable to use `-` immediately following variable names,
  without any whitespace in between (for example, `!foo-!bar`).
  This is now deprecated, so that in the future variables with hyphens
  can be supported. Surround `-` with spaces.

## 2.2.0

[Tagged on GitHub](http://github.com/nex3/haml/commit/2.2.0).

The 2.2 release marks a significant step in the evolution of the Sass
language. The focus has been to increase the power of Sass to keep
your stylesheets maintainable by allowing new forms of abstraction to
be created within your stylesheets and the stylesheets provided by
others that you can download and import into your own. The fundamental
units of abstraction in Sass are variables and mixins. Please read
below for a list of changes:

### Must Read!

* Sass Comments (//) used to only comment out a single line. This was deprecated
  in 2.0.10 and starting in 2.2, Sass comments will comment out any lines indented
  under them. Upgrade to 2.0.10 in order to see deprecation warnings where this change
  affects you.

* Implicit Strings within SassScript are now deprecated and will be removed in 2.4.
  For example: `border= !width solid #00F` should now be written as `border: #{!width} solid #00F`
  or as `border= !width "solid" #00F`. After upgrading to 2.2, you will see deprecation warnings
  if you have sass files that use implicit strings.


### Sass Syntax Changes

#### Flexible Indentation

The indentation of Sass documents is now flexible. The first indent
that is detected will determine the indentation style for that
document. Tabs and spaces may never be mixed, but within a document,
you may choose to use tabs or a flexible number of spaces.

#### Multiline Sass Comments

Sass Comments (//) will now comment out whatever is indented beneath
them. Previously they were single line when used at the top level of a
document. Upgrading to the latest stable version will give you
deprecation warnings if you have silent comments with indentation
underneath them.

#### Mixin Arguments

Sass Mixins now accept any number of arguments. To define a mixin with
arguments, specify the arguments as a comma-delimited list of
variables like so:

    =my-mixin(!arg1, !arg2, !arg3)

As before, the definition of the mixin is indented below the mixin
declaration. The variables declared in the argument list may be used
and will be bound to the values passed to the mixin when it is
invoked.  Trailing arguments may have default values as part of the
declaration:

    =my-mixin(!arg1, !arg2 = 1px, !arg3 = blue)

In the example above, the mixin may be invoked by passing 1, 2 or 3
arguments to it. A similar syntax is used to invoke a mixin that
accepts arguments:

    div.foo
      +my-mixin(1em, 3px)

When a mixin has no required arguments, the parenthesis are optional.

The default values for mixin arguments are evaluated in the global
context at the time when the mixin is invoked, they may also reference
the previous arguments in the declaration. For example:

    !default_width = 30px
    =my-fancy-mixin(!width = !default_width, !height = !width)
      width= !width
      height= !height

    .default-box
      +my-fancy-mixin

    .square-box
      +my-fancy-mixin(50px)

    .rectangle-box
      +my-fancy-mixin(25px, 75px)

    !default_width = 10px
    .small-default-box
      +my-fancy-mixin
    

compiles to:

    .default-box {
      width: 30px;
      height: 30px; }

    .square-box {
      width: 50px;
      height: 50px; }

    .rectangle-box {
      width: 25px;
      height: 75px; }

    .small-default-box {
      width: 10px;
      height: 10px; }
    

### Sass, Interactive

The sass command line option -i now allows you to quickly and
interactively experiment with SassScript expressions. The value of the
expression you enter will be printed out after each line. Example:

    $ sass -i
    >> 5px
    5px
    >> 5px + 10px
    15px
    >> !five_pixels = 5px
    5px
    >> !five_pixels + 10px
    15px

### SassScript

The features of SassScript have been greatly enhanced with new control
directives, new fundamental data types, and variable scoping.

#### New Data Types

SassScript now has four fundamental data types:

1. Number
2. String
3. Boolean (New in 2.2)
4. Colors

#### More Flexible Numbers

Like JavaScript, SassScript numbers can now change between floating
point and integers. No explicit casting or decimal syntax is
required. When a number is emitted into a CSS file it will be rounded
to the nearest thousandth, however the internal representation
maintains much higher precision.

#### Improved Handling of Units

While Sass has long supported numbers with units, it now has a much
deeper understanding of them. The following are examples of legal
numbers in SassScript:

    0, 1000, 6%, -2px, 5pc, 20em, or 2foo.

Numbers of the same unit may always be added and subtracted. Numbers
that have units that Sass understands and finds comparable, can be
combined, taking the unit of the first number. Numbers that have
non-comparable units may not be added nor subtracted -- any attempt to
do so will cause an error. However, a unitless number takes on the
unit of the other number during a mathematical operation. For example:

    >> 3mm + 4cm
    43mm
    >> 4cm + 3mm
    4.3cm
    >> 3cm + 2in
    8.08cm
    >> 5foo + 6foo
    11foo
    >> 4% + 5px
    SyntaxError: Incompatible units: 'px' and '%'.
    >> 5 + 10px
    15px

Sass allows compound units to be stored in any intermediate form, but
will raise an error if you try to emit a compound unit into your css
file.

    >> !em_ratio = 1em / 16px
    0.063em/px
    >> !em_ratio * 32px
    2em
    >> !em_ratio * 40px
    2.5em

#### Colors

A color value can be declared using a color name, hexadecimal,
shorthand hexadecimal, the rgb function, or the hsl function. When
outputting a color into css, the color name is used, if any, otherwise
it is emitted as hexadecimal value. Examples:

    > #fff
    white
    >> white
    white
    >> #FFFFFF
    white
    >> hsl(180, 100, 100)
    white
    >> rgb(255, 255, 255)
    white
    >> #AAA
    #aaaaaa

Math on color objects is performed piecewise on the rgb
components. However, these operations rarely have meaning in the
design domain (mostly they make sense for gray-scale colors).

    >> #aaa + #123
    #bbccdd
    >> #333 * 2
    #666666

#### Booleans

Boolean objects can be created by comparison operators or via the
`true` and `false` keywords.  Booleans can be combined using the
`and`, `or`, and `not` keywords.

    >> true
    true
    >> true and false
    false
    >> 5 < 10
    true
    >> not (5 < 10)
    false
    >> not (5 < 10) or not (10 < 5)
    true
    >> 30mm == 3cm
    true
    >> 1px == 1em
    false

#### Strings

Unicode escapes are now allowed within SassScript strings.

### Control Directives

New directives provide branching and looping within a sass stylesheet
based on SassScript expressions. See the [Sass
Reference](SASS_REFERENCE.md.html#control_directives) for complete
details.

#### @for

The `@for` directive loops over a set of numbers in sequence, defining
the current number into the variable specified for each loop. The
`through` keyword means that the last iteration will include the
number, the `to` keyword means that it will stop just before that
number.

    @for !x from 1px through 5px
      .border-#{!x}
        border-width= !x

compiles to:

    .border-1px {
      border-width: 1px; }

    .border-2px {
      border-width: 2px; }

    .border-3px {
      border-width: 3px; }

    .border-4px {
      border-width: 4px; }

    .border-5px {
      border-width: 5px; }

#### @if / @else if / @else

The branching directives `@if`, `@else if`, and `@else` let you select
between several branches of sass to be emitted, based on the result of
a SassScript expression. Example:

    !type = "monster"
    p
      @if !type == "ocean"
        color: blue
      @else if !type == "matador"
        color: red
      @else if !type == "monster"
        color: green
      @else
        color: black

is compiled to:

    p {
      color: green; }

#### @while

The `@while` directive lets you iterate until a condition is
met. Example:

    !i = 6
    @while !i > 0
      .item-#{!i}
        width = 2em * !i
      !i = !i - 2

is compiled to:

    .item-6 {
      width: 12em; }

    .item-4 {
      width: 8em; }

    .item-2 {
      width: 4em; }

### Variable Scoping

The term "constant" has been renamed to "variable." Variables can be
declared at any scope (a.k.a. nesting level) and they will only be
visible to the code until the next outdent. However, if a variable is
already defined in a higher level scope, setting it will overwrite the
value stored previously.

In this code, the `!local_var` variable is scoped and hidden from
other higher level scopes or sibling scopes:

    .foo
      .bar
        !local_var = 1px
        width= !local_var
      .baz
        // this will raise an undefined variable error.
        width= !local_var
      // as will this
      width= !local_var

In this example, since the `!global_var` variable is first declared at
a higher scope, it is shared among all lower scopes:

    !global_var = 1px
    .foo
      .bar
        !global_var = 2px
        width= !global_var
      .baz
        width= !global_var
      width= !global_var

compiles to:

    .foo {
      width: 2px; }
      .foo .bar {
        width: 2px; }
      .foo .baz {
        width: 2px; }


### Interpolation

Interpolation has been added. This allows SassScript to be used to
create dynamic properties and selectors.  It also cleans up some uses
of dynamic values when dealing with compound properties. Using
interpolation, the result of a SassScript expression can be placed
anywhere:

    !x = 1
    !d = 3
    !property = "border"
    div.#{!property}
      #{!property}: #{!x + !d}px solid
      #{!property}-color: blue

is compiled to:

    div.border {
      border: 4px solid;
      border-color: blue; }

### Sass Functions

SassScript defines some useful functions that are called using the
normal CSS function syntax:

    p
      color = hsl(0, 100%, 50%)

is compiled to:

    #main {
      color: #ff0000; }

The following functions are provided: `hsl`, `percentage`, `round`,
`ceil`, `floor`, and `abs`.  You can define additional functions in
ruby.

See {Sass::Script::Functions} for more information.


### New Options

#### `:line_comments`

To aid in debugging, You may set the `:line_comments` option to
`true`. This will cause the sass engine to insert a comment before
each selector saying where that selector was defined in your sass
code.

#### `:template_location`

The {Sass::Plugin} `:template_location` option now accepts a hash of
sass paths to corresponding css paths. Please be aware that it is
possible to import sass files between these separate locations -- they
are not isolated from each other.

### Miscellaneous Features

#### `@debug` Directive

The `@debug` directive accepts a SassScript expression and emits the
value of that expression to the terminal (stderr).

Example:

    @debug 1px + 2px

During compilation the following will be printed:

    Line 1 DEBUG: 3px

#### Ruby 1.9 Support

Sass now fully supports Ruby 1.9.1. 

#### Sass Cache

By default, Sass caches compiled templates and
[partials](SASS_REFERENCE.md.html#partials).  This dramatically speeds
up re-compilation of large collections of Sass files, and works best
if the Sass templates are split up into separate files that are all
[`@import`](SASS_REFERENCE.md.html#import)ed into one large file.

Without a framework, Sass puts the cached templates in the
`.sass-cache` directory.  In Rails and Merb, they go in
`tmp/sass-cache`.  The directory can be customized with the
[`:cache_location`](#cache_location-option) option.  If you don't want
Sass to use caching at all, set the [`:cache`](#cache-option) option
to `false`.<|MERGE_RESOLUTION|>--- conflicted
+++ resolved
@@ -8,7 +8,6 @@
 *Because people will ask*: Yes. All the features in this release work in both syntaxes.
 
 * Add an {Sass::Script::Functions#invert `invert` function} that takes the inverse of colors.
-<<<<<<< HEAD
 * List Support - Sass now supports two new kinds of literals: space and comma delimited lists.
   These data types can be stored and manipulated easier than before.
   Sass provides a number of new functions for accessing and manipulating lists:
@@ -73,13 +72,11 @@
   Similarly, selectors nested within `@media` blocks are placed within their full selector
   context, the parent-reference selector `&` will work as expected, and @media blocks can
   be safely used within mixins.
-=======
 * Sass Functions and Mixins now accept **Named Arguments** in addition to the more traditional
   positional argument style. See the following documentation for more information:
   {file:SASS_REFERENCE.md#named_arguments Named Arguments for Mixins},
   {file:SASS_REFERENCE.md#functions Named Arguments for Sass Functions},
   {file:SASS_REFERENCE.md#defining_custom_sass_functions Defining Custom Functions}
->>>>>>> a0effa01
 
 ### Backwards Incompatibilities -- Must Read!
 
