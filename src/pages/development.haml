:maruku
  Sass is maintained by [Nathan Weizenbaum](http://nex-3.com) (me)
  and [Chris Eppstein](http://acts-as-architect.blogspot.com),
  and we greatly appreciate any help we can get.
  The official repository is at [github.com/nex3/haml](http://github.com/nex3/haml)
  and most development discussion happens on the [Haml/Sass mailing list](http://groups.google.com/group/haml).

  ## Bugs and Features

  If you've found a Sass bug, or you have something you'd like to see in the language,
  by all means speak up!
  Report it on the [issue tracker](http://github.com/nex3/haml/issues)
  and we'll try to follow up with you as soon as we can.
  Please include the following information in your report:

  * What version of Sass you're using (run `sass --version` on the command line)
  * If the issue has to do with Rails, what version of Rails you're using (`rails --version`)
  * A simple Sass stylesheet that displays the bug

  The more information you can provide, the faster it'll be to fix your bug!

  ## Contributing

  While bug reports and feature requests are great,
  actual code fixing the bugs or implementing the features is even better.
  If you've got some code to contribute, first read the information below,
  then fork the [Haml/Sass repository](http://github.com/nex3/haml) and send a pull request.
  We'll do a code review of your patch, and then chances are good we'll merge it right in.

  Sass has two primary branches.
  [stable](http://github.com/nex3/haml/tree/stable) is where the development
  of the released version (currently #{Sass.version[:number]}) takes place.
  This is where most bug fixes should go.
  [master](http://github.com/nex3/haml/tree/master), on the other hand,
  is where the next version of Sass is being developed.
  This is the place for new features.
  Please submit your changes to the appropriate branch.

  When making a patch, please:

  * Make sure your commit message is properly capitalized and punctuated
<<<<<<< HEAD
  * Put "[Sass]" at the beginning of the commit message
    if you're making a change that only affects Sass
  * Add unit tests
  * Add a note to the changelog (`doc-src/SASS_CHANGELOG.md`) describing your change
  * If you're implementing a user-visible change, add it to the reference (`doc-src/SASS_REFERENCE.md`)
=======
  * Put `[Haml]` at the beginning of the commit message
    if you're making a change that only affects Haml
  * Add unit tests
  * Add a note to the changelog (`doc-src/HAML_CHANGELOG.md`) describing your change.
    Feel free to add `(thanks [Your Name](Your Website))` at the end.
  * If you're implementing a user-visible change, add it to the reference (`doc-src/HAML_REFERENCE.md`)
>>>>>>> db210103
<|MERGE_RESOLUTION|>--- conflicted
+++ resolved
@@ -39,17 +39,9 @@
   When making a patch, please:
 
   * Make sure your commit message is properly capitalized and punctuated
-<<<<<<< HEAD
-  * Put "[Sass]" at the beginning of the commit message
+  * Put `[Sass]` at the beginning of the commit message
     if you're making a change that only affects Sass
   * Add unit tests
-  * Add a note to the changelog (`doc-src/SASS_CHANGELOG.md`) describing your change
-  * If you're implementing a user-visible change, add it to the reference (`doc-src/SASS_REFERENCE.md`)
-=======
-  * Put `[Haml]` at the beginning of the commit message
-    if you're making a change that only affects Haml
-  * Add unit tests
-  * Add a note to the changelog (`doc-src/HAML_CHANGELOG.md`) describing your change.
-    Feel free to add `(thanks [Your Name](Your Website))` at the end.
-  * If you're implementing a user-visible change, add it to the reference (`doc-src/HAML_REFERENCE.md`)
->>>>>>> db210103
+  * Add a note to the changelog (`doc-src/SASS_CHANGELOG.md`) describing your change.
+    Feel free to add `(thanks [Your Name](Your Website))` at the end
+  * If you're implementing a user-visible change, add it to the reference (`doc-src/SASS_REFERENCE.md`)