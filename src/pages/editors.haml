:maruku
  Various text editors have various levels of support for Sass.
  Here's a list of all of them that I know of.
  If you create or learn of another or a more updated version,
  please email [haml@googlegroups.com](mailto:haml@googlegroups.com).

  Sass gets new syntax every now and then.
  This means that most of these modes are at least a little out-of-date.
  If anyone wants to take on the task of updating an old mode,
  that would be greatly appreciated.

  * **[BBEdit](http://www.barebones.com/support/bbedit/clippings_library.html#sass)**
    by Matt Martini.

  * **[Eclipse](http://haml.googlegroups.com/web/net.lucky_dip.hamleditor_site_0.5.4.zip)**
    by [Brad Wilson](http://lucky-dip.net/).
    This is a snapshot of the site that used to host the plugin,
    so it may be a bit confusing to get it working.

  * **[Emacs](http://github.com/nex3/haml/tree/master/extra/sass-mode.el)**
    by [Nathan Weizenbaum](http://nex-3.com).
    Probably the most up-to-date mode,
    since it's maintained by the Sass maintainer.

  * **[GEdit/Gnome](http://groups.google.com/group/haml/msg/b5100d80d9182c71)**
    by [Ivan Kerin](http://www.facebook.com/ivan.kn).

<<<<<<< HEAD
  * **[JEdit](http://haml.googlegroups.com/web/sass.xml?hl=en)**
    by [Elliot Winkler](http://twitter.com/mcmire).
    There's also an [alternate mode](http://haml.googlegroups.com/web/sass-alternate.xml?hl=en)
    by Gabriel Medina.
=======
  * **[JEdit](http://haml.googlegroups.com/web/haml.xml?hl=en)**
    by [Jim Morris](http://blog.wolfman.com/).

  * **[Kate/KDE](http://haml.googlegroups.com/web/haml_highlighting_for_kde.tar.gz)**
    by [Cies Breijs](http://ciesbreijs.blogspot.com).

  * **[Komodo](http://community.activestate.com/files/haml_bundle-0.1.1_0.zip)**
    (author unknown).
>>>>>>> 0f83d9e4

  * **[NetBeans](http://mediacast.sun.com/users/tnorbye/media/org-netbeans-modules-haml.nbm/details)**
    (author unknown).

  * **RadRails**: built in.

  * **RubyMine**: built in.

  * **[TextMate](http://github.com/seaofclouds/sass-textmate-bundle)**
    by [SeaOfClouds](http://seaofclouds.com/).

  * **[Vim](http://github.com/tpope/vim-haml)**
    by [Tim Pope](http://www.stopwritingramblingcommitmessages.com).<|MERGE_RESOLUTION|>--- conflicted
+++ resolved
@@ -25,12 +25,6 @@
   * **[GEdit/Gnome](http://groups.google.com/group/haml/msg/b5100d80d9182c71)**
     by [Ivan Kerin](http://www.facebook.com/ivan.kn).
 
-<<<<<<< HEAD
-  * **[JEdit](http://haml.googlegroups.com/web/sass.xml?hl=en)**
-    by [Elliot Winkler](http://twitter.com/mcmire).
-    There's also an [alternate mode](http://haml.googlegroups.com/web/sass-alternate.xml?hl=en)
-    by Gabriel Medina.
-=======
   * **[JEdit](http://haml.googlegroups.com/web/haml.xml?hl=en)**
     by [Jim Morris](http://blog.wolfman.com/).
 
@@ -39,7 +33,6 @@
 
   * **[Komodo](http://community.activestate.com/files/haml_bundle-0.1.1_0.zip)**
     (author unknown).
->>>>>>> 0f83d9e4
 
   * **[NetBeans](http://mediacast.sun.com/users/tnorbye/media/org-netbeans-modules-haml.nbm/details)**
     (author unknown).
