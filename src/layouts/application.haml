!!!
<<<<<<< HEAD
%htmlr
  %head
    %title&= @title || "Sass - Syntactically Awesome Stylesheets"
    = stylesheets
  %body
    #header
      -# Sass logo goes here, somehow
      %h1 Sass!
      #get_started
        %h1 Get Started
        %pre
          %code sudo gem install haml
        %pre
          %code css2sass style.css
        %pre
          %code sass style.sass
      #latest
        %h2 Latest Release:
        %p #{CGI.escapeHTML Haml.version[:name]} (<span class="version">#{Haml.version[:number]}</span>)
        %p= link "What's New", "/whats_new"
    %ul#navigation
      %li= link "About", "/about"
      %li= link "Get Started", "/docs/start"
      %li= link "Docs", "/docs"
      %li= link "Get Help", "/help"
      %li= link "Source", "http://github.com/nex3/haml"
    #content= yield
    #footer
      :markdown
        Copyright &copy; 2009 [Nathan Weizenbaum](http://nex-3.com)
=======
%html{:xmlns => "http://www.w3.org/1999/xhtml", "xml:lang" => "en"}
  %head
    %link{:rel => "shortcut icon", :href => "/images/haml_icon.ico", :type => "image/vnd.microsoft.icon"}/
    %meta{"http-equiv" => "Content-Type", :content => "text/html; charset=utf-8"}/
    %meta{:name => "description", :content => "A Template Engine for Ruby on Rails"}/
    %meta{:name => "keywords", :content => "Haml, HAML, haml, Rails, Ruby, Ruby on Rails, Template, Template Engine, HTML Abstraction Markup Language"}/
    %title&= css
    = stylesheets :application
  %body
    #page
      = partial "header"
      #main
        = partial "sidebar"
        - unless local_page.empty?
          %h1&= css
        = yield
      = partial "footer"
>>>>>>> b2ee288e
    :plain
      <script type="text/javascript">
      var gaJsHost = (("https:" == document.location.protocol) ? "https://ssl." : "http://www.");
      document.write(unescape("%3Cscript src='" + gaJsHost + "google-analytics.com/ga.js' type='text/javascript'%3E%3C/script%3E"));
      </script>
      <script type="text/javascript">
      try {
<<<<<<< HEAD
      var pageTracker = _gat._getTracker("UA-535380-8");
=======
      var pageTracker = _gat._getTracker("UA-535380-9");
>>>>>>> b2ee288e
      pageTracker._trackPageview();
      } catch(err) {}</script><|MERGE_RESOLUTION|>--- conflicted
+++ resolved
@@ -1,54 +1,19 @@
 !!!
-<<<<<<< HEAD
-%htmlr
-  %head
-    %title&= @title || "Sass - Syntactically Awesome Stylesheets"
-    = stylesheets
-  %body
-    #header
-      -# Sass logo goes here, somehow
-      %h1 Sass!
-      #get_started
-        %h1 Get Started
-        %pre
-          %code sudo gem install haml
-        %pre
-          %code css2sass style.css
-        %pre
-          %code sass style.sass
-      #latest
-        %h2 Latest Release:
-        %p #{CGI.escapeHTML Haml.version[:name]} (<span class="version">#{Haml.version[:number]}</span>)
-        %p= link "What's New", "/whats_new"
-    %ul#navigation
-      %li= link "About", "/about"
-      %li= link "Get Started", "/docs/start"
-      %li= link "Docs", "/docs"
-      %li= link "Get Help", "/help"
-      %li= link "Source", "http://github.com/nex3/haml"
-    #content= yield
-    #footer
-      :markdown
-        Copyright &copy; 2009 [Nathan Weizenbaum](http://nex-3.com)
-=======
 %html{:xmlns => "http://www.w3.org/1999/xhtml", "xml:lang" => "en"}
   %head
-    %link{:rel => "shortcut icon", :href => "/images/haml_icon.ico", :type => "image/vnd.microsoft.icon"}/
+    %link{:rel => "shortcut icon", :href => "/images/sass_icon.ico", :type => "image/vnd.microsoft.icon"}/
     %meta{"http-equiv" => "Content-Type", :content => "text/html; charset=utf-8"}/
-    %meta{:name => "description", :content => "A Template Engine for Ruby on Rails"}/
-    %meta{:name => "keywords", :content => "Haml, HAML, haml, Rails, Ruby, Ruby on Rails, Template, Template Engine, HTML Abstraction Markup Language"}/
-    %title&= css
+    %meta{:name => "description", :content => "Syntactically Awesome Stylesheets"}/
+    %meta{:name => "keywords", :content => "Sass, SASS, sass, CSS, stylesheet, stylesheets, variables, mixins, abstraction, Syntactically Awesome Stylesheets, Ruby, Rails"}/
+    %title&= @title || "Sass - Syntactically Awesome Stylesheets"
     = stylesheets :application
   %body
     #page
       = partial "header"
       #main
         = partial "sidebar"
-        - unless local_page.empty?
-          %h1&= css
         = yield
       = partial "footer"
->>>>>>> b2ee288e
     :plain
       <script type="text/javascript">
       var gaJsHost = (("https:" == document.location.protocol) ? "https://ssl." : "http://www.");
@@ -56,10 +21,6 @@
       </script>
       <script type="text/javascript">
       try {
-<<<<<<< HEAD
       var pageTracker = _gat._getTracker("UA-535380-8");
-=======
-      var pageTracker = _gat._getTracker("UA-535380-9");
->>>>>>> b2ee288e
       pageTracker._trackPageview();
       } catch(err) {}</script>